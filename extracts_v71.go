package ogame

import (
	"encoding/json"
	"errors"
	"fmt"
	"math"
	"regexp"
	"strconv"
	"strings"
	"time"

	"github.com/PuerkitoBio/goquery"
	"github.com/alaingilbert/clockwork"
	"golang.org/x/net/html"
)

type resourcesRespV71 struct {
	Resources struct {
		Metal struct {
			Amount  float64 `json:"amount"`
			Storage float64 `json:"storage"`
			Tooltip string  `json:"tooltip"`
		} `json:"metal"`
		Crystal struct {
			Amount  float64 `json:"amount"`
			Storage float64 `json:"storage"`
			Tooltip string  `json:"tooltip"`
		} `json:"crystal"`
		Deuterium struct {
			Amount  float64 `json:"amount"`
			Storage float64 `json:"storage"`
			Tooltip string  `json:"tooltip"`
		} `json:"deuterium"`
		Energy struct {
			Amount  float64 `json:"amount"`
			Tooltip string  `json:"tooltip"`
		} `json:"energy"`
		Darkmatter struct {
			Amount  float64 `json:"amount"`
			Tooltip string  `json:"tooltip"`
		} `json:"darkmatter"`
	} `json:"resources"`
	HonorScore int64 `json:"honorScore"`
	Techs      struct {
		Num1 struct {
			TechID     int64 `json:"techId"`
			Production struct {
				Metal     float64 `json:"metal"`
				Crystal   float64 `json:"crystal"`
				Deuterium float64 `json:"deuterium"`
				Energy    float64 `json:"energy"`
			} `json:"production"`
			Consumption struct {
				Metal     float64 `json:"metal"`
				Crystal   float64 `json:"crystal"`
				Deuterium float64 `json:"deuterium"`
				Energy    float64 `json:"energy"`
			} `json:"consumption"`
		} `json:"1"`
		Num2 struct {
			TechID     int64 `json:"techId"`
			Production struct {
				Metal     float64 `json:"metal"`
				Crystal   float64 `json:"crystal"`
				Deuterium float64 `json:"deuterium"`
				Energy    float64 `json:"energy"`
			} `json:"production"`
			Consumption struct {
				Metal     float64 `json:"metal"`
				Crystal   float64 `json:"crystal"`
				Deuterium float64 `json:"deuterium"`
				Energy    float64 `json:"energy"`
			} `json:"consumption"`
		} `json:"2"`
		Num3 struct {
			TechID     int64 `json:"techId"`
			Production struct {
				Metal     float64 `json:"metal"`
				Crystal   float64 `json:"crystal"`
				Deuterium float64 `json:"deuterium"`
				Energy    float64 `json:"energy"`
			} `json:"production"`
			Consumption struct {
				Metal     float64 `json:"metal"`
				Crystal   float64 `json:"crystal"`
				Deuterium float64 `json:"deuterium"`
				Energy    float64 `json:"energy"`
			} `json:"consumption"`
		} `json:"3"`
		Num4 struct {
			TechID     int64 `json:"techId"`
			Production struct {
				Metal     float64 `json:"metal"`
				Crystal   float64 `json:"crystal"`
				Deuterium float64 `json:"deuterium"`
				Energy    float64 `json:"energy"`
			} `json:"production"`
			Consumption struct {
				Metal     float64 `json:"metal"`
				Crystal   float64 `json:"crystal"`
				Deuterium float64 `json:"deuterium"`
				Energy    float64 `json:"energy"`
			} `json:"consumption"`
		} `json:"4"`
		Num12 struct {
			TechID     int64 `json:"techId"`
			Production struct {
				Metal     float64 `json:"metal"`
				Crystal   float64 `json:"crystal"`
				Deuterium float64 `json:"deuterium"`
				Energy    float64 `json:"energy"`
			} `json:"production"`
			Consumption struct {
				Metal     float64 `json:"metal"`
				Crystal   float64 `json:"crystal"`
				Deuterium float64 `json:"deuterium"`
				Energy    float64 `json:"energy"`
			} `json:"consumption"`
		} `json:"12"`
		Num212 struct {
			TechID     int64 `json:"techId"`
			Production struct {
				Metal     float64 `json:"metal"`
				Crystal   float64 `json:"crystal"`
				Deuterium float64 `json:"deuterium"`
				Energy    float64 `json:"energy"`
			} `json:"production"`
			Consumption struct {
				Metal     float64 `json:"metal"`
				Crystal   float64 `json:"crystal"`
				Deuterium float64 `json:"deuterium"`
				Energy    float64 `json:"energy"`
			} `json:"consumption"`
		} `json:"212"`
		Num217 struct {
			TechID     int64 `json:"techId"`
			Production struct {
				Metal     float64 `json:"metal"`
				Crystal   float64 `json:"crystal"`
				Deuterium float64 `json:"deuterium"`
				Energy    float64 `json:"energy"`
			} `json:"production"`
			Consumption struct {
				Metal     float64 `json:"metal"`
				Crystal   float64 `json:"crystal"`
				Deuterium float64 `json:"deuterium"`
				Energy    float64 `json:"energy"`
			} `json:"consumption"`
		} `json:"217"`
	} `json:"techs"`
}

func extractResourcesDetailsV71(pageHTML []byte) (out ResourcesDetails, err error) {
	var res resourcesRespV71
	if err = json.Unmarshal(pageHTML, &res); err != nil {
		if isLogged(pageHTML) {
			return out, ErrInvalidPlanetID
		}
		return
	}
	out.Metal.Available = int64(res.Resources.Metal.Amount)
	out.Metal.StorageCapacity = int64(res.Resources.Metal.Storage)
	out.Crystal.Available = int64(res.Resources.Crystal.Amount)
	out.Crystal.StorageCapacity = int64(res.Resources.Crystal.Storage)
	out.Deuterium.Available = int64(res.Resources.Deuterium.Amount)
	out.Deuterium.StorageCapacity = int64(res.Resources.Deuterium.Storage)
	out.Energy.Available = int64(res.Resources.Energy.Amount)
	out.Darkmatter.Available = int64(res.Resources.Darkmatter.Amount)
	metalDoc, _ := goquery.NewDocumentFromReader(strings.NewReader(res.Resources.Metal.Tooltip))
	crystalDoc, _ := goquery.NewDocumentFromReader(strings.NewReader(res.Resources.Crystal.Tooltip))
	deuteriumDoc, _ := goquery.NewDocumentFromReader(strings.NewReader(res.Resources.Deuterium.Tooltip))
	darkmatterDoc, _ := goquery.NewDocumentFromReader(strings.NewReader(res.Resources.Darkmatter.Tooltip))
	energyDoc, _ := goquery.NewDocumentFromReader(strings.NewReader(res.Resources.Energy.Tooltip))
	out.Metal.CurrentProduction = ParseInt(metalDoc.Find("table tr").Eq(2).Find("td").Eq(0).Text())
	out.Crystal.CurrentProduction = ParseInt(crystalDoc.Find("table tr").Eq(2).Find("td").Eq(0).Text())
	out.Deuterium.CurrentProduction = ParseInt(deuteriumDoc.Find("table tr").Eq(2).Find("td").Eq(0).Text())
	out.Energy.CurrentProduction = ParseInt(energyDoc.Find("table tr").Eq(1).Find("td").Eq(0).Text())
	out.Energy.Consumption = ParseInt(energyDoc.Find("table tr").Eq(2).Find("td").Eq(0).Text())
	out.Darkmatter.Purchased = ParseInt(darkmatterDoc.Find("table tr").Eq(1).Find("td").Eq(0).Text())
	out.Darkmatter.Found = ParseInt(darkmatterDoc.Find("table tr").Eq(2).Find("td").Eq(0).Text())
	return
}

type planetTechsRespV71 struct {
	Num1   int64 `json:"1"`
	Num2   int64 `json:"2"`
	Num3   int64 `json:"3"`
	Num4   int64 `json:"4"`
	Num12  int64 `json:"12"`
	Num14  int64 `json:"14"`
	Num15  int64 `json:"15"`
	Num21  int64 `json:"21"`
	Num22  int64 `json:"22"`
	Num23  int64 `json:"23"`
	Num24  int64 `json:"24"`
	Num31  int64 `json:"31"`
	Num33  int64 `json:"33"`
	Num34  int64 `json:"34"`
	Num36  int64 `json:"36"`
	Num41  int64 `json:"41"`
	Num42  int64 `json:"42"`
	Num43  int64 `json:"43"`
	Num44  int64 `json:"44"`
	Num106 int64 `json:"106"`
	Num108 int64 `json:"108"`
	Num109 int64 `json:"109"`
	Num110 int64 `json:"110"`
	Num111 int64 `json:"111"`
	Num113 int64 `json:"113"`
	Num114 int64 `json:"114"`
	Num115 int64 `json:"115"`
	Num117 int64 `json:"117"`
	Num118 int64 `json:"118"`
	Num120 int64 `json:"120"`
	Num121 int64 `json:"121"`
	Num122 int64 `json:"122"`
	Num123 int64 `json:"123"`
	Num124 int64 `json:"124"`
	Num199 int64 `json:"199"`
	Num202 int64 `json:"202"`
	Num203 int64 `json:"203"`
	Num204 int64 `json:"204"`
	Num205 int64 `json:"205"`
	Num206 int64 `json:"206"`
	Num207 int64 `json:"207"`
	Num208 int64 `json:"208"`
	Num209 int64 `json:"209"`
	Num210 int64 `json:"210"`
	Num211 int64 `json:"211"`
	Num212 int64 `json:"212"`
	Num213 int64 `json:"213"`
	Num214 int64 `json:"214"`
	Num215 int64 `json:"215"`
	Num217 int64 `json:"217"`
	Num218 int64 `json:"218"`
	Num219 int64 `json:"219"`
	Num401 int64 `json:"401"`
	Num402 int64 `json:"402"`
	Num403 int64 `json:"403"`
	Num404 int64 `json:"404"`
	Num405 int64 `json:"405"`
	Num406 int64 `json:"406"`
	Num407 int64 `json:"407"`
	Num408 int64 `json:"408"`
	Num502 int64 `json:"502"`
	Num503 int64 `json:"503"`
}

<<<<<<< HEAD
func extractTechsV71(pageHTML []byte) (supplies ResourcesBuildings, facilities Facilities, shipsInfos ShipsInfos, researches Researches, defenses DefensesInfos, err error) {
	var res planetTechsRespV71
	if err = json.Unmarshal(pageHTML, &res); err != nil {
		if isLogged(pageHTML) {
			return supplies, facilities, shipsInfos, researches, defenses, ErrInvalidPlanetID
=======
func extractTechsV71(pageHTML []byte) (supplies ResourcesBuildings, facilities Facilities, shipsInfos ShipsInfos, defenses DefensesInfos, researches Researches, err error) {
	var res planetTechsRespV71
	if err = json.Unmarshal(pageHTML, &res); err != nil {
		if isLogged(pageHTML) {
			return supplies, facilities, shipsInfos, defenses, researches, ErrInvalidPlanetID
>>>>>>> 47bf771b
		}
		return
	}
	supplies = ResourcesBuildings{
		MetalMine:            res.Num1,
		CrystalMine:          res.Num2,
		DeuteriumSynthesizer: res.Num3,
		SolarPlant:           res.Num4,
		FusionReactor:        res.Num12,
		SolarSatellite:       res.Num212,
		MetalStorage:         res.Num22,
		CrystalStorage:       res.Num23,
		DeuteriumTank:        res.Num24,
	}
	facilities = Facilities{
		RoboticsFactory: res.Num14,
		Shipyard:        res.Num21,
		ResearchLab:     res.Num31,
		AllianceDepot:   res.Num34,
		MissileSilo:     res.Num44,
		NaniteFactory:   res.Num15,
		Terraformer:     res.Num33,
		SpaceDock:       res.Num36,
		LunarBase:       res.Num41,
		SensorPhalanx:   res.Num42,
		JumpGate:        res.Num43,
	}
	shipsInfos = ShipsInfos{
		LightFighter:   res.Num204,
		HeavyFighter:   res.Num205,
		Cruiser:        res.Num206,
		Battleship:     res.Num207,
		Battlecruiser:  res.Num215,
		Bomber:         res.Num211,
		Destroyer:      res.Num213,
		Deathstar:      res.Num214,
		SmallCargo:     res.Num202,
		LargeCargo:     res.Num203,
		ColonyShip:     res.Num208,
		Recycler:       res.Num209,
		EspionageProbe: res.Num210,
		SolarSatellite: res.Num212,
		Crawler:        res.Num217,
		Reaper:         res.Num218,
		Pathfinder:     res.Num219,
	}
	defenses = DefensesInfos{
		RocketLauncher:         res.Num401,
		LightLaser:             res.Num402,
		HeavyLaser:             res.Num403,
		GaussCannon:            res.Num404,
		IonCannon:              res.Num405,
		PlasmaTurret:           res.Num406,
		SmallShieldDome:        res.Num407,
		LargeShieldDome:        res.Num408,
		AntiBallisticMissiles:  res.Num502,
		InterplanetaryMissiles: res.Num503,
	}
	researches = Researches{
		EnergyTechnology:             res.Num113,
		LaserTechnology:              res.Num120,
		IonTechnology:                res.Num121,
		HyperspaceTechnology:         res.Num114,
		PlasmaTechnology:             res.Num122,
		CombustionDrive:              res.Num115,
		ImpulseDrive:                 res.Num117,
		HyperspaceDrive:              res.Num118,
		EspionageTechnology:          res.Num106,
		ComputerTechnology:           res.Num108,
		Astrophysics:                 res.Num124,
		IntergalacticResearchNetwork: res.Num123,
		GravitonTechnology:           res.Num199,
		WeaponsTechnology:            res.Num109,
		ShieldingTechnology:          res.Num110,
		ArmourTechnology:             res.Num111,
	}
	defenses = DefensesInfos{
		RocketLauncher:               res.Num401,
		LightLaser:                   res.Num402,
		HeavyLaser:                   res.Num403,
		GaussCannon:                  res.Num404,
		IonCannon:                    res.Num405,
		PlasmaTurret:                 res.Num406,
		SmallShieldDome:              res.Num407,
		LargeShieldDome:              res.Num408,
		AntiBallisticMissiles:        res.Num502,
		InterplanetaryMissiles:       res.Num503,
	}
	return
}

// ar, Argentina           -> Recolector, General, Descubridor
// ba, Balkan              -> Sakupljač, General, Otkrivač
// br, Brasil              -> Coletor, General, Descobridor
// dk, Danmark             -> Samleren, Generalen, Opdageren
// de, Deutschland         -> Kollektor, General, Entdecker
// es, España              -> Recolector, General, Descubridor
// fr, France              -> Le collecteur, Général, L`explorateur
// hr, Hrvatska            -> Sakupljač, General, Otkrivač
// it, Italia              -> Collezionista, Generale, Esploratore
// hu, Magyarország        -> Gyűjtő, Tábornok, Felfedező
// mx, México              -> Recolector, General, Descubridor
// nl, Netherlands         -> Verzamelaar, Generaal, Ontdekker
// no, Norge               -> Collector, General, Discoverer (no i18n)
// pl, Polska              -> Zbieracz, Generał, Odkrywca
// pt, Portugal            -> Colecionador, General, Descobridor
// ro, Romania             -> Colecționarul, General, Exploratorul
// si, Slovenija           -> Zbiralec, Splošno, Odkritelj
// sk, Slovensko           -> Zberateľ, Generál, Objaviteľ
// fi, Suomi               -> Keräilijä, Komentaja, Löytäjä
// se, Sverige             -> Samlare, General, Upptäckare
// tr, Türkiye             -> Koleksiyoncu, General, Kaşif
// us, USA                 -> Collector, General, Discoverer
// en, United Kingdom      -> Collector, General, Discoverer
// cz, Če Republika        -> Sběratel, Generál, Průzkumník
// gr, Ελλάδα              -> Συλλέκτης, Στρατηγός, Εξερευνητής
// ru, Российс Федерация   -> Коллекционер, Генерал, Исследователь
// tw, 台灣                 -> 採礦師, 將軍, 探險家
// jp, 日本                 -> 回収船, 将軍, 探索船
func getCharacterClass(characterClassStr string) CharacterClass {
	switch characterClassStr {
	case "Recolector", "Sakupljač", "Coletor", "Samleren", "Kollektor", "Le collecteur", "Collezionista", "Gyűjtő",
		"Verzamelaar", "Collector", "Zbieracz", "Colecionador", "Colecționarul", "Zbiralec", "Zberateľ", "Keräilijä",
		"Samlare", "Koleksiyoncu", "Sběratel", "Συλλέκτης", "Коллекционер", "採礦師", "回収船":
		return Collector
	case "General", "Generalen", "Général", "Generale", "Tábornok", "Generaal", "Generał", "Splošno", "Generál",
		"Komentaja", "Στρατηγός", "Генерал", "將軍", "将軍":
		return General
	case "Descubridor", "Otkrivač", "Descobridor", "Opdageren", "Entdecker", "L`explorateur", "Esploratore",
		"Felfedező", "Ontdekker", "Discoverer", "Odkrywca", "Exploratorul", "Odkritelj", "Objaviteľ", "Löytäjä",
		"Upptäckare", "Kaşif", "Průzkumník", "Εξερευνητής", "Исследователь", "探險家", "探索船":
		return Discoverer
	}
	return NoClass
}

func extractEspionageReportFromDocV71(doc *goquery.Document, location *time.Location) (EspionageReport, error) {
	report := EspionageReport{}
	report.ID, _ = strconv.ParseInt(doc.Find("div.detail_msg").AttrOr("data-msg-id", "0"), 10, 64)
	spanLink := doc.Find("span.msg_title a").First()
	txt := spanLink.Text()
	figure := spanLink.Find("figure").First()
	r := regexp.MustCompile(`([^\[]+) \[(\d+):(\d+):(\d+)]`)
	m := r.FindStringSubmatch(txt)
	if len(m) == 5 {
		report.Coordinate.Galaxy, _ = strconv.ParseInt(m[2], 10, 64)
		report.Coordinate.System, _ = strconv.ParseInt(m[3], 10, 64)
		report.Coordinate.Position, _ = strconv.ParseInt(m[4], 10, 64)
	} else {
		return report, errors.New("failed to extract coordinate")
	}
	if figure.HasClass("planet") {
		report.Coordinate.Type = PlanetType
	} else if figure.HasClass("moon") {
		report.Coordinate.Type = MoonType
	}
	messageType := Report
	if doc.Find("span.espionageDefText").Size() > 0 {
		messageType = Action
	}
	report.Type = messageType
	msgDateRaw := doc.Find("span.msg_date").Text()
	msgDate, _ := time.ParseInLocation("02.01.2006 15:04:05", msgDateRaw, location)
	report.Date = msgDate.In(time.Local)

	username := doc.Find("div.detail_txt").First().Find("span span").First().Text()
	username = strings.TrimSpace(username)
	split := strings.Split(username, "(i")
	if len(split) > 0 {
		report.Username = strings.TrimSpace(split[0])
	}
	characterClassStr := doc.Find("div.detail_txt").Eq(1).Find("span span").First().Text()
	characterClassStr = strings.TrimSpace(characterClassStr)
	report.CharacterClass = getCharacterClass(characterClassStr)

	// Bandit, Starlord
	banditstarlord := doc.Find("div.detail_txt").First().Find("span")
	if banditstarlord.HasClass("honorRank") {
		report.IsBandit = banditstarlord.HasClass("rank_bandit1") || banditstarlord.HasClass("rank_bandit2") || banditstarlord.HasClass("rank_bandit3")
		report.IsStarlord = banditstarlord.HasClass("rank_starlord1") || banditstarlord.HasClass("rank_starlord2") || banditstarlord.HasClass("rank_starlord3")
	}

	honorableFound := doc.Find("div.detail_txt").First().Find("span.status_abbr_honorableTarget")
	report.HonorableTarget = honorableFound.Length() > 0

	// IsInactive, IsLongInactive
	inactive := doc.Find("div.detail_txt").First().Find("span")
	if inactive.HasClass("status_abbr_longinactive") {
		report.IsInactive = true
		report.IsLongInactive = true
	} else if inactive.HasClass("status_abbr_inactive") {
		report.IsInactive = true
	}

	// APIKey
	apikey, _ := doc.Find("span.icon_apikey").Attr("title")
	apiDoc, _ := goquery.NewDocumentFromReader(strings.NewReader(apikey))
	report.APIKey = apiDoc.Find("input").First().AttrOr("value", "")

	// Inactivity timer
	activity := doc.Find("div.detail_txt").Eq(2).Find("font")
	if len(activity.Text()) == 2 {
		report.LastActivity = ParseInt(activity.Text())
	}

	// CounterEspionage
	ceTxt := doc.Find("div.detail_txt").Eq(2).Text()
	m1 := regexp.MustCompile(`(\d+)%`).FindStringSubmatch(ceTxt)
	if len(m1) == 2 {
		report.CounterEspionage, _ = strconv.ParseInt(m1[1], 10, 64)
	}

	hasError := false
	resourcesFound := false
	doc.Find("ul.detail_list").Each(func(i int, s *goquery.Selection) {
		dataType := s.AttrOr("data-type", "")
		if dataType == "resources" && !resourcesFound {
			resourcesFound = true
			report.Metal = ParseInt(s.Find("li").Eq(0).AttrOr("title", "0"))
			report.Crystal = ParseInt(s.Find("li").Eq(1).AttrOr("title", "0"))
			report.Deuterium = ParseInt(s.Find("li").Eq(2).AttrOr("title", "0"))
			report.Energy = ParseInt(s.Find("li").Eq(3).AttrOr("title", "0"))
		} else if dataType == "buildings" {
			report.HasBuildingsInformation = s.Find("li.detail_list_fail").Size() == 0
			s.Find("li.detail_list_el").EachWithBreak(func(i int, s2 *goquery.Selection) bool {
				img := s2.Find("img")
				if img.Size() == 0 {
					hasError = true
					return false
				}
				imgClass := img.AttrOr("class", "")
				r := regexp.MustCompile(`building(\d+)`)
				buildingID, _ := strconv.ParseInt(r.FindStringSubmatch(imgClass)[1], 10, 64)
				l := ParseInt(s2.Find("span.fright").Text())
				level := &l
				switch ID(buildingID) {
				case MetalMine.ID:
					report.MetalMine = level
				case CrystalMine.ID:
					report.CrystalMine = level
				case DeuteriumSynthesizer.ID:
					report.DeuteriumSynthesizer = level
				case SolarPlant.ID:
					report.SolarPlant = level
				case FusionReactor.ID:
					report.FusionReactor = level
				case MetalStorage.ID:
					report.MetalStorage = level
				case CrystalStorage.ID:
					report.CrystalStorage = level
				case DeuteriumTank.ID:
					report.DeuteriumTank = level
				case AllianceDepot.ID:
					report.AllianceDepot = level
				case RoboticsFactory.ID:
					report.RoboticsFactory = level
				case Shipyard.ID:
					report.Shipyard = level
				case ResearchLab.ID:
					report.ResearchLab = level
				case MissileSilo.ID:
					report.MissileSilo = level
				case NaniteFactory.ID:
					report.NaniteFactory = level
				case Terraformer.ID:
					report.Terraformer = level
				case SpaceDock.ID:
					report.SpaceDock = level
				case LunarBase.ID:
					report.LunarBase = level
				case SensorPhalanx.ID:
					report.SensorPhalanx = level
				case JumpGate.ID:
					report.JumpGate = level
				}
				return true
			})
		} else if dataType == "research" {
			report.HasResearchesInformation = s.Find("li.detail_list_fail").Size() == 0
			s.Find("li.detail_list_el").EachWithBreak(func(i int, s2 *goquery.Selection) bool {
				img := s2.Find("img")
				if img.Size() == 0 {
					hasError = true
					return false
				}
				imgClass := img.AttrOr("class", "")
				r := regexp.MustCompile(`research(\d+)`)
				researchID, _ := strconv.ParseInt(r.FindStringSubmatch(imgClass)[1], 10, 64)
				l := ParseInt(s2.Find("span.fright").Text())
				level := &l
				switch ID(researchID) {
				case EspionageTechnology.ID:
					report.EspionageTechnology = level
				case ComputerTechnology.ID:
					report.ComputerTechnology = level
				case WeaponsTechnology.ID:
					report.WeaponsTechnology = level
				case ShieldingTechnology.ID:
					report.ShieldingTechnology = level
				case ArmourTechnology.ID:
					report.ArmourTechnology = level
				case EnergyTechnology.ID:
					report.EnergyTechnology = level
				case HyperspaceTechnology.ID:
					report.HyperspaceTechnology = level
				case CombustionDrive.ID:
					report.CombustionDrive = level
				case ImpulseDrive.ID:
					report.ImpulseDrive = level
				case HyperspaceDrive.ID:
					report.HyperspaceDrive = level
				case LaserTechnology.ID:
					report.LaserTechnology = level
				case IonTechnology.ID:
					report.IonTechnology = level
				case PlasmaTechnology.ID:
					report.PlasmaTechnology = level
				case IntergalacticResearchNetwork.ID:
					report.IntergalacticResearchNetwork = level
				case Astrophysics.ID:
					report.Astrophysics = level
				case GravitonTechnology.ID:
					report.GravitonTechnology = level
				}
				return true
			})
		} else if dataType == "ships" {
			report.HasFleetInformation = s.Find("li.detail_list_fail").Size() == 0
			s.Find("li.detail_list_el").EachWithBreak(func(i int, s2 *goquery.Selection) bool {
				img := s2.Find("img")
				if img.Size() == 0 {
					hasError = true
					return false
				}
				imgClass := img.AttrOr("class", "")
				r := regexp.MustCompile(`tech(\d+)`)
				shipID, _ := strconv.ParseInt(r.FindStringSubmatch(imgClass)[1], 10, 64)
				l := ParseInt(s2.Find("span.fright").Text())
				level := &l
				switch ID(shipID) {
				case SmallCargo.ID:
					report.SmallCargo = level
				case LargeCargo.ID:
					report.LargeCargo = level
				case LightFighter.ID:
					report.LightFighter = level
				case HeavyFighter.ID:
					report.HeavyFighter = level
				case Cruiser.ID:
					report.Cruiser = level
				case Battleship.ID:
					report.Battleship = level
				case ColonyShip.ID:
					report.ColonyShip = level
				case Recycler.ID:
					report.Recycler = level
				case EspionageProbe.ID:
					report.EspionageProbe = level
				case Bomber.ID:
					report.Bomber = level
				case SolarSatellite.ID:
					report.SolarSatellite = level
				case Destroyer.ID:
					report.Destroyer = level
				case Deathstar.ID:
					report.Deathstar = level
				case Battlecruiser.ID:
					report.Battlecruiser = level
				case Crawler.ID:
					report.Crawler = level
				case Reaper.ID:
					report.Reaper = level
				case Pathfinder.ID:
					report.Pathfinder = level
				}
				return true
			})
		} else if dataType == "defense" {
			report.HasDefensesInformation = s.Find("li.detail_list_fail").Size() == 0
			s.Find("li.detail_list_el").EachWithBreak(func(i int, s2 *goquery.Selection) bool {
				img := s2.Find("img")
				if img.Size() == 0 {
					hasError = true
					return false
				}
				imgClass := img.AttrOr("class", "")
				r := regexp.MustCompile(`defense(\d+)`)
				defenceID, _ := strconv.ParseInt(r.FindStringSubmatch(imgClass)[1], 10, 64)
				l := ParseInt(s2.Find("span.fright").Text())
				level := &l
				switch ID(defenceID) {
				case RocketLauncher.ID:
					report.RocketLauncher = level
				case LightLaser.ID:
					report.LightLaser = level
				case HeavyLaser.ID:
					report.HeavyLaser = level
				case GaussCannon.ID:
					report.GaussCannon = level
				case IonCannon.ID:
					report.IonCannon = level
				case PlasmaTurret.ID:
					report.PlasmaTurret = level
				case SmallShieldDome.ID:
					report.SmallShieldDome = level
				case LargeShieldDome.ID:
					report.LargeShieldDome = level
				case AntiBallisticMissiles.ID:
					report.AntiBallisticMissiles = level
				case InterplanetaryMissiles.ID:
					report.InterplanetaryMissiles = level
				}
				return true
			})
		}
	})
	if hasError {
		return report, ErrDeactivateHidePictures
	}
	return report, nil
}

func extractDestroyRocketsFromDocV71(doc *goquery.Document) (abm, ipm int64, token string, err error) {
	scriptTxt := doc.Find("script").Text()
	r := regexp.MustCompile(`missileToken = "([^"]+)"`)
	m := r.FindStringSubmatch(scriptTxt)
	if len(m) != 2 {
		err = errors.New("failed to find missile token")
		return
	}
	token = m[1]
	abm, _ = strconv.ParseInt(doc.Find("table tr").Eq(1).Find("td").Eq(1).Text(), 10, 64)
	ipm, _ = strconv.ParseInt(doc.Find("table tr").Eq(2).Find("td").Eq(1).Text(), 10, 64)
	return
}

func extractIPMFromDocV71(doc *goquery.Document) (duration, max int64, token string) {
	durationFloat, _ := strconv.ParseFloat(doc.Find("span#timer").AttrOr("data-duration", "0"), 64)
	duration = int64(math.Ceil(durationFloat))
	max, _ = strconv.ParseInt(doc.Find("input#missileCount").AttrOr("data-max", "0"), 10, 64)
	token = doc.Find("input[name=token]").AttrOr("value", "")
	return
}

func extractFacilitiesFromDocV71(doc *goquery.Document) (Facilities, error) {
	res, err := extractFacilitiesFromDocV7(doc)
	if err != nil {
		return Facilities{}, err
	}
	res.LunarBase = getNbrV7(doc, "moonbase")
	return res, nil
}

func extractCancelFleetTokenFromDocV71(doc *goquery.Document, fleetID FleetID) (string, error) {
	href := doc.Find("div#fleet"+strconv.FormatInt(int64(fleetID), 10)+" a.icon_link").AttrOr("href", "")
	m := regexp.MustCompile(`token=([^"]+)`).FindStringSubmatch(href)
	if len(m) != 2 {
		return "", errors.New("cancel fleet token not found")
	}
	token := m[1]
	return token, nil
}

func extractProductionFromDocV71(doc *goquery.Document) ([]Quantifiable, error) {
	res := make([]Quantifiable, 0)
	active := doc.Find("table.construction")
	href, _ := active.Find("td a").Attr("href")
	m := regexp.MustCompile(`openTech=(\d+)`).FindStringSubmatch(href)
	if len(m) == 0 {
		return []Quantifiable{}, nil
	}
	idInt, _ := strconv.ParseInt(m[1], 10, 64)
	activeID := ID(idInt)
	activeNbr, _ := strconv.ParseInt(active.Find("div.shipSumCount").Text(), 10, 64)
	res = append(res, Quantifiable{ID: activeID, Nbr: activeNbr})
	doc.Find("table.queue td").Each(func(i int, s *goquery.Selection) {
		link := s.Find("img")
		alt := link.AttrOr("alt", "")
		m := regexp.MustCompile(`techId_(\d+)`).FindStringSubmatch(alt)
		if len(m) == 0 {
			return
		}
		itemID, _ := strconv.ParseInt(m[1], 10, 64)
		itemNbr := ParseInt(s.Text())
		res = append(res, Quantifiable{ID: ID(itemID), Nbr: itemNbr})
	})
	return res, nil
}

// Highscore ...
type Highscore struct {
	NbPage   int64
	CurrPage int64
	Category int64 // 1:Player, 2:Alliance
	Type     int64 // 0:Total, 1:Economy, 2:Research, 3:Military, 4:Military Built, 5:Military Destroyed, 6:Military Lost, 7:Honor
	Players  []HighscorePlayer
}

// String ...
func (h Highscore) String() string {
	return "" +
		"  NbPage: " + strconv.FormatInt(h.NbPage, 10) + "\n" +
		"CurrPage: " + strconv.FormatInt(h.CurrPage, 10) + "\n" +
		"Category: " + strconv.FormatInt(h.Category, 10) + "\n" +
		"    Type: " + strconv.FormatInt(h.Type, 10) + "\n" +
		" Players: " + strconv.Itoa(len(h.Players)) + "\n"
}

// HighscorePlayer ...
type HighscorePlayer struct {
	Position     int64
	ID           int64
	Name         string
	Score        int64
	AllianceID   int64
	HonourPoints int64
	Homeworld    Coordinate
	Ships        int64 // When getting military type
}

// String ...
func (h HighscorePlayer) String() string {
	return "" +
		"    Position: " + strconv.FormatInt(h.Position, 10) + "\n" +
		"          ID: " + strconv.FormatInt(h.ID, 10) + "\n" +
		"        Name: " + h.Name + "\n" +
		"       Score: " + strconv.FormatInt(h.Score, 10) + "\n" +
		"  AllianceID: " + strconv.FormatInt(h.AllianceID, 10) + "\n" +
		"HonourPoints: " + strconv.FormatInt(h.HonourPoints, 10) + "\n" +
		"   Homeworld: " + h.Homeworld.String() + "\n" +
		"       Ships: " + strconv.FormatInt(h.Ships, 10) + "\n"
}

func extractHighscoreFromDocV71(doc *goquery.Document) (out Highscore, err error) {
	s := doc.Selection
	isFullPage := doc.Find("#stat_list_content").Size() == 1
	if isFullPage {
		s = doc.Find("#stat_list_content")
	}

	script := s.Find("script").First().Text()
	m := regexp.MustCompile(`var site = (\d+);`).FindStringSubmatch(script)
	if len(m) != 2 {
		return out, errors.New("failed to find site")
	}
	out.CurrPage, _ = strconv.ParseInt(m[1], 10, 64)

	m = regexp.MustCompile(`var currentCategory = (\d+);`).FindStringSubmatch(script)
	if len(m) != 2 {
		return out, errors.New("failed to find currentCategory")
	}
	out.Category, _ = strconv.ParseInt(m[1], 10, 64)

	m = regexp.MustCompile(`var currentType = (\d+);`).FindStringSubmatch(script)
	if len(m) != 2 {
		return out, errors.New("failed to find currentType")
	}
	out.Type, _ = strconv.ParseInt(m[1], 10, 64)

	changeSiteSize := s.Find("select.changeSite option").Size()
	out.NbPage = MaxInt(int64(changeSiteSize)-1, 0)

	s.Find("#ranks tbody tr").Each(func(i int, s *goquery.Selection) {
		p := HighscorePlayer{}
		p.Position, _ = strconv.ParseInt(s.Find("td.position").Text(), 10, 64)
		p.ID, _ = strconv.ParseInt(s.Find("td.sendmsg a").AttrOr("data-playerid", "0"), 10, 64)
		p.Name = strings.TrimSpace(s.Find("span.playername").Text())
		tdName := s.Find("td.name")
		allyTag := tdName.Find("span.ally-tag")
		if allyTag != nil {
			href := allyTag.Find("a").AttrOr("href", "")
			m := regexp.MustCompile(`allianceId=(\d+)`).FindStringSubmatch(href)
			if len(m) == 2 {
				p.AllianceID, _ = strconv.ParseInt(m[1], 10, 64)
			}
			allyTag.Remove()
		}
		href := tdName.Find("a").AttrOr("href", "")
		m := regexp.MustCompile(`galaxy=(\d+)&system=(\d+)&position=(\d+)`).FindStringSubmatch(href)
		if len(m) != 4 {
			return
		}
		p.Homeworld.Type = PlanetType
		p.Homeworld.Galaxy, _ = strconv.ParseInt(m[1], 10, 64)
		p.Homeworld.System, _ = strconv.ParseInt(m[2], 10, 64)
		p.Homeworld.Position, _ = strconv.ParseInt(m[3], 10, 64)
		honorScoreSpan := s.Find("span.honorScore span")
		if honorScoreSpan == nil {
			return
		}
		p.HonourPoints = ParseInt(strings.TrimSpace(honorScoreSpan.Text()))
		p.Score = ParseInt(strings.TrimSpace(s.Find("td.score").Text()))
		shipsRgx := regexp.MustCompile(`([\d\.]+)`)
		shipsTitle := strings.TrimSpace(s.Find("td.score").AttrOr("title", "0"))
		shipsParts := shipsRgx.FindStringSubmatch(shipsTitle)
		if len(shipsParts) == 2 {
			p.Ships = ParseInt(shipsParts[1])
		}
		out.Players = append(out.Players, p)
	})

	return
}

func extractAllResourcesV71(pageHTML []byte) (out map[CelestialID]Resources, err error) {
	out = make(map[CelestialID]Resources)
	m := regexp.MustCompile(`var planetResources\s?=\s?([^;]+);`).FindSubmatch(pageHTML)
	if len(m) != 2 {
		return out, errors.New("failed to get resources json")
	}
	var data map[string]struct {
		Input struct {
			Metal     int64
			Crystal   int64
			Deuterium int64
		}
	}
	if err := json.Unmarshal(m[1], &data); err != nil {
		return out, err
	}
	for k, v := range data {
		ki, _ := strconv.ParseInt(k, 10, 64)
		out[CelestialID(ki)] = Resources{Metal: v.Input.Metal, Crystal: v.Input.Crystal, Deuterium: v.Input.Deuterium}
	}
	return
}

func extractAttacksFromDocV71(doc *goquery.Document, clock clockwork.Clock) ([]AttackEvent, error) {
	attacks := make([]*AttackEvent, 0)
	out := make([]AttackEvent, 0)
	if doc.Find("body").Size() == 1 && extractOGameSessionFromDocV6(doc) != "" && doc.Find("div#eventListWrap").Size() == 0 {
		return out, ErrEventsBoxNotDisplayed
	} else if doc.Find("div#eventListWrap").Size() == 0 {
		return out, ErrNotLogged
	}

	allianceAttacks := make(map[int64]*AttackEvent)

	tmp := func(rowType string) func(int, *goquery.Selection) {
		return func(i int, s *goquery.Selection) {
			trIDAttr := s.AttrOr("id", "")
			r := regexp.MustCompile(`eventRow-(union)?(\d+)`)
			m := r.FindStringSubmatch(trIDAttr)
			var id int64
			if len(m) != 3 {
				classes := s.AttrOr("class", "")
				r = regexp.MustCompile(`unionunion(\d+)`)
				m = r.FindStringSubmatch(classes)
				if len(m) == 2 {
					id, _ = strconv.ParseInt(m[1], 10, 64)
				}
			} else {
				id, _ = strconv.ParseInt(m[2], 10, 64)
			}

			classes, _ := s.Attr("class")
			partner := strings.Contains(classes, "partnerInfo")

			td := s.Find("td.countDown")
			isHostile := td.HasClass("hostile") || td.Find("span.hostile").Size() > 0
			if !isHostile {
				return
			}
			missionTypeInt, _ := strconv.ParseInt(s.AttrOr("data-mission-type", ""), 10, 64)
			arrivalTimeInt, _ := strconv.ParseInt(s.AttrOr("data-arrival-time", ""), 10, 64)
			missionType := MissionID(missionTypeInt)
			if rowType == "allianceAttack" {
				missionType = GroupedAttack
			}
			if missionType != Attack && missionType != GroupedAttack && missionType != Destroy &&
				missionType != MissileAttack && missionType != Spy {
				return
			}
			attack := &AttackEvent{}
			attack.ID = id
			attack.MissionType = missionType
			if missionType == Attack || missionType == MissileAttack || missionType == Spy || missionType == Destroy || missionType == GroupedAttack {
				linkSendMail := s.Find("a.sendMail")
				attack.AttackerID, _ = strconv.ParseInt(linkSendMail.AttrOr("data-playerid", ""), 10, 64)
				attack.AttackerName = linkSendMail.AttrOr("title", "")
				if attack.AttackerID != 0 {
					coordsOrigin := strings.TrimSpace(s.Find("td.coordsOrigin").Text())
					attack.Origin = extractCoordV6(coordsOrigin)
					attack.Origin.Type = PlanetType
					if s.Find("td.originFleet figure").HasClass("moon") {
						attack.Origin.Type = MoonType
					}
				}
			}
			if missionType == MissileAttack {
				attack.Missiles = ParseInt(s.Find("td.detailsFleet span").First().Text())
			}

			// Get ships infos if available
			if movement, exists := s.Find("td.icon_movement span").Attr("title"); exists {
				root, err := html.Parse(strings.NewReader(movement))
				if err != nil {
					return
				}
				attack.Ships = new(ShipsInfos)
				q := goquery.NewDocumentFromNode(root)
				q.Find("tr").Each(func(i int, s *goquery.Selection) {
					name := s.Find("td").Eq(0).Text()
					nbrTxt := s.Find("td").Eq(1).Text()
					nbr := ParseInt(nbrTxt)
					if name != "" && nbr > 0 {
						attack.Ships.Set(ShipName2ID(name), nbr)
					} else if nbrTxt == "?" {
						attack.Ships.Set(ShipName2ID(name), -1)
					}
				})
			}

			rgx := regexp.MustCompile(`union(\d+)`)
			classesArr := strings.Split(classes, " ")
			for _, c := range classesArr {
				m := rgx.FindStringSubmatch(c)
				if len(m) == 2 {
					attack.UnionID, _ = strconv.ParseInt(m[1], 10, 64)
				}
			}

			destCoords := strings.TrimSpace(s.Find("td.destCoords").Text())
			attack.Destination = extractCoordV6(destCoords)
			attack.Destination.Type = PlanetType
			if s.Find("td.destFleet figure").HasClass("moon") {
				attack.Destination.Type = MoonType
			}
			attack.DestinationName = strings.TrimSpace(s.Find("td.destFleet").Text())

			attack.ArrivalTime = time.Unix(arrivalTimeInt, 0)
			attack.ArriveIn = int64(clock.Until(attack.ArrivalTime).Seconds())

			if attack.UnionID != 0 {
				if allianceAttack, ok := allianceAttacks[attack.UnionID]; ok {
					if attack.Ships != nil {
						allianceAttack.Ships.Add(*attack.Ships)
					}
					if allianceAttack.AttackerID == 0 {
						allianceAttack.AttackerID = attack.AttackerID
					}
					if allianceAttack.Origin.Equal(Coordinate{}) {
						allianceAttack.Origin = attack.Origin
					}
				} else {
					allianceAttacks[attack.UnionID] = attack
				}
			}

			if !partner {
				attacks = append(attacks, attack)
			}
		}
	}
	doc.Find("tr.allianceAttack").Each(tmp("allianceAttack"))
	doc.Find("tr.eventFleet").Each(tmp("eventFleet"))

	for _, a := range attacks {
		out = append(out, *a)
	}

	return out, nil
}

func extractDMCostsFromDocV71(doc *goquery.Document) (DMCosts, error) {
	tmp := func(s *goquery.Selection) (id ID, nbr, cost int64, canBuy, isComplete bool, buyAndActivate string, token string) {
		imgAlt := s.Find("img.queuePic").AttrOr("alt", "")
		if n, err := fmt.Sscanf(imgAlt, "techId_%d", &id); err != nil || n != 1 {
			return
		}
		r := regexp.MustCompile(`([\d\.]+)`)
		levelTxt := s.Find("span.level").Text()
		if levelTxt == "" {
			levelTxt = s.Find("div.shipSumCount").Text()
		}
		m := r.FindStringSubmatch(levelTxt)
		if len(m) != 2 {
			return
		}
		nbr = ParseInt(m[1])
		canBuy = !s.Find("span.dm_cost").HasClass("overmark")
		costTxt := s.Find("span.dm_cost").Text()
		m = r.FindStringSubmatch(costTxt)
		if len(m) != 2 {
			return
		}
		cost = ParseInt(m[1])
		token = s.Find("a.build-faster").AttrOr("token", "")
		linkRel := s.Find("a.build-faster").AttrOr("rel", "")
		r = regexp.MustCompile(`buyAndActivate=([^"]+)`)
		m = r.FindStringSubmatch(linkRel)
		if len(m) != 2 {
			return
		}
		buyAndActivate = m[1]
		isComplete = s.Find("a.build-faster div").First().HasClass("build-finish-img")
		return
	}
	out := DMCosts{}
	buildingsBox := doc.Find("#productionboxbuildingcomponent")
	researchBox := doc.Find("#productionboxresearchcomponent")
	shipyardBox := doc.Find("#productionboxshipyardcomponent")
	out.Buildings.OGameID, out.Buildings.Nbr, out.Buildings.Cost, out.Buildings.CanBuy, out.Buildings.Complete, out.Buildings.BuyAndActivateToken, out.Buildings.Token = tmp(buildingsBox)
	out.Research.OGameID, out.Research.Nbr, out.Research.Cost, out.Research.CanBuy, out.Research.Complete, out.Research.BuyAndActivateToken, out.Research.Token = tmp(researchBox)
	out.Shipyard.OGameID, out.Shipyard.Nbr, out.Shipyard.Cost, out.Shipyard.CanBuy, out.Shipyard.Complete, out.Shipyard.BuyAndActivateToken, out.Shipyard.Token = tmp(shipyardBox)
	return out, nil
}

func extractBuffActivationFromDocV71(doc *goquery.Document) (token string, items []Item, err error) {
	scriptTxt := doc.Find("script").Text()
	r := regexp.MustCompile(`activateToken = "([^"]+)"`)
	m := r.FindStringSubmatch(scriptTxt)
	if len(m) != 2 {
		err = errors.New("failed to find activate token")
		return
	}
	token = m[1]
	r = regexp.MustCompile(`items_inventory = ({[^\n]+});\n`)
	m = r.FindStringSubmatch(scriptTxt)
	if len(m) != 2 {
		err = errors.New("failed to find items inventory")
		return
	}
	var inventoryMap map[string]Item
	if err = json.Unmarshal([]byte(m[1]), &inventoryMap); err != nil {
		fmt.Println(err)
		return
	}
	for _, item := range inventoryMap {
		items = append(items, item)
	}
	return
}

func extractIsMobileFromDocV71(doc *goquery.Document) bool {
	r := regexp.MustCompile(`var isMobile = (true|false);`)
	scripts := doc.Find("script")
	for i := 0; i < scripts.Size(); i++ {
		scriptText := scripts.Eq(i).Text()
		m := r.FindStringSubmatch(scriptText)
		if len(m) == 2 {
			return m[1] == "true"
		}
	}
	return false
}

type shipsOnPlanetV71 struct {
	ID                  int64  `json:"id"`
	Name                string `json:"name"`
	BaseFuelConsumption int64  `json:"baseFuelConsumption"`
	BaseFuelCapacity    int64  `json:"baseFuelCapacity"`
	BaseCargoCapacity   int64  `json:"baseCargoCapacity"`
	FuelConsumption     int64  `json:"fuelConsumption"`
	BaseSpeed           int64  `json:"baseSpeed"`
	Speed               int64  `json:"speed"`
	CargoCapacity       int64  `json:"cargoCapacity"`
	FuelCapacity        int64  `json:"fuelCapacity"`
	Number              int64  `json:"number"`
	RecycleMode         int64  `json:"recycleMode"`
}

// extractShipsOnPlanetV71 ... extracts varr ShipsOnPlanet = [] -> []shipsOnPlanetV71
func extractShipsOnPlanetV71(pageHTML []byte) (out shipsOnPlanetV71, err error) {
	var result1 = regexp.MustCompile(`(?m) var shipsOnPlanet = (.+)[;]`)
	result2 := result1.FindStringSubmatch(string(pageHTML))
	var result3 []byte
	if len(result2) == 2 {
		result3 = []byte(result2[1])
	}

	var r []shipsOnPlanetV71
	if err = json.Unmarshal(result3, &r); err != nil {
		if isLogged(pageHTML) {
			return out, ErrInvalidPlanetID
		}
		return
	}

	for _, res := range r {
		out.ID = int64(res.ID)
		out.Name = res.Name
		out.BaseFuelConsumption = res.BaseFuelConsumption
		out.BaseFuelCapacity = res.BaseFuelCapacity
		out.BaseCargoCapacity = res.BaseCargoCapacity
		out.FuelConsumption = res.FuelConsumption
		out.BaseSpeed = res.BaseSpeed
		out.Speed = res.Speed
		out.CargoCapacity = res.CargoCapacity
		out.FuelCapacity = res.FuelCapacity
		out.Number = res.Number
		out.RecycleMode = res.RecycleMode
	}

	return
}<|MERGE_RESOLUTION|>--- conflicted
+++ resolved
@@ -247,19 +247,11 @@
 	Num503 int64 `json:"503"`
 }
 
-<<<<<<< HEAD
-func extractTechsV71(pageHTML []byte) (supplies ResourcesBuildings, facilities Facilities, shipsInfos ShipsInfos, researches Researches, defenses DefensesInfos, err error) {
-	var res planetTechsRespV71
-	if err = json.Unmarshal(pageHTML, &res); err != nil {
-		if isLogged(pageHTML) {
-			return supplies, facilities, shipsInfos, researches, defenses, ErrInvalidPlanetID
-=======
 func extractTechsV71(pageHTML []byte) (supplies ResourcesBuildings, facilities Facilities, shipsInfos ShipsInfos, defenses DefensesInfos, researches Researches, err error) {
 	var res planetTechsRespV71
 	if err = json.Unmarshal(pageHTML, &res); err != nil {
 		if isLogged(pageHTML) {
 			return supplies, facilities, shipsInfos, defenses, researches, ErrInvalidPlanetID
->>>>>>> 47bf771b
 		}
 		return
 	}
@@ -335,18 +327,6 @@
 		WeaponsTechnology:            res.Num109,
 		ShieldingTechnology:          res.Num110,
 		ArmourTechnology:             res.Num111,
-	}
-	defenses = DefensesInfos{
-		RocketLauncher:               res.Num401,
-		LightLaser:                   res.Num402,
-		HeavyLaser:                   res.Num403,
-		GaussCannon:                  res.Num404,
-		IonCannon:                    res.Num405,
-		PlasmaTurret:                 res.Num406,
-		SmallShieldDome:              res.Num407,
-		LargeShieldDome:              res.Num408,
-		AntiBallisticMissiles:        res.Num502,
-		InterplanetaryMissiles:       res.Num503,
 	}
 	return
 }
