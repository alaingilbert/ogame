package ogame

import (
	"encoding/json"
	"errors"
	"fmt"
	"regexp"
	"strconv"
	"strings"
	"time"

	"github.com/PuerkitoBio/goquery"
)

type resourcesRespV71 struct {
	Resources struct {
		Metal struct {
			Amount  float64 `json:"amount"`
			Storage float64 `json:"storage"`
			Tooltip string  `json:"tooltip"`
		} `json:"metal"`
		Crystal struct {
			Amount  float64 `json:"amount"`
			Storage float64 `json:"storage"`
			Tooltip string  `json:"tooltip"`
		} `json:"crystal"`
		Deuterium struct {
			Amount  float64 `json:"amount"`
			Storage float64 `json:"storage"`
			Tooltip string  `json:"tooltip"`
		} `json:"deuterium"`
		Energy struct {
			Amount  float64 `json:"amount"`
			Tooltip string  `json:"tooltip"`
		} `json:"energy"`
		Darkmatter struct {
			Amount  float64 `json:"amount"`
			Tooltip string  `json:"tooltip"`
		} `json:"darkmatter"`
	} `json:"resources"`
	HonorScore int64 `json:"honorScore"`
	Techs      struct {
		Num1 struct {
			TechID     int64 `json:"techId"`
			Production struct {
				Metal     float64 `json:"metal"`
				Crystal   float64 `json:"crystal"`
				Deuterium float64 `json:"deuterium"`
				Energy    float64 `json:"energy"`
			} `json:"production"`
			Consumption struct {
				Metal     float64 `json:"metal"`
				Crystal   float64 `json:"crystal"`
				Deuterium float64 `json:"deuterium"`
				Energy    float64 `json:"energy"`
			} `json:"consumption"`
		} `json:"1"`
		Num2 struct {
			TechID     int64 `json:"techId"`
			Production struct {
				Metal     float64 `json:"metal"`
				Crystal   float64 `json:"crystal"`
				Deuterium float64 `json:"deuterium"`
				Energy    float64 `json:"energy"`
			} `json:"production"`
			Consumption struct {
				Metal     float64 `json:"metal"`
				Crystal   float64 `json:"crystal"`
				Deuterium float64 `json:"deuterium"`
				Energy    float64 `json:"energy"`
			} `json:"consumption"`
		} `json:"2"`
		Num3 struct {
			TechID     int64 `json:"techId"`
			Production struct {
				Metal     float64 `json:"metal"`
				Crystal   float64 `json:"crystal"`
				Deuterium float64 `json:"deuterium"`
				Energy    float64 `json:"energy"`
			} `json:"production"`
			Consumption struct {
				Metal     float64 `json:"metal"`
				Crystal   float64 `json:"crystal"`
				Deuterium float64 `json:"deuterium"`
				Energy    float64 `json:"energy"`
			} `json:"consumption"`
		} `json:"3"`
		Num4 struct {
			TechID     int64 `json:"techId"`
			Production struct {
				Metal     float64 `json:"metal"`
				Crystal   float64 `json:"crystal"`
				Deuterium float64 `json:"deuterium"`
				Energy    float64 `json:"energy"`
			} `json:"production"`
			Consumption struct {
				Metal     float64 `json:"metal"`
				Crystal   float64 `json:"crystal"`
				Deuterium float64 `json:"deuterium"`
				Energy    float64 `json:"energy"`
			} `json:"consumption"`
		} `json:"4"`
		Num12 struct {
			TechID     int64 `json:"techId"`
			Production struct {
				Metal     float64 `json:"metal"`
				Crystal   float64 `json:"crystal"`
				Deuterium float64 `json:"deuterium"`
				Energy    float64 `json:"energy"`
			} `json:"production"`
			Consumption struct {
				Metal     float64 `json:"metal"`
				Crystal   float64 `json:"crystal"`
				Deuterium float64 `json:"deuterium"`
				Energy    float64 `json:"energy"`
			} `json:"consumption"`
		} `json:"12"`
		Num212 struct {
			TechID     int64 `json:"techId"`
			Production struct {
				Metal     float64 `json:"metal"`
				Crystal   float64 `json:"crystal"`
				Deuterium float64 `json:"deuterium"`
				Energy    float64 `json:"energy"`
			} `json:"production"`
			Consumption struct {
				Metal     float64 `json:"metal"`
				Crystal   float64 `json:"crystal"`
				Deuterium float64 `json:"deuterium"`
				Energy    float64 `json:"energy"`
			} `json:"consumption"`
		} `json:"212"`
		Num217 struct {
			TechID     int64 `json:"techId"`
			Production struct {
				Metal     float64 `json:"metal"`
				Crystal   float64 `json:"crystal"`
				Deuterium float64 `json:"deuterium"`
				Energy    float64 `json:"energy"`
			} `json:"production"`
			Consumption struct {
				Metal     float64 `json:"metal"`
				Crystal   float64 `json:"crystal"`
				Deuterium float64 `json:"deuterium"`
				Energy    float64 `json:"energy"`
			} `json:"consumption"`
		} `json:"217"`
	} `json:"techs"`
}

func extractResourcesDetailsV71(pageHTML []byte) (out ResourcesDetails, err error) {
	var res resourcesRespV71
	if err = json.Unmarshal(pageHTML, &res); err != nil {
		fmt.Println("CALSS", err)
		if isLogged(pageHTML) {
			return out, ErrInvalidPlanetID
		}
		return
	}
	out.Metal.Available = int64(res.Resources.Metal.Amount)
	out.Metal.StorageCapacity = int64(res.Resources.Metal.Storage)
	out.Crystal.Available = int64(res.Resources.Crystal.Amount)
	out.Crystal.StorageCapacity = int64(res.Resources.Crystal.Storage)
	out.Deuterium.Available = int64(res.Resources.Deuterium.Amount)
	out.Deuterium.StorageCapacity = int64(res.Resources.Deuterium.Storage)
	out.Energy.Available = int64(res.Resources.Energy.Amount)
	out.Darkmatter.Available = int64(res.Resources.Darkmatter.Amount)
	metalDoc, _ := goquery.NewDocumentFromReader(strings.NewReader(res.Resources.Metal.Tooltip))
	crystalDoc, _ := goquery.NewDocumentFromReader(strings.NewReader(res.Resources.Crystal.Tooltip))
	deuteriumDoc, _ := goquery.NewDocumentFromReader(strings.NewReader(res.Resources.Deuterium.Tooltip))
	darkmatterDoc, _ := goquery.NewDocumentFromReader(strings.NewReader(res.Resources.Darkmatter.Tooltip))
	energyDoc, _ := goquery.NewDocumentFromReader(strings.NewReader(res.Resources.Energy.Tooltip))
	out.Metal.CurrentProduction = ParseInt(metalDoc.Find("table tr").Eq(2).Find("td").Eq(0).Text())
	out.Crystal.CurrentProduction = ParseInt(crystalDoc.Find("table tr").Eq(2).Find("td").Eq(0).Text())
	out.Deuterium.CurrentProduction = ParseInt(deuteriumDoc.Find("table tr").Eq(2).Find("td").Eq(0).Text())
	out.Energy.CurrentProduction = ParseInt(energyDoc.Find("table tr").Eq(1).Find("td").Eq(0).Text())
	out.Energy.Consumption = ParseInt(energyDoc.Find("table tr").Eq(2).Find("td").Eq(0).Text())
	out.Darkmatter.Purchased = ParseInt(darkmatterDoc.Find("table tr").Eq(1).Find("td").Eq(0).Text())
	out.Darkmatter.Found = ParseInt(darkmatterDoc.Find("table tr").Eq(2).Find("td").Eq(0).Text())
	return
}

func extractEspionageReportFromDocV71(doc *goquery.Document, location *time.Location) (EspionageReport, error) {
	report := EspionageReport{}
	report.ID, _ = strconv.ParseInt(doc.Find("div.detail_msg").AttrOr("data-msg-id", "0"), 10, 64)
	spanLink := doc.Find("span.msg_title a").First()
	txt := spanLink.Text()
	figure := spanLink.Find("figure").First()
	r := regexp.MustCompile(`([^\[]+) \[(\d+):(\d+):(\d+)]`)
	m := r.FindStringSubmatch(txt)
	if len(m) == 5 {
		report.Coordinate.Galaxy, _ = strconv.ParseInt(m[2], 10, 64)
		report.Coordinate.System, _ = strconv.ParseInt(m[3], 10, 64)
		report.Coordinate.Position, _ = strconv.ParseInt(m[4], 10, 64)
	} else {
		return report, errors.New("failed to extract coordinate")
	}
	if figure.HasClass("planet") {
		report.Coordinate.Type = PlanetType
	} else if figure.HasClass("moon") {
		report.Coordinate.Type = MoonType
	}
	messageType := Report
	if doc.Find("span.espionageDefText").Size() > 0 {
		messageType = Action
	}
	report.Type = messageType
	msgDateRaw := doc.Find("span.msg_date").Text()
	msgDate, _ := time.ParseInLocation("02.01.2006 15:04:05", msgDateRaw, location)
	report.Date = msgDate.In(time.Local)

	username := doc.Find("div.detail_txt").First().Find("span span").First().Text()
	username = strings.TrimSpace(username)
	split := strings.Split(username, "(i")
	if len(split) > 0 {
		report.Username = strings.TrimSpace(split[0])
	}

	// Bandit, Starlord
	banditstarlord := doc.Find("div.detail_txt").First().Find("span")
	if banditstarlord.HasClass("honorRank") {
		report.IsBandit = banditstarlord.HasClass("rank_bandit1") || banditstarlord.HasClass("rank_bandit2") || banditstarlord.HasClass("rank_bandit3")
		report.IsStarlord = banditstarlord.HasClass("rank_starlord1") || banditstarlord.HasClass("rank_starlord2") || banditstarlord.HasClass("rank_starlord3")
	}

	// IsInactive, IsLongInactive
	inactive := doc.Find("div.detail_txt").First().Find("span")
	if inactive.HasClass("status_abbr_longinactive") {
		report.IsInactive = true
		report.IsLongInactive = true
	} else if inactive.HasClass("status_abbr_inactive") {
		report.IsInactive = true
	}

	// APIKey
	apikey, _ := doc.Find("span.icon_apikey").Attr("title")
	apiDoc, _ := goquery.NewDocumentFromReader(strings.NewReader(apikey))
	report.APIKey = apiDoc.Find("input").First().AttrOr("value", "")

	// Inactivity timer
	activity := doc.Find("div.detail_txt").Eq(2).Find("font")
	if len(activity.Text()) == 2 {
		report.LastActivity = ParseInt(activity.Text())
	}

	// CounterEspionage
	ceTxt := doc.Find("div.detail_txt").Eq(2).Text()
	m1 := regexp.MustCompile(`(\d+)%`).FindStringSubmatch(ceTxt)
	if len(m1) == 2 {
		report.CounterEspionage, _ = strconv.ParseInt(m1[1], 10, 64)
	}

	hasError := false
	resourcesFound := false
	doc.Find("ul.detail_list").Each(func(i int, s *goquery.Selection) {
		dataType := s.AttrOr("data-type", "")
		if dataType == "resources" && !resourcesFound {
			resourcesFound = true
			report.Metal = ParseInt(s.Find("li").Eq(0).AttrOr("title", "0"))
			report.Crystal = ParseInt(s.Find("li").Eq(1).AttrOr("title", "0"))
			report.Deuterium = ParseInt(s.Find("li").Eq(2).AttrOr("title", "0"))
			report.Energy = ParseInt(s.Find("li").Eq(3).AttrOr("title", "0"))
		} else if dataType == "buildings" {
			report.HasBuildings = s.Find("li.detail_list_fail").Size() == 0
			s.Find("li.detail_list_el").EachWithBreak(func(i int, s2 *goquery.Selection) bool {
				img := s2.Find("img")
				if img.Size() == 0 {
					hasError = true
					return false
				}
				imgClass := img.AttrOr("class", "")
				r := regexp.MustCompile(`building(\d+)`)
				buildingID, _ := strconv.ParseInt(r.FindStringSubmatch(imgClass)[1], 10, 64)
				l := ParseInt(s2.Find("span.fright").Text())
				level := &l
				switch ID(buildingID) {
				case MetalMine.ID:
					report.MetalMine = level
				case CrystalMine.ID:
					report.CrystalMine = level
				case DeuteriumSynthesizer.ID:
					report.DeuteriumSynthesizer = level
				case SolarPlant.ID:
					report.SolarPlant = level
				case FusionReactor.ID:
					report.FusionReactor = level
				case MetalStorage.ID:
					report.MetalStorage = level
				case CrystalStorage.ID:
					report.CrystalStorage = level
				case DeuteriumTank.ID:
					report.DeuteriumTank = level
				case AllianceDepot.ID:
					report.AllianceDepot = level
				case RoboticsFactory.ID:
					report.RoboticsFactory = level
				case Shipyard.ID:
					report.Shipyard = level
				case ResearchLab.ID:
					report.ResearchLab = level
				case MissileSilo.ID:
					report.MissileSilo = level
				case NaniteFactory.ID:
					report.NaniteFactory = level
				case Terraformer.ID:
					report.Terraformer = level
				case SpaceDock.ID:
					report.SpaceDock = level
				case LunarBase.ID:
					report.LunarBase = level
				case SensorPhalanx.ID:
					report.SensorPhalanx = level
				case JumpGate.ID:
					report.JumpGate = level
				}
				return true
			})
		} else if dataType == "research" {
			report.HasResearches = s.Find("li.detail_list_fail").Size() == 0
			s.Find("li.detail_list_el").EachWithBreak(func(i int, s2 *goquery.Selection) bool {
				img := s2.Find("img")
				if img.Size() == 0 {
					hasError = true
					return false
				}
				imgClass := img.AttrOr("class", "")
				r := regexp.MustCompile(`research(\d+)`)
				researchID, _ := strconv.ParseInt(r.FindStringSubmatch(imgClass)[1], 10, 64)
				l := ParseInt(s2.Find("span.fright").Text())
				level := &l
				switch ID(researchID) {
				case EspionageTechnology.ID:
					report.EspionageTechnology = level
				case ComputerTechnology.ID:
					report.ComputerTechnology = level
				case WeaponsTechnology.ID:
					report.WeaponsTechnology = level
				case ShieldingTechnology.ID:
					report.ShieldingTechnology = level
				case ArmourTechnology.ID:
					report.ArmourTechnology = level
				case EnergyTechnology.ID:
					report.EnergyTechnology = level
				case HyperspaceTechnology.ID:
					report.HyperspaceTechnology = level
				case CombustionDrive.ID:
					report.CombustionDrive = level
				case ImpulseDrive.ID:
					report.ImpulseDrive = level
				case HyperspaceDrive.ID:
					report.HyperspaceDrive = level
				case LaserTechnology.ID:
					report.LaserTechnology = level
				case IonTechnology.ID:
					report.IonTechnology = level
				case PlasmaTechnology.ID:
					report.PlasmaTechnology = level
				case IntergalacticResearchNetwork.ID:
					report.IntergalacticResearchNetwork = level
				case Astrophysics.ID:
					report.Astrophysics = level
				case GravitonTechnology.ID:
					report.GravitonTechnology = level
				}
				return true
			})
		} else if dataType == "ships" {
			report.HasFleet = s.Find("li.detail_list_fail").Size() == 0
			s.Find("li.detail_list_el").EachWithBreak(func(i int, s2 *goquery.Selection) bool {
				img := s2.Find("img")
				if img.Size() == 0 {
					hasError = true
					return false
				}
				imgClass := img.AttrOr("class", "")
				r := regexp.MustCompile(`tech(\d+)`)
				shipID, _ := strconv.ParseInt(r.FindStringSubmatch(imgClass)[1], 10, 64)
				l := ParseInt(s2.Find("span.fright").Text())
				level := &l
				switch ID(shipID) {
				case SmallCargo.ID:
					report.SmallCargo = level
				case LargeCargo.ID:
					report.LargeCargo = level
				case LightFighter.ID:
					report.LightFighter = level
				case HeavyFighter.ID:
					report.HeavyFighter = level
				case Cruiser.ID:
					report.Cruiser = level
				case Battleship.ID:
					report.Battleship = level
				case ColonyShip.ID:
					report.ColonyShip = level
				case Recycler.ID:
					report.Recycler = level
				case EspionageProbe.ID:
					report.EspionageProbe = level
				case Bomber.ID:
					report.Bomber = level
				case SolarSatellite.ID:
					report.SolarSatellite = level
				case Destroyer.ID:
					report.Destroyer = level
				case Deathstar.ID:
					report.Deathstar = level
				case Battlecruiser.ID:
					report.Battlecruiser = level
				case Crawler.ID:
					report.Crawler = level
				case Reaper.ID:
					report.Reaper = level
				case Pathfinder.ID:
					report.Pathfinder = level
				}
				return true
			})
		} else if dataType == "defense" {
			report.HasDefenses = s.Find("li.detail_list_fail").Size() == 0
			s.Find("li.detail_list_el").EachWithBreak(func(i int, s2 *goquery.Selection) bool {
				img := s2.Find("img")
				if img.Size() == 0 {
					hasError = true
					return false
				}
				imgClass := img.AttrOr("class", "")
				r := regexp.MustCompile(`defense(\d+)`)
				defenceID, _ := strconv.ParseInt(r.FindStringSubmatch(imgClass)[1], 10, 64)
				l := ParseInt(s2.Find("span.fright").Text())
				level := &l
				switch ID(defenceID) {
				case RocketLauncher.ID:
					report.RocketLauncher = level
				case LightLaser.ID:
					report.LightLaser = level
				case HeavyLaser.ID:
					report.HeavyLaser = level
				case GaussCannon.ID:
					report.GaussCannon = level
				case IonCannon.ID:
					report.IonCannon = level
				case PlasmaTurret.ID:
					report.PlasmaTurret = level
				case SmallShieldDome.ID:
					report.SmallShieldDome = level
				case LargeShieldDome.ID:
					report.LargeShieldDome = level
				case AntiBallisticMissiles.ID:
					report.AntiBallisticMissiles = level
				case InterplanetaryMissiles.ID:
					report.InterplanetaryMissiles = level
				}
				return true
			})
		}
	})
	if hasError {
		return report, ErrDeactivateHidePictures
	}
	return report, nil
}

<<<<<<< HEAD
func extractIPMFromDocV71(doc *goquery.Document) (duration, max int64, token string) {
	log.SetFlags(log.LstdFlags | log.Lshortfile)

	duration_float, err := strconv.ParseFloat(doc.Find("span#timer").AttrOr("data-duration", "0"), 64)

	duration = int64(math.Ceil(duration_float))
	log.Print(duration_float, err)

	max, _ = strconv.ParseInt(doc.Find("input#missileCount").AttrOr("data-max", "0"), 10, 64)
	token = doc.Find("input[name=token]").AttrOr("value", "")
	return
=======
func extractFacilitiesFromDocV71(doc *goquery.Document) (Facilities, error) {
	res, err := extractFacilitiesFromDocV7(doc)
	if err != nil {
		return Facilities{}, err
	}
	res.LunarBase = getNbrV7(doc, "moonbase")
	return res, nil
}

func extractProductionFromDocV71(doc *goquery.Document) ([]Quantifiable, error) {
	res := make([]Quantifiable, 0)
	active := doc.Find("table.construction")
	href, _ := active.Find("td a").Attr("href")
	m := regexp.MustCompile(`openTech=(\d+)`).FindStringSubmatch(href)
	if len(m) == 0 {
		return []Quantifiable{}, nil
	}
	idInt, _ := strconv.ParseInt(m[1], 10, 64)
	activeID := ID(idInt)
	activeNbr, _ := strconv.ParseInt(active.Find("div.shipSumCount").Text(), 10, 64)
	res = append(res, Quantifiable{ID: activeID, Nbr: activeNbr})
	doc.Find("table.queue td").Each(func(i int, s *goquery.Selection) {
		link := s.Find("img")
		alt := link.AttrOr("alt", "")
		m := regexp.MustCompile(`techId_(\d+)`).FindStringSubmatch(alt)
		if len(m) == 0 {
			return
		}
		itemID, _ := strconv.ParseInt(m[1], 10, 64)
		itemNbr := ParseInt(s.Text())
		res = append(res, Quantifiable{ID: ID(itemID), Nbr: itemNbr})
	})
	return res, nil
>>>>>>> f89bbd80
}<|MERGE_RESOLUTION|>--- conflicted
+++ resolved
@@ -8,6 +8,7 @@
 	"strconv"
 	"strings"
 	"time"
+	"math"
 
 	"github.com/PuerkitoBio/goquery"
 )
@@ -460,19 +461,14 @@
 	return report, nil
 }
 
-<<<<<<< HEAD
 func extractIPMFromDocV71(doc *goquery.Document) (duration, max int64, token string) {
-	log.SetFlags(log.LstdFlags | log.Lshortfile)
-
-	duration_float, err := strconv.ParseFloat(doc.Find("span#timer").AttrOr("data-duration", "0"), 64)
-
+	duration_float, _ := strconv.ParseFloat(doc.Find("span#timer").AttrOr("data-duration", "0"), 64)
 	duration = int64(math.Ceil(duration_float))
-	log.Print(duration_float, err)
-
 	max, _ = strconv.ParseInt(doc.Find("input#missileCount").AttrOr("data-max", "0"), 10, 64)
 	token = doc.Find("input[name=token]").AttrOr("value", "")
 	return
-=======
+}
+
 func extractFacilitiesFromDocV71(doc *goquery.Document) (Facilities, error) {
 	res, err := extractFacilitiesFromDocV7(doc)
 	if err != nil {
@@ -506,5 +502,4 @@
 		res = append(res, Quantifiable{ID: ID(itemID), Nbr: itemNbr})
 	})
 	return res, nil
->>>>>>> f89bbd80
 }