--- conflicted
+++ resolved
@@ -701,14 +701,4 @@
 	b.begin("GetCachedData")
 	defer b.done()
 	return b.bot.getCachedData()
-<<<<<<< HEAD
-}
-
-// GetTechInfos fetches celestials TechInfos ...
-func (b *Prioritize) GetTechInfos(celestialID CelestialID) (TechInfos, error) {
-	b.begin("GetTechInfos")
-	defer b.done()
-	return b.bot.getTechInfos(celestialID)
-=======
->>>>>>> e63433d0
 }