package ogame

import (
	"net/http"
	"net/url"
	"sync/atomic"
	"time"
)

// Priorities
const (
	Low       = 1
	Normal    = 2
	Important = 3
	Critical  = 4
)

// Prioritize ...
type Prioritize struct {
	bot          *OGame
	initiator    string
	name         string
	taskIsDoneCh chan struct{}
	isTx         int32
}

// SetInitiator ...
func (b *Prioritize) SetInitiator(initiator string) *Prioritize {
	b.initiator = initiator
	return b
}

// Begin a new transaction. "Done" must be called to release the lock.
func (b *Prioritize) Begin() *Prioritize {
	return b.BeginNamed("Tx")
}

// BeginNamed begins a new transaction with a name. "Done" must be called to release the lock.
func (b *Prioritize) BeginNamed(name string) *Prioritize {
	if name == "" {
		name = "Tx"
	}
	return b.begin(name)
}

// Done terminate the transaction, release the lock.
func (b *Prioritize) Done() {
	b.done()
}

func (b *Prioritize) begin(name string) *Prioritize {
	if atomic.AddInt32(&b.isTx, 1) == 1 {
		if b.initiator != "" {
			b.name = b.initiator + ":"
		}
		b.name += name
		b.bot.botLock(b.name)
	}
	return b
}

func (b *Prioritize) done() {
	if atomic.AddInt32(&b.isTx, -1) == 0 {
		defer close(b.taskIsDoneCh)
		b.bot.botUnlock(b.name)
	}
}

// Tx locks the bot during the transaction and ensure the lock is released afterward
func (b *Prioritize) Tx(clb func(*Prioritize) error) error {
	tx := b.Begin()
	defer tx.Done()
	err := clb(tx)
	return err
}

// FakeCall used for debugging
func (b *Prioritize) FakeCall(name string, delay int) {
	b.begin("FakeCall")
	defer b.done()
	b.bot.fakeCall(name, delay)
}

// LoginWithExistingCookies to ogame server reusing existing cookies
// Returns either or not the bot logged in using the existing cookies
func (b *Prioritize) LoginWithExistingCookies() (bool, error) {
	b.begin("LoginWithExistingCookies")
	defer b.done()
	return b.bot.wrapLoginWithExistingCookies()
}

// Login to ogame server
// Can fails with BadCredentialsError
func (b *Prioritize) Login() error {
	b.begin("Login")
	defer b.done()
	return b.bot.wrapLogin()
}

// Logout the bot from ogame server
func (b *Prioritize) Logout() {
	b.begin("Logout")
	defer b.done()
	b.bot.logout()
}

// GetAlliancePageContent gets the html for a specific ogame page
func (b *Prioritize) GetAlliancePageContent(vals url.Values) []byte {
	b.begin("GetAlliancePageContent")
	defer b.done()
	pageHTML, _ := b.bot.getAlliancePageContent(vals)
	return pageHTML
}

// GetPageContent gets the html for a specific ogame page
func (b *Prioritize) GetPageContent(vals url.Values) ([]byte, error) {
	b.begin("GetPageContent")
	defer b.done()
	return b.bot.getPageContent(vals)
}

// PostPageContent make a post request to ogame server
// This is useful when simulating a web browser
func (b *Prioritize) PostPageContent(vals, payload url.Values) ([]byte, error) {
	b.begin("PostPageContent")
	defer b.done()
	return b.bot.postPageContent(vals, payload)
}

// IsUnderAttack returns true if the user is under attack, false otherwise
func (b *Prioritize) IsUnderAttack() (bool, error) {
	b.begin("IsUnderAttack")
	defer b.done()
	return b.bot.isUnderAttack()
}

// GetPlanets returns the user planets
func (b *Prioritize) GetPlanets() []Planet {
	b.begin("GetPlanets")
	defer b.done()
	return b.bot.getPlanets()
}

// GetPlanet gets infos for planetID
// Fails if planetID is invalid
func (b *Prioritize) GetPlanet(v interface{}) (Planet, error) {
	b.begin("GetPlanet")
	defer b.done()
	return b.bot.getPlanet(v)
}

// GetMoons returns the user moons
func (b *Prioritize) GetMoons() []Moon {
	b.begin("GetMoons")
	defer b.done()
	return b.bot.getMoons()
}

// GetMoon gets infos for moonID
func (b *Prioritize) GetMoon(v interface{}) (Moon, error) {
	b.begin("GetMoon")
	defer b.done()
	return b.bot.getMoon(v)
}

// GetCelestials get the player's planets & moons
func (b *Prioritize) GetCelestials() ([]Celestial, error) {
	b.begin("GetCelestials")
	defer b.done()
	return b.bot.getCelestials()
}

// Abandon a planet. Warning: this is irreversible
func (b *Prioritize) Abandon(v interface{}) error {
	b.begin("Abandon")
	defer b.done()
	return b.bot.abandon(v)
}

// GetCelestial get the player's planet/moon using the coordinate
func (b *Prioritize) GetCelestial(v interface{}) (Celestial, error) {
	b.begin("GetCelestial")
	defer b.done()
	return b.bot.getCelestial(v)
}

// ServerTime returns server time
// Timezone is OGT (OGame Time zone)
func (b *Prioritize) ServerTime() time.Time {
	b.begin("ServerTime")
	defer b.done()
	return b.bot.serverTime()
}

// GetUserInfos gets the user information
func (b *Prioritize) GetUserInfos() UserInfos {
	b.begin("GetUserInfos")
	defer b.done()
	return b.bot.getUserInfos()
}

// SendMessage sends a message to playerID
func (b *Prioritize) SendMessage(playerID int64, message string) error {
	b.begin("SendMessage")
	defer b.done()
	return b.bot.sendMessage(playerID, message, true)
}

// SendMessageAlliance sends a message to associationID
func (b *Prioritize) SendMessageAlliance(associationID int64, message string) error {
	b.begin("SendMessageAlliance")
	defer b.done()
	return b.bot.sendMessage(associationID, message, false)
}

// GetFleets get the player's own fleets activities
func (b *Prioritize) GetFleets(opts ...Option) ([]Fleet, Slots) {
	b.begin("GetFleets")
	defer b.done()
	return b.bot.getFleets(opts...)
}

// GetFleetsFromEventList get the player's own fleets activities
func (b *Prioritize) GetFleetsFromEventList() []Fleet {
	b.begin("GetFleets")
	defer b.done()
	return b.bot.getFleetsFromEventList()
}

// CancelFleet cancel a fleet
func (b *Prioritize) CancelFleet(fleetID FleetID) error {
	b.begin("CancelFleet")
	defer b.done()
	return b.bot.cancelFleet(fleetID)
}

// GetAttacks get enemy fleets attacking you
func (b *Prioritize) GetAttacks() ([]AttackEvent, error) {
	b.begin("GetAttacks")
	defer b.done()
	return b.bot.getAttacks(0)
}

// GetAttacksUsing get enemy fleets attacking you using a specific celestial to make the check
func (b *Prioritize) GetAttacksUsing(celestialID CelestialID) ([]AttackEvent, error) {
	b.begin("GetAttacksUsing")
	defer b.done()
	return b.bot.getAttacks(celestialID)
}

// GalaxyInfos get information of all planets and moons of a solar system
func (b *Prioritize) GalaxyInfos(galaxy, system int64, options ...Option) (SystemInfos, error) {
	b.begin("GalaxyInfos")
	defer b.done()
	return b.bot.galaxyInfos(galaxy, system, options...)
}

// GetResourceSettings gets the resources settings for specified planetID
func (b *Prioritize) GetResourceSettings(planetID PlanetID) (ResourceSettings, error) {
	b.begin("GetResourceSettings")
	defer b.done()
	return b.bot.getResourceSettings(planetID)
}

// SetResourceSettings set the resources settings on a planet
func (b *Prioritize) SetResourceSettings(planetID PlanetID, settings ResourceSettings) error {
	b.begin("SetResourceSettings")
	defer b.done()
	return b.bot.setResourceSettings(planetID, settings)
}

// GetResourcesBuildings gets the resources buildings levels
func (b *Prioritize) GetResourcesBuildings(celestialID CelestialID) (ResourcesBuildings, error) {
	b.begin("GetResourcesBuildings")
	defer b.done()
	return b.bot.getResourcesBuildings(celestialID)
}

// GetDefense gets all the defenses units information of a planet
// Fails if planetID is invalid
func (b *Prioritize) GetDefense(celestialID CelestialID) (DefensesInfos, error) {
	b.begin("GetDefense")
	defer b.done()
	return b.bot.getDefense(celestialID)
}

// GetShips gets all ships units information of a planet
func (b *Prioritize) GetShips(celestialID CelestialID) (ShipsInfos, error) {
	b.begin("GetShips")
	defer b.done()
	return b.bot.getShips(celestialID)
}

// GetFacilities gets all facilities information of a planet
func (b *Prioritize) GetFacilities(celestialID CelestialID) (Facilities, error) {
	b.begin("GetFacilities")
	defer b.done()
	return b.bot.getFacilities(celestialID)
}

// GetProduction get what is in the production queue.
// (ships & defense being built)
func (b *Prioritize) GetProduction(celestialID CelestialID) ([]Quantifiable, int64, error) {
	b.begin("GetProduction")
	defer b.done()
	return b.bot.getProduction(celestialID)
}

// GetCachedResearch gets the player cached researches information
func (b *Prioritize) GetCachedResearch() Researches {
	b.begin("GetCachedResearch")
	defer b.done()
	return b.bot.getCachedResearch()
}

// GetResearch gets the player researches information
func (b *Prioritize) GetResearch() Researches {
	b.begin("GetResearch")
	defer b.done()
	return b.bot.getResearch()
}

// GetSlots gets the player current and total slots information
func (b *Prioritize) GetSlots() Slots {
	b.begin("GetSlots")
	defer b.done()
	return b.bot.getSlots()
}

// Build builds any ogame objects (building, technology, ship, defence)
func (b *Prioritize) Build(celestialID CelestialID, id ID, nbr int64) error {
	b.begin("Build")
	defer b.done()
	return b.bot.build(celestialID, id, nbr)
}

// TearDown tears down any ogame building
func (b *Prioritize) TearDown(celestialID CelestialID, id ID) error {
	b.begin("TearDown")
	defer b.done()
	return b.bot.tearDown(celestialID, id)
}

// BuildCancelable builds any cancelable ogame objects (building, technology)
func (b *Prioritize) BuildCancelable(celestialID CelestialID, id ID) error {
	b.begin("BuildCancelable")
	defer b.done()
	return b.bot.buildCancelable(celestialID, id)
}

// BuildProduction builds any line production ogame objects (ship, defence)
func (b *Prioritize) BuildProduction(celestialID CelestialID, id ID, nbr int64) error {
	b.begin("BuildProduction")
	defer b.done()
	return b.bot.buildProduction(celestialID, id, nbr)
}

// BuildBuilding ensure what is being built is a building
func (b *Prioritize) BuildBuilding(celestialID CelestialID, buildingID ID) error {
	b.begin("BuildBuilding")
	defer b.done()
	return b.bot.buildBuilding(celestialID, buildingID)
}

// BuildDefense builds a defense unit
func (b *Prioritize) BuildDefense(celestialID CelestialID, defenseID ID, nbr int64) error {
	b.begin("BuildDefense")
	defer b.done()
	return b.bot.buildDefense(celestialID, defenseID, nbr)
}

// BuildShips builds a ship unit
func (b *Prioritize) BuildShips(celestialID CelestialID, shipID ID, nbr int64) error {
	b.begin("BuildShips")
	defer b.done()
	return b.bot.buildShips(celestialID, shipID, nbr)
}

// ConstructionsBeingBuilt returns the building & research being built, and the time remaining (secs)
func (b *Prioritize) ConstructionsBeingBuilt(celestialID CelestialID) (ID, int64, ID, int64) {
	b.begin("ConstructionsBeingBuilt")
	defer b.done()
	return b.bot.constructionsBeingBuilt(celestialID)
}

// CancelBuilding cancel the construction of a building on a specified planet
func (b *Prioritize) CancelBuilding(celestialID CelestialID) error {
	b.begin("CancelBuilding")
	defer b.done()
	return b.bot.cancelBuilding(celestialID)
}

// CancelResearch cancel the research
func (b *Prioritize) CancelResearch(celestialID CelestialID) error {
	b.begin("CancelResearch")
	defer b.done()
	return b.bot.cancelResearch(celestialID)
}

// BuildTechnology ensure that we're trying to build a technology
func (b *Prioritize) BuildTechnology(celestialID CelestialID, technologyID ID) error {
	b.begin("BuildTechnology")
	defer b.done()
	return b.bot.buildTechnology(celestialID, technologyID)
}

// GetResources gets user resources
func (b *Prioritize) GetResources(celestialID CelestialID) (Resources, error) {
	b.begin("GetResources")
	defer b.done()
	return b.bot.getResources(celestialID)
}

// GetResourcesDetails gets user resources
func (b *Prioritize) GetResourcesDetails(celestialID CelestialID) (ResourcesDetails, error) {
	b.begin("GetResourcesDetails")
	defer b.done()
	return b.bot.getResourcesDetails(celestialID)
}

// SendFleet sends a fleet
func (b *Prioritize) SendFleet(celestialID CelestialID, ships []Quantifiable, speed Speed, where Coordinate,
	mission MissionID, resources Resources, expeditiontime, unionID int64) (Fleet, error) {
	b.begin("SendFleet")
	defer b.done()
	return b.bot.sendFleet(celestialID, ships, speed, where, mission, resources, expeditiontime, unionID, false)
}

// EnsureFleet either sends all the requested ships or fail
func (b *Prioritize) EnsureFleet(celestialID CelestialID, ships []Quantifiable, speed Speed, where Coordinate,
	mission MissionID, resources Resources, expeditiontime, unionID int64) (Fleet, error) {
	b.begin("EnsureFleet")
	defer b.done()
	return b.bot.sendFleet(celestialID, ships, speed, where, mission, resources, expeditiontime, unionID, true)
}

// SendIPM sends IPM
func (b *Prioritize) SendIPM(planetID PlanetID, coord Coordinate, nbr int64, priority ID) (int64, error) {
	b.begin("SendIPM")
	defer b.done()
	return b.bot.sendIPM(planetID, coord, nbr, priority)
}

// GetCombatReportSummaryFor gets the latest combat report for a given coordinate
func (b *Prioritize) GetCombatReportSummaryFor(coord Coordinate) (CombatReportSummary, error) {
	b.begin("GetCombatReportSummaryFor")
	defer b.done()
	return b.bot.getCombatReportFor(coord)
}

// GetEspionageReportFor gets the latest espionage report for a given coordinate
func (b *Prioritize) GetEspionageReportFor(coord Coordinate) (EspionageReport, error) {
	b.begin("GetEspionageReportFor")
	defer b.done()
	return b.bot.getEspionageReportFor(coord)
}

// GetEspionageReportMessages gets the summary of each espionage reports
func (b *Prioritize) GetEspionageReportMessages() ([]EspionageReportSummary, error) {
	b.begin("GetEspionageReportMessages")
	defer b.done()
	return b.bot.getEspionageReportMessages()
}

// GetExpeditionMessages gets the expedition messages
func (b *Prioritize) GetExpeditionMessages() ([]ExpeditionMessage, error) {
	b.begin("GetExpeditionMessages")
	defer b.done()
	return b.bot.getExpeditionMessages()
}

// GetEspionageReport gets a detailed espionage report
func (b *Prioritize) GetEspionageReport(msgID int64) (EspionageReport, error) {
	b.begin("GetEspionageReport")
	defer b.done()
	return b.bot.getEspionageReport(msgID)
}

// DeleteMessage deletes a message from the mail box
func (b *Prioritize) DeleteMessage(msgID int64) error {
	b.begin("DeleteMessage")
	defer b.done()
	return b.bot.deleteMessage(msgID)
}

// DeleteAllMessagesFromTab ...
func (b *Prioritize) DeleteAllMessagesFromTab(tabID int64) error {
	b.begin("DeleteAllMessagesFromTab")
	defer b.done()
	return b.bot.deleteAllMessagesFromTab(tabID)
}

// GetResourcesProductions gets the planet resources production
func (b *Prioritize) GetResourcesProductions(planetID PlanetID) (Resources, error) {
	b.begin("GetResourcesProductions")
	defer b.done()
	return b.bot.getResourcesProductions(planetID)
}

// GetResourcesProductionsLight gets the planet resources production
func (b *Prioritize) GetResourcesProductionsLight(resBuildings ResourcesBuildings, researches Researches,
	resSettings ResourceSettings, temp Temperature) Resources {
	b.begin("GetResourcesProductionsLight")
	defer b.done()
	return b.bot.getResourcesProductionsLight(resBuildings, researches, resSettings, temp)
}

// FlightTime calculate flight time and fuel needed
func (b *Prioritize) FlightTime(origin, destination Coordinate, speed Speed, ships ShipsInfos) (secs, fuel int64) {
	b.begin("FlightTime")
	defer b.done()
	researches := b.bot.getCachedResearch()
	return calcFlightTime(origin, destination, b.bot.serverData.Galaxies, b.bot.serverData.Systems,
		b.bot.serverData.DonutGalaxy, b.bot.serverData.DonutSystem, b.bot.serverData.GlobalDeuteriumSaveFactor,
		float64(speed)/10, b.bot.serverData.SpeedFleet, ships, researches, b.bot.characterClass)
}

// Phalanx scan a coordinate from a moon to get fleets information
// IMPORTANT: My account was instantly banned when I scanned an invalid coordinate.
// IMPORTANT: This function DOES validate that the coordinate is a valid planet in range of phalanx
// 			  and that you have enough deuterium.
func (b *Prioritize) Phalanx(moonID MoonID, coord Coordinate) ([]Fleet, error) {
	b.begin("Phalanx")
	defer b.done()
	return b.bot.getPhalanx(moonID, coord)
}

// UnsafePhalanx same as Phalanx but does not perform any input validation.
func (b *Prioritize) UnsafePhalanx(moonID MoonID, coord Coordinate) ([]Fleet, error) {
	b.begin("Phalanx")
	defer b.done()
	return b.bot.getUnsafePhalanx(moonID, coord)
}

// JumpGate sends ships through a jump gate.
func (b *Prioritize) JumpGate(origin, dest MoonID, ships ShipsInfos) (bool, int64, error) {
	b.begin("JumpGate")
	defer b.done()
	return b.bot.executeJumpGate(origin, dest, ships)
}

// JumpGateDestinations returns available destinations for jump gate.
func (b *Prioritize) JumpGateDestinations(origin MoonID) ([]MoonID, int64, error) {
	b.begin("JumpGateDestinations")
	defer b.done()
	return b.bot.jumpGateDestinations(origin)
}

// BuyOfferOfTheDay buys the offer of the day.
func (b *Prioritize) BuyOfferOfTheDay() error {
	b.begin("BuyOfferOfTheDay")
	defer b.done()
	return b.bot.buyOfferOfTheDay()
}

// CreateUnion creates a union
func (b *Prioritize) CreateUnion(fleet Fleet, users []string) (int64, error) {
	b.begin("CreateUnion")
	defer b.done()
	return b.bot.createUnion(fleet, users)
}

// HeadersForPage gets the headers for a specific ogame page
func (b *Prioritize) HeadersForPage(url string) (http.Header, error) {
	b.begin("HeadersForPage")
	defer b.done()
	return b.bot.headersForPage(url)
}

// GetEmpire retrieves JSON from Empire page (Commander only).
func (b *Prioritize) GetEmpire(nbr int64) (interface{}, error) {
	b.begin("GetEmpire")
	defer b.done()
	return b.bot.getEmpire(nbr)
}

// GetAuction ...
func (b *Prioritize) GetAuction() (Auction, error) {
	b.begin("GetAuction")
	defer b.done()
	return b.bot.getAuction(CelestialID(0))
}

// DoAuction ...
func (b *Prioritize) DoAuction(bid map[CelestialID]Resources) error {
	b.begin("DoAuction")
	defer b.done()
	return b.bot.doAuction(CelestialID(0), bid)
}

// Highscore ...
func (b *Prioritize) Highscore(category, typ, page int64) (Highscore, error) {
	b.begin("Highscore")
	defer b.done()
	return b.bot.highscore(category, typ, page)
}

// GetAllResources ...
func (b *Prioritize) GetAllResources() (map[CelestialID]Resources, error) {
	b.begin("GetAllResources")
	defer b.done()
	return b.bot.getAllResources()
}

// GetDMCosts returns fast build with DM information
func (b *Prioritize) GetDMCosts(celestialID CelestialID) (DMCosts, error) {
	b.begin("GetDMCosts")
	defer b.done()
	return b.bot.getDMCosts(celestialID)
}

// UseDM use dark matter to fast build
func (b *Prioritize) UseDM(typ string, celestialID CelestialID) error {
	b.begin("UseDM")
	defer b.done()
	return b.bot.useDM(typ, celestialID)
}

// GetItems get all items information
func (b *Prioritize) GetItems(celestialID CelestialID) ([]Item, error) {
	b.begin("GetItems")
	defer b.done()
	return b.bot.getItems(celestialID)
}

// ActivateItem activate an item
func (b *Prioritize) ActivateItem(ref string, celestialID CelestialID) error {
	b.begin("ActivateItem")
	defer b.done()
	return b.bot.activateItem(ref, celestialID)
}

<<<<<<< HEAD
// GetCachedData gets all Cached Data
func (b *Prioritize) GetCachedData() Data {
	b.begin("GetCachedData")
	defer b.done()
	return b.bot.getCachedData()
}

// SetResearchFinishAt sets b.SetResearchFinishAt
func (b *Prioritize) SetResearchFinishAt(e int64) {
	b.begin("SetResearchFinishAt")
	defer b.done()
	b.bot.setResearchFinishAt(e)
}

// GetResearchFinishAt get b.GetResearchFinishAt
func (b *Prioritize) GetResearchFinishAt() int64 {
	b.begin("GetResearchFinishAt")
	defer b.done()
	return b.bot.getResearchFinishAt()
}
=======
// BuyMarketplace buy an item on the marketplace
func (b *Prioritize) BuyMarketplace(itemID int64, celestialID CelestialID) error {
	b.begin("BuyMarketplace")
	defer b.done()
	return b.bot.buyMarketplace(itemID, celestialID)
}

// OfferSellMarketplace ...
func (b *Prioritize) OfferSellMarketplace(itemID interface{}, quantity, priceType, price, priceRange int64, celestialID CelestialID) error {
	b.begin("OfferSellMarketplace")
	defer b.done()
	return b.bot.offerMarketplace(4, itemID, quantity, priceType, price, priceRange, celestialID)
}

// OfferBuyMarketplace ...
func (b *Prioritize) OfferBuyMarketplace(itemID interface{}, quantity, priceType, price, priceRange int64, celestialID CelestialID) error {
	b.begin("OfferBuyMarketplace")
	defer b.done()
	return b.bot.offerMarketplace(3, itemID, quantity, priceType, price, priceRange, celestialID)
}
>>>>>>> 4e987f89
<|MERGE_RESOLUTION|>--- conflicted
+++ resolved
@@ -630,7 +630,27 @@
 	return b.bot.activateItem(ref, celestialID)
 }
 
-<<<<<<< HEAD
+// BuyMarketplace buy an item on the marketplace
+func (b *Prioritize) BuyMarketplace(itemID int64, celestialID CelestialID) error {
+	b.begin("BuyMarketplace")
+	defer b.done()
+	return b.bot.buyMarketplace(itemID, celestialID)
+}
+
+// OfferSellMarketplace ...
+func (b *Prioritize) OfferSellMarketplace(itemID interface{}, quantity, priceType, price, priceRange int64, celestialID CelestialID) error {
+	b.begin("OfferSellMarketplace")
+	defer b.done()
+	return b.bot.offerMarketplace(4, itemID, quantity, priceType, price, priceRange, celestialID)
+}
+
+// OfferBuyMarketplace ...
+func (b *Prioritize) OfferBuyMarketplace(itemID interface{}, quantity, priceType, price, priceRange int64, celestialID CelestialID) error {
+	b.begin("OfferBuyMarketplace")
+	defer b.done()
+	return b.bot.offerMarketplace(3, itemID, quantity, priceType, price, priceRange, celestialID)
+}
+
 // GetCachedData gets all Cached Data
 func (b *Prioritize) GetCachedData() Data {
 	b.begin("GetCachedData")
@@ -651,25 +671,3 @@
 	defer b.done()
 	return b.bot.getResearchFinishAt()
 }
-=======
-// BuyMarketplace buy an item on the marketplace
-func (b *Prioritize) BuyMarketplace(itemID int64, celestialID CelestialID) error {
-	b.begin("BuyMarketplace")
-	defer b.done()
-	return b.bot.buyMarketplace(itemID, celestialID)
-}
-
-// OfferSellMarketplace ...
-func (b *Prioritize) OfferSellMarketplace(itemID interface{}, quantity, priceType, price, priceRange int64, celestialID CelestialID) error {
-	b.begin("OfferSellMarketplace")
-	defer b.done()
-	return b.bot.offerMarketplace(4, itemID, quantity, priceType, price, priceRange, celestialID)
-}
-
-// OfferBuyMarketplace ...
-func (b *Prioritize) OfferBuyMarketplace(itemID interface{}, quantity, priceType, price, priceRange int64, celestialID CelestialID) error {
-	b.begin("OfferBuyMarketplace")
-	defer b.done()
-	return b.bot.offerMarketplace(3, itemID, quantity, priceType, price, priceRange, celestialID)
-}
->>>>>>> 4e987f89
