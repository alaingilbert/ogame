package ogame

import (
	"bytes"
	"encoding/json"
	"errors"
	"math"
	"net/url"
	"regexp"
	"strconv"
	"strings"
	"time"

	"github.com/PuerkitoBio/goquery"
	"github.com/alaingilbert/clockwork"
	lua "github.com/yuin/gopher-lua"
	"golang.org/x/net/html"
)

func extractIsInVacationFromDocV6(doc *goquery.Document) bool {
	href := doc.Find("div#advice-bar a").AttrOr("href", "")
	if href == "" {
		return false
	}
	u, _ := url.Parse(href)
	q := u.Query()
	if q.Get("page") == "preferences" && q.Get("selectedTab") == "3" && q.Get("openGroup") == "0" {
		return true
	}
	return false
}

func extractPlanetsFromDocV6(doc *goquery.Document, b *OGame) []Planet {
	res := make([]Planet, 0)
	doc.Find("div.smallplanet").Each(func(i int, s *goquery.Selection) {
		planet, err := extractPlanetFromSelectionV6(s, b)
		if err != nil {
			b.error(err)
			return
		}
		res = append(res, planet)
	})
	return res
}

func extractPlanetByIDFromDocV6(doc *goquery.Document, b *OGame, planetID PlanetID) (Planet, error) {
	planets := extractPlanetsFromDocV6(doc, b)
	for _, planet := range planets {
		if planet.ID == planetID {
			return planet, nil
		}
	}
	return Planet{}, errors.New("invalid planet id")
}

func extractResourcesFromDocV6(doc *goquery.Document) Resources {
	res := Resources{}
	metalDoc, _ := goquery.NewDocumentFromReader(strings.NewReader(doc.Find("li#metal_box").AttrOr("title", "")))
	crystalDoc, _ := goquery.NewDocumentFromReader(strings.NewReader(doc.Find("li#crystal_box").AttrOr("title", "")))
	deuteriumDoc, _ := goquery.NewDocumentFromReader(strings.NewReader(doc.Find("li#deuterium_box").AttrOr("title", "")))
	energyDoc, _ := goquery.NewDocumentFromReader(strings.NewReader(doc.Find("li#energy_box").AttrOr("title", "")))
	darkmatterDoc, _ := goquery.NewDocumentFromReader(strings.NewReader(doc.Find("li#darkmatter_box").AttrOr("title", "")))
	res.Metal = ParseInt(metalDoc.Find("table tr").Eq(0).Find("td").Eq(0).Text())
	res.Crystal = ParseInt(crystalDoc.Find("table tr").Eq(0).Find("td").Eq(0).Text())
	res.Deuterium = ParseInt(deuteriumDoc.Find("table tr").Eq(0).Find("td").Eq(0).Text())
	res.Energy = ParseInt(energyDoc.Find("table tr").Eq(0).Find("td").Eq(0).Text())
	res.Darkmatter = ParseInt(darkmatterDoc.Find("table tr").Eq(0).Find("td").Eq(0).Text())
	return res
}

func extractResourcesDetailsFromFullPageFromDocV6(doc *goquery.Document) ResourcesDetails {
	out := ResourcesDetails{}
	out.Metal.Available = ParseInt(doc.Find("span#resources_metal").Text())
	out.Crystal.Available = ParseInt(doc.Find("span#resources_crystal").Text())
	out.Deuterium.Available = ParseInt(doc.Find("span#resources_deuterium").Text())
	out.Energy.Available = ParseInt(doc.Find("span#resources_energy").Text())
	out.Darkmatter.Available = ParseInt(doc.Find("span#resources_darkmatter").Text())
	metalDoc, _ := goquery.NewDocumentFromReader(strings.NewReader(doc.Find("li#metal_box").AttrOr("title", "")))
	crystalDoc, _ := goquery.NewDocumentFromReader(strings.NewReader(doc.Find("li#crystal_box").AttrOr("title", "")))
	deuteriumDoc, _ := goquery.NewDocumentFromReader(strings.NewReader(doc.Find("li#deuterium_box").AttrOr("title", "")))
	energyDoc, _ := goquery.NewDocumentFromReader(strings.NewReader(doc.Find("li#energy_box").AttrOr("title", "")))
	darkmatterDoc, _ := goquery.NewDocumentFromReader(strings.NewReader(doc.Find("li#darkmatter_box").AttrOr("title", "")))
	out.Metal.StorageCapacity = ParseInt(metalDoc.Find("table tr").Eq(1).Find("td").Eq(0).Text())
	out.Metal.CurrentProduction = ParseInt(metalDoc.Find("table tr").Eq(2).Find("td").Eq(0).Text())
	out.Crystal.StorageCapacity = ParseInt(crystalDoc.Find("table tr").Eq(1).Find("td").Eq(0).Text())
	out.Crystal.CurrentProduction = ParseInt(crystalDoc.Find("table tr").Eq(2).Find("td").Eq(0).Text())
	out.Deuterium.StorageCapacity = ParseInt(deuteriumDoc.Find("table tr").Eq(1).Find("td").Eq(0).Text())
	out.Deuterium.CurrentProduction = ParseInt(deuteriumDoc.Find("table tr").Eq(2).Find("td").Eq(0).Text())
	out.Energy.CurrentProduction = ParseInt(energyDoc.Find("table tr").Eq(1).Find("td").Eq(0).Text())
	out.Energy.Consumption = ParseInt(energyDoc.Find("table tr").Eq(2).Find("td").Eq(0).Text())
	out.Darkmatter.Purchased = ParseInt(darkmatterDoc.Find("table tr").Eq(1).Find("td").Eq(0).Text())
	out.Darkmatter.Found = ParseInt(darkmatterDoc.Find("table tr").Eq(2).Find("td").Eq(0).Text())
	return out
}

func extractHiddenFieldsFromDocV6(doc *goquery.Document) url.Values {
	fields := url.Values{}
	doc.Find("input[type=hidden]").Each(func(i int, s *goquery.Selection) {
		name, _ := s.Attr("name")
		value, _ := s.Attr("value")
		fields.Add(name, value)
	})
	return fields
}

func extractBodyIDFromDocV6(doc *goquery.Document) string {
	bodyID := doc.Find("body").AttrOr("id", "")
	if bodyID == "ingamepage" {
		pageHTML, _ := doc.Html()
		m := regexp.MustCompile(`var currentPage = "([^"]+)";`).FindStringSubmatch(pageHTML)
		if len(m) == 2 {
			return m[1]
		}
	}
	return bodyID
}

func extractCelestialByIDFromDocV6(doc *goquery.Document, b *OGame, celestialID CelestialID) (Celestial, error) {
	planets := extractPlanetsFromDocV6(doc, b)
	for _, planet := range planets {
		if planet.ID.Celestial() == celestialID {
			return planet, nil
		}
		if planet.Moon != nil && planet.Moon.ID.Celestial() == celestialID {
			return planet.Moon, nil
		}
	}
	return Planet{}, errors.New("invalid celestial id")
}

func extractPlanetByCoordFromDocV6(doc *goquery.Document, b *OGame, coord Coordinate) (Planet, error) {
	planets := extractPlanetsFromDocV6(doc, b)
	for _, planet := range planets {
		if planet.Coordinate.Equal(coord) {
			return planet, nil
		}
	}
	return Planet{}, errors.New("invalid planet coordinate")
}

func extractOgameTimestampFromDocV6(doc *goquery.Document) int64 {
	ogameTimestamp, _ := strconv.ParseInt(doc.Find("meta[name=ogame-timestamp]").AttrOr("content", "0"), 10, 64)
	return ogameTimestamp
}

func extractPlanetFromDocV6(doc *goquery.Document, v interface{}, b *OGame) (Planet, error) {
	if coordStr, ok := v.(string); ok {
		coord, err := ParseCoord(coordStr)
		if err != nil {
			return Planet{}, err
		}
		return extractPlanetByCoordFromDocV6(doc, b, coord)
	} else if coord, ok := v.(Coordinate); ok {
		return extractPlanetByCoordFromDocV6(doc, b, coord)
	} else if planetID, ok := v.(PlanetID); ok {
		return extractPlanetByIDFromDocV6(doc, b, planetID)
	} else if id, ok := v.(int); ok {
		return extractPlanetByIDFromDocV6(doc, b, PlanetID(id))
	} else if id, ok := v.(int32); ok {
		return extractPlanetByIDFromDocV6(doc, b, PlanetID(id))
	} else if id, ok := v.(int64); ok {
		return extractPlanetByIDFromDocV6(doc, b, PlanetID(id))
	} else if id, ok := v.(float32); ok {
		return extractPlanetByIDFromDocV6(doc, b, PlanetID(id))
	} else if id, ok := v.(float64); ok {
		return extractPlanetByIDFromDocV6(doc, b, PlanetID(id))
	} else if id, ok := v.(lua.LNumber); ok {
		return extractPlanetByIDFromDocV6(doc, b, PlanetID(id))
	}
	return Planet{}, errors.New("failed to find planet")
}

func extractMoonsFromDocV6(doc *goquery.Document, b *OGame) []Moon {
	res := make([]Moon, 0)
	doc.Find("a.moonlink").Each(func(i int, s *goquery.Selection) {
		moon, err := extractMoonFromSelectionV6(s, b)
		if err != nil {
			return
		}
		res = append(res, moon)
	})
	return res
}

func extractMoonFromDocV6(doc *goquery.Document, b *OGame, v interface{}) (Moon, error) {
	if coordStr, ok := v.(string); ok {
		coord, err := ParseCoord(coordStr)
		if err != nil {
			return Moon{}, err
		}
		return extractMoonByCoordFromDocV6(doc, b, coord)
	} else if coord, ok := v.(Coordinate); ok {
		return extractMoonByCoordFromDocV6(doc, b, coord)
	} else if moonID, ok := v.(MoonID); ok {
		return extractMoonByIDFromDocV6(doc, b, moonID)
	} else if id, ok := v.(int); ok {
		return extractMoonByIDFromDocV6(doc, b, MoonID(id))
	} else if id, ok := v.(int32); ok {
		return extractMoonByIDFromDocV6(doc, b, MoonID(id))
	} else if id, ok := v.(int64); ok {
		return extractMoonByIDFromDocV6(doc, b, MoonID(id))
	} else if id, ok := v.(float32); ok {
		return extractMoonByIDFromDocV6(doc, b, MoonID(id))
	} else if id, ok := v.(float64); ok {
		return extractMoonByIDFromDocV6(doc, b, MoonID(id))
	} else if id, ok := v.(lua.LNumber); ok {
		return extractMoonByIDFromDocV6(doc, b, MoonID(id))
	}
	return Moon{}, errors.New("moon not found")
}

func extractMoonByCoordFromDocV6(doc *goquery.Document, b *OGame, coord Coordinate) (Moon, error) {
	moons := extractMoonsFromDocV6(doc, b)
	for _, moon := range moons {
		if moon.Coordinate.Equal(coord) {
			return moon, nil
		}
	}
	return Moon{}, errors.New("invalid moon coordinate")
}

func extractMoonByIDFromDocV6(doc *goquery.Document, b *OGame, moonID MoonID) (Moon, error) {
	moons := extractMoonsFromDocV6(doc, b)
	for _, moon := range moons {
		if moon.ID == moonID {
			return moon, nil
		}
	}
	return Moon{}, errors.New("invalid moon id")
}

func extractCelestialsFromDocV6(doc *goquery.Document, b *OGame) ([]Celestial, error) {
	celestials := make([]Celestial, 0)
	planets := extractPlanetsFromDocV6(doc, b)
	for _, planet := range planets {
		celestials = append(celestials, planet)
		if planet.Moon != nil {
			celestials = append(celestials, planet.Moon)
		}
	}
	return celestials, nil
}

func extractCelestialFromDocV6(doc *goquery.Document, b *OGame, v interface{}) (Celestial, error) {
	if planetID, ok := v.(PlanetID); ok {
		return extractPlanetByIDFromDocV6(doc, b, planetID)
	} else if moonID, ok := v.(MoonID); ok {
		return extractMoonByIDFromDocV6(doc, b, moonID)
	} else if celestialID, ok := v.(CelestialID); ok {
		return extractCelestialByIDFromDocV6(doc, b, celestialID)
	} else if id, ok := v.(int); ok {
		return extractCelestialByIDFromDocV6(doc, b, CelestialID(id))
	} else if id, ok := v.(int32); ok {
		return extractCelestialByIDFromDocV6(doc, b, CelestialID(id))
	} else if id, ok := v.(int64); ok {
		return extractCelestialByIDFromDocV6(doc, b, CelestialID(id))
	} else if id, ok := v.(float32); ok {
		return extractCelestialByIDFromDocV6(doc, b, CelestialID(id))
	} else if id, ok := v.(float64); ok {
		return extractCelestialByIDFromDocV6(doc, b, CelestialID(id))
	} else if id, ok := v.(lua.LNumber); ok {
		return extractCelestialByIDFromDocV6(doc, b, CelestialID(id))
	} else if coord, ok := v.(Coordinate); ok {
		if coord.Type == PlanetType {
			return extractPlanetByCoordFromDocV6(doc, b, coord)
		} else if coord.Type == MoonType {
			return extractMoonByCoordFromDocV6(doc, b, coord)
		}
	} else if coordStr, ok := v.(string); ok {
		coord, err := ParseCoord(coordStr)
		if err != nil {
			return nil, err
		}
		if coord.Type == PlanetType {
			return extractPlanetByCoordFromDocV6(doc, b, coord)
		} else if coord.Type == MoonType {
			return extractMoonByCoordFromDocV6(doc, b, coord)
		}
	}
	return nil, errors.New("celestial not found")
}

func extractResourcesBuildingsFromDocV6(doc *goquery.Document) (ResourcesBuildings, error) {
	doc.Find("span.textlabel").Remove()
	bodyID := extractBodyIDFromDocV6(doc)
	if bodyID == "overview" {
		return ResourcesBuildings{}, ErrInvalidPlanetID
	}
	res := ResourcesBuildings{}
	res.MetalMine = getNbr(doc, "supply1")
	res.CrystalMine = getNbr(doc, "supply2")
	res.DeuteriumSynthesizer = getNbr(doc, "supply3")
	res.SolarPlant = getNbr(doc, "supply4")
	res.FusionReactor = getNbr(doc, "supply12")
	res.SolarSatellite = getNbr(doc, "supply212")
	res.MetalStorage = getNbr(doc, "supply22")
	res.CrystalStorage = getNbr(doc, "supply23")
	res.DeuteriumTank = getNbr(doc, "supply24")
	return res, nil
}

func extractDefenseFromDocV6(doc *goquery.Document) (DefensesInfos, error) {
	bodyID := extractBodyIDFromDocV6(doc)
	if bodyID == "overview" {
		return DefensesInfos{}, ErrInvalidPlanetID
	}
	doc.Find("span.textlabel").Remove()
	res := DefensesInfos{}
	res.RocketLauncher = getNbr(doc, "defense401")
	res.LightLaser = getNbr(doc, "defense402")
	res.HeavyLaser = getNbr(doc, "defense403")
	res.GaussCannon = getNbr(doc, "defense404")
	res.IonCannon = getNbr(doc, "defense405")
	res.PlasmaTurret = getNbr(doc, "defense406")
	res.SmallShieldDome = getNbr(doc, "defense407")
	res.LargeShieldDome = getNbr(doc, "defense408")
	res.AntiBallisticMissiles = getNbr(doc, "defense502")
	res.InterplanetaryMissiles = getNbr(doc, "defense503")
	return res, nil
}

func extractShipsFromDocV6(doc *goquery.Document) (ShipsInfos, error) {
	doc.Find("span.textlabel").Remove()
	bodyID := extractBodyIDFromDocV6(doc)
	if bodyID == "overview" {
		return ShipsInfos{}, ErrInvalidPlanetID
	}
	res := ShipsInfos{}
	res.LightFighter = getNbrShips(doc, "military204")
	res.HeavyFighter = getNbrShips(doc, "military205")
	res.Cruiser = getNbrShips(doc, "military206")
	res.Battleship = getNbrShips(doc, "military207")
	res.Battlecruiser = getNbrShips(doc, "military215")
	res.Bomber = getNbrShips(doc, "military211")
	res.Destroyer = getNbrShips(doc, "military213")
	res.Deathstar = getNbrShips(doc, "military214")
	res.SmallCargo = getNbrShips(doc, "civil202")
	res.LargeCargo = getNbrShips(doc, "civil203")
	res.ColonyShip = getNbrShips(doc, "civil208")
	res.Recycler = getNbrShips(doc, "civil209")
	res.EspionageProbe = getNbrShips(doc, "civil210")
	res.SolarSatellite = getNbrShips(doc, "civil212")

	return res, nil
}

func extractFacilitiesFromDocV6(doc *goquery.Document) (Facilities, error) {
	doc.Find("span.textlabel").Remove()
	bodyID := extractBodyIDFromDocV6(doc)
	if bodyID == "overview" {
		return Facilities{}, ErrInvalidPlanetID
	}
	res := Facilities{}
	res.RoboticsFactory = getNbr(doc, "station14")
	res.Shipyard = getNbr(doc, "station21")
	res.ResearchLab = getNbr(doc, "station31")
	res.AllianceDepot = getNbr(doc, "station34")
	res.MissileSilo = getNbr(doc, "station44")
	res.NaniteFactory = getNbr(doc, "station15")
	res.Terraformer = getNbr(doc, "station33")
	res.SpaceDock = getNbr(doc, "station36")
	res.LunarBase = getNbr(doc, "station41")
	res.SensorPhalanx = getNbr(doc, "station42")
	res.JumpGate = getNbr(doc, "station43")
	return res, nil
}

func extractResearchFromDocV6(doc *goquery.Document) Researches {
	doc.Find("span.textlabel").Remove()
	res := Researches{}
	res.EnergyTechnology = getNbr(doc, "research113")
	res.LaserTechnology = getNbr(doc, "research120")
	res.IonTechnology = getNbr(doc, "research121")
	res.HyperspaceTechnology = getNbr(doc, "research114")
	res.PlasmaTechnology = getNbr(doc, "research122")
	res.CombustionDrive = getNbr(doc, "research115")
	res.ImpulseDrive = getNbr(doc, "research117")
	res.HyperspaceDrive = getNbr(doc, "research118")
	res.EspionageTechnology = getNbr(doc, "research106")
	res.ComputerTechnology = getNbr(doc, "research108")
	res.Astrophysics = getNbr(doc, "research124")
	res.IntergalacticResearchNetwork = getNbr(doc, "research123")
	res.GravitonTechnology = getNbr(doc, "research199")
	res.WeaponsTechnology = getNbr(doc, "research109")
	res.ShieldingTechnology = getNbr(doc, "research110")
	res.ArmourTechnology = getNbr(doc, "research111")
	return res
}

func extractOGameSessionFromDocV6(doc *goquery.Document) string {
	sessionMeta := doc.Find("meta[name=ogame-session]")
	if sessionMeta.Size() == 0 {
		r := regexp.MustCompile(`var session = "([^"]+)";`)
		scripts := doc.Find("script")
		for i := 0; i < scripts.Size(); i++ {
			scriptText := scripts.Eq(i).Text()
			m := r.FindStringSubmatch(scriptText)
			if len(m) == 2 {
				return m[1]
			}
		}
	}
	return sessionMeta.AttrOr("content", "")
}

func extractAttacksFromDocV6(doc *goquery.Document, clock clockwork.Clock) ([]AttackEvent, error) {
	attacks := make([]*AttackEvent, 0)
	out := make([]AttackEvent, 0)
	if doc.Find("body").Size() == 1 && extractOGameSessionFromDocV6(doc) != "" && doc.Find("div#eventListWrap").Size() == 0 {
		return out, ErrEventsBoxNotDisplayed
	} else if doc.Find("div#eventListWrap").Size() == 0 {
		return out, ErrNotLogged
	}

	allianceAttacks := make(map[int64]*AttackEvent)

	tmp := func(i int, s *goquery.Selection) {
		classes, _ := s.Attr("class")
		partner := strings.Contains(classes, "partnerInfo")

		td := s.Find("td.countDown")
		isHostile := td.HasClass("hostile") || td.Find("span.hostile").Size() > 0
		if !isHostile {
			return
		}
		missionTypeInt, _ := strconv.ParseInt(s.AttrOr("data-mission-type", ""), 10, 64)
		arrivalTimeInt, _ := strconv.ParseInt(s.AttrOr("data-arrival-time", ""), 10, 64)
		missionType := MissionID(missionTypeInt)
		if missionType != Attack && missionType != GroupedAttack && missionType != Destroy &&
			missionType != MissileAttack && missionType != Spy {
			return
		}
		attack := &AttackEvent{}
		attack.MissionType = missionType
		if missionType == Attack || missionType == MissileAttack || missionType == Spy || missionType == Destroy || missionType == GroupedAttack {
			linkSendMail := s.Find("a.sendMail")
			attack.AttackerID, _ = strconv.ParseInt(linkSendMail.AttrOr("data-playerid", ""), 10, 64)
			attack.AttackerName = linkSendMail.AttrOr("title", "")
			if attack.AttackerID != 0 {
				coordsOrigin := strings.TrimSpace(s.Find("td.coordsOrigin").Text())
				attack.Origin = extractCoordV6(coordsOrigin)
				attack.Origin.Type = PlanetType
				if s.Find("td.originFleet figure").HasClass("moon") {
					attack.Origin.Type = MoonType
				}
			}
		}
		if missionType == MissileAttack {
			attack.Missiles = ParseInt(s.Find("td.detailsFleet span").First().Text())
		}

		// Get ships infos if available
		if movement, exists := s.Find("td.icon_movement span").Attr("title"); exists {
			root, err := html.Parse(strings.NewReader(movement))
			if err != nil {
				return
			}
			attack.Ships = new(ShipsInfos)
			q := goquery.NewDocumentFromNode(root)
			q.Find("tr").Each(func(i int, s *goquery.Selection) {
				name := s.Find("td").Eq(0).Text()
				nbrTxt := s.Find("td").Eq(1).Text()
				nbr := ParseInt(nbrTxt)
				if name != "" && nbr > 0 {
					attack.Ships.Set(name2id(name), nbr)
				} else if nbrTxt == "?" {
					attack.Ships.Set(name2id(name), -1)
				}
			})
		}

		rgx := regexp.MustCompile(`union(\d+)`)
		classesArr := strings.Split(classes, " ")
		for _, c := range classesArr {
			m := rgx.FindStringSubmatch(c)
			if len(m) == 2 {
				attack.UnionID, _ = strconv.ParseInt(m[1], 10, 64)
			}
		}

		destCoords := strings.TrimSpace(s.Find("td.destCoords").Text())
		attack.Destination = extractCoordV6(destCoords)
		attack.Destination.Type = PlanetType
		if s.Find("td.destFleet figure").HasClass("moon") {
			attack.Destination.Type = MoonType
		}
		attack.DestinationName = strings.TrimSpace(s.Find("td.destFleet").Text())

		attack.ArrivalTime = time.Unix(arrivalTimeInt, 0)
		attack.ArriveIn = int64(clock.Until(attack.ArrivalTime).Seconds())

		if attack.UnionID != 0 {
			if allianceAttack, ok := allianceAttacks[attack.UnionID]; ok {
				if attack.Ships != nil {
					allianceAttack.Ships.Add(*attack.Ships)
				}
				if allianceAttack.AttackerID == 0 {
					allianceAttack.AttackerID = attack.AttackerID
				}
				if allianceAttack.Origin.Equal(Coordinate{}) {
					allianceAttack.Origin = attack.Origin
				}
			} else {
				allianceAttacks[attack.UnionID] = attack
			}
		}

		if !partner {
			attacks = append(attacks, attack)
		}
	}
	doc.Find("tr.allianceAttack").Each(tmp)
	doc.Find("tr.eventFleet").Each(tmp)

	for _, a := range attacks {
		out = append(out, *a)
	}

	return out, nil
}

func extractOfferOfTheDayFromDocV6(doc *goquery.Document) (price int64, importToken string, planetResources PlanetResources, multiplier Multiplier, err error) {
	s := doc.Find("div.js_import_price")
	if s.Size() == 0 {
		err = errors.New("failed to extract offer of the day price")
		return
	}
	price = ParseInt(s.Text())
	script := doc.Find("script").Text()
	m := regexp.MustCompile(`var importToken="([^"]*)";`).FindSubmatch([]byte(script))
	if len(m) != 2 {
		err = errors.New("failed to extract offer of the day import token")
		return
	}
	importToken = string(m[1])
	m = regexp.MustCompile(`var planetResources=({[^;]*});`).FindSubmatch([]byte(script))
	if len(m) != 2 {
		err = errors.New("failed to extract offer of the day raw planet resources")
		return
	}
	if err = json.Unmarshal(m[1], &planetResources); err != nil {
		return
	}
	m = regexp.MustCompile(`var multiplier=({[^;]*});`).FindSubmatch([]byte(script))
	if len(m) != 2 {
		err = errors.New("failed to extract offer of the day raw multiplier")
		return
	}
	if err = json.Unmarshal(m[1], &multiplier); err != nil {
		return
	}
	return
}

func extractProductionFromDocV6(doc *goquery.Document) ([]Quantifiable, error) {
	res := make([]Quantifiable, 0)
	active := doc.Find("table.construction")
	href, _ := active.Find("td a").Attr("href")
	m := regexp.MustCompile(`openTech=(\d+)`).FindStringSubmatch(href)
	if len(m) == 0 {
		return []Quantifiable{}, nil
	}
	idInt, _ := strconv.ParseInt(m[1], 10, 64)
	activeID := ID(idInt)
	activeNbr, _ := strconv.ParseInt(active.Find("div.shipSumCount").Text(), 10, 64)
	res = append(res, Quantifiable{ID: activeID, Nbr: activeNbr})
	doc.Find("div#pqueue ul li").Each(func(i int, s *goquery.Selection) {
		link := s.Find("a")
		itemIDstr, exists := link.Attr("ref")
		if !exists {
			href := link.AttrOr("href", "")
			m := regexp.MustCompile(`openTech=(\d+)`).FindStringSubmatch(href)
			if len(m) > 0 {
				itemIDstr = m[1]
			} else {
				src := s.Find("img").AttrOr("src", "")
				if strings.HasSuffix(src, "fb4e438cabd12ef1b0500a0f41abc1.jpg") {
					itemIDstr = strconv.FormatInt(int64(AntiBallisticMissilesID), 10)
				} else if strings.HasSuffix(src, "36221e9493458b9fcc776bf350983e.jpg") {
					itemIDstr = strconv.FormatInt(int64(InterplanetaryMissilesID), 10)
				}
			}
		}
		itemID, _ := strconv.ParseInt(itemIDstr, 10, 64)
		itemNbr := ParseInt(s.Find("span.number").Text())
		res = append(res, Quantifiable{ID: ID(itemID), Nbr: itemNbr})
	})
	return res, nil
}

func extractOverviewProductionFromDocV6(doc *goquery.Document) ([]Quantifiable, error) {
	res := make([]Quantifiable, 0)
	active := doc.Find("table.construction").Eq(2)
	href, _ := active.Find("td a").Attr("href")
	m := regexp.MustCompile(`openTech=(\d+)`).FindStringSubmatch(href)
	if len(m) == 0 {
		return []Quantifiable{}, nil
	}
	idInt, _ := strconv.ParseInt(m[1], 10, 64)
	activeID := ID(idInt)
	activeNbr, _ := strconv.ParseInt(active.Find("div.shipSumCount").Text(), 10, 64)
	res = append(res, Quantifiable{ID: activeID, Nbr: activeNbr})
	active.Parent().Find("table.queue td").Each(func(i int, s *goquery.Selection) {
		link := s.Find("a")
		href := link.AttrOr("href", "")
		m := regexp.MustCompile(`openTech=(\d+)`).FindStringSubmatch(href)
		if len(m) == 0 {
			return
		}
		idInt, _ := strconv.ParseInt(m[1], 10, 64)
		activeID := ID(idInt)
		activeNbr := ParseInt(link.Text())
		res = append(res, Quantifiable{ID: activeID, Nbr: activeNbr})
	})
	return res, nil
}

func extractFleet1ShipsFromDocV6(doc *goquery.Document) (s ShipsInfos) {
	onclick := doc.Find("a#sendall").AttrOr("onclick", "")
	matches := regexp.MustCompile(`setMaxIntInput\("form\[name=shipsChosen]", (.+)\); checkShips`).FindStringSubmatch(onclick)
	if len(matches) == 0 {
		return
	}
	m := matches[1]
	var res map[ID]int64
	if err := json.Unmarshal([]byte(m), &res); err != nil {
		return
	}
	for k, v := range res {
		s.Set(k, v)
	}
	return
}

func extractEspionageReportMessageIDsFromDocV6(doc *goquery.Document) ([]EspionageReportSummary, int64) {
	msgs := make([]EspionageReportSummary, 0)
	nbPage, _ := strconv.ParseInt(doc.Find("ul.pagination li").Last().AttrOr("data-page", "1"), 10, 64)
	doc.Find("li.msg").Each(func(i int, s *goquery.Selection) {
		if idStr, exists := s.Attr("data-msg-id"); exists {
			if id, err := strconv.ParseInt(idStr, 10, 64); err == nil {
				messageType := Report
				if s.Find("span.espionageDefText").Size() > 0 {
					messageType = Action
				}
				report := EspionageReportSummary{ID: id, Type: messageType}
				report.From = s.Find("span.msg_sender").Text()
				spanLink := s.Find("span.msg_title a")
				targetStr := spanLink.Text()
				report.Target = extractCoordV6(targetStr)
				report.Target.Type = PlanetType
				if spanLink.Find("figure").HasClass("moon") {
					report.Target.Type = MoonType
				}
				if messageType == Report {
					s.Find("div.compacting").Each(func(i int, s *goquery.Selection) {
						if regexp.MustCompile(`%`).MatchString(s.Text()) {
							report.LootPercentage, _ = strconv.ParseFloat(regexp.MustCompile(`: (\d+)%`).FindStringSubmatch(s.Text())[1], 64)
							report.LootPercentage /= 100
						}
					})
				}
				msgs = append(msgs, report)

			}
		}
	})
	return msgs, nbPage
}

func extractCombatReportMessagesFromDocV6(doc *goquery.Document) ([]CombatReportSummary, int64) {
	msgs := make([]CombatReportSummary, 0)
	nbPage, _ := strconv.ParseInt(doc.Find("ul.pagination li").Last().AttrOr("data-page", "1"), 10, 64)
	doc.Find("li.msg").Each(func(i int, s *goquery.Selection) {
		if idStr, exists := s.Attr("data-msg-id"); exists {
			if id, err := strconv.ParseInt(idStr, 10, 64); err == nil {
				report := CombatReportSummary{ID: id}
				report.Destination = extractCoordV6(s.Find("div.msg_head a").Text())
				if s.Find("div.msg_head figure").HasClass("planet") {
					report.Destination.Type = PlanetType
				} else if s.Find("div.msg_head figure").HasClass("moon") {
					report.Destination.Type = MoonType
				} else {
					report.Destination.Type = PlanetType
				}
				resTitle := s.Find("span.msg_content div.combatLeftSide span").Eq(1).AttrOr("title", "")
				m := regexp.MustCompile(`([\d.]+)<br/>[^\d]*([\d.]+)<br/>[^\d]*([\d.]+)`).FindStringSubmatch(resTitle)
				if len(m) == 4 {
					report.Metal = ParseInt(m[1])
					report.Crystal = ParseInt(m[2])
					report.Deuterium = ParseInt(m[3])
				}
				debrisFieldTitle := s.Find("span.msg_content div.combatLeftSide span").Eq(2).AttrOr("title", "0")
				report.DebrisField = ParseInt(debrisFieldTitle)
				resText := s.Find("span.msg_content div.combatLeftSide span").Eq(1).Text()
				m = regexp.MustCompile(`[\d.]+[^\d]*([\d.]+)`).FindStringSubmatch(resText)
				if len(m) == 2 {
					report.Loot = ParseInt(m[1])
				}
				msgDate, _ := time.Parse("02.01.2006 15:04:05", s.Find("span.msg_date").Text())
				report.CreatedAt = msgDate

				link := s.Find("div.msg_actions a span.icon_attack").Parent().AttrOr("href", "")
				m = regexp.MustCompile(`page=fleet1&galaxy=(\d+)&system=(\d+)&position=(\d+)&type=(\d+)&`).FindStringSubmatch(link)
				if len(m) != 5 {
					return
				}
				galaxy, _ := strconv.ParseInt(m[1], 10, 64)
				system, _ := strconv.ParseInt(m[2], 10, 64)
				position, _ := strconv.ParseInt(m[3], 10, 64)
				planetType, _ := strconv.ParseInt(m[4], 10, 64)
				report.Origin = &Coordinate{galaxy, system, position, CelestialType(planetType)}
				if report.Origin.Equal(report.Destination) {
					report.Origin = nil
				}

				msgs = append(msgs, report)
			}
		}
	})
	return msgs, nbPage
}

func extractEspionageReportFromDocV6(doc *goquery.Document, location *time.Location) (EspionageReport, error) {
	report := EspionageReport{}
	report.ID, _ = strconv.ParseInt(doc.Find("div.detail_msg").AttrOr("data-msg-id", "0"), 10, 64)
	spanLink := doc.Find("span.msg_title a").First()
	txt := spanLink.Text()
	figure := spanLink.Find("figure").First()
	r := regexp.MustCompile(`([^\[]+) \[(\d+):(\d+):(\d+)]`)
	m := r.FindStringSubmatch(txt)
	if len(m) == 5 {
		report.Coordinate.Galaxy, _ = strconv.ParseInt(m[2], 10, 64)
		report.Coordinate.System, _ = strconv.ParseInt(m[3], 10, 64)
		report.Coordinate.Position, _ = strconv.ParseInt(m[4], 10, 64)
	} else {
		return report, errors.New("failed to extract coordinate")
	}
	if figure.HasClass("planet") {
		report.Coordinate.Type = PlanetType
	} else if figure.HasClass("moon") {
		report.Coordinate.Type = MoonType
	}
	messageType := Report
	if doc.Find("span.espionageDefText").Size() > 0 {
		messageType = Action
	}
	report.Type = messageType
	msgDateRaw := doc.Find("span.msg_date").Text()
	msgDate, _ := time.ParseInLocation("02.01.2006 15:04:05", msgDateRaw, location)
	report.Date = msgDate.In(time.Local)

	username := doc.Find("div.detail_txt").First().Find("span span").First().Text()
	username = strings.TrimSpace(username)
	split := strings.Split(username, "(i")
	if len(split) > 0 {
		report.Username = strings.TrimSpace(split[0])
	}

	// Bandit, Starlord
	banditstarlord := doc.Find("div.detail_txt").First().Find("span")
	if banditstarlord.HasClass("honorRank") {
		report.IsBandit = banditstarlord.HasClass("rank_bandit1") || banditstarlord.HasClass("rank_bandit2") || banditstarlord.HasClass("rank_bandit3")
		report.IsStarlord = banditstarlord.HasClass("rank_starlord1") || banditstarlord.HasClass("rank_starlord2") || banditstarlord.HasClass("rank_starlord3")
	}

	// IsInactive, IsLongInactive
	inactive := doc.Find("div.detail_txt").First().Find("span")
	if inactive.HasClass("status_abbr_longinactive") {
		report.IsInactive = true
		report.IsLongInactive = true
	} else if inactive.HasClass("status_abbr_inactive") {
		report.IsInactive = true
	}

	// APIKey
	apikey, _ := doc.Find("span.icon_apikey").Attr("title")
	apiDoc, _ := goquery.NewDocumentFromReader(strings.NewReader(apikey))
	report.APIKey = apiDoc.Find("input").First().AttrOr("value", "")

	// Inactivity timer
	activity := doc.Find("div.detail_txt").Eq(1).Find("font")
	if len(activity.Text()) == 2 {
		report.LastActivity = ParseInt(activity.Text())
	}

	// CounterEspionage
	ceTxt := doc.Find("div.detail_txt").Eq(1).Text()
	m1 := regexp.MustCompile(`(\d+)%`).FindStringSubmatch(ceTxt)
	if len(m1) == 2 {
		report.CounterEspionage, _ = strconv.ParseInt(m1[1], 10, 64)
	}

	hasError := false
	doc.Find("ul.detail_list").Each(func(i int, s *goquery.Selection) {
		dataType := s.AttrOr("data-type", "")
		if dataType == "resources" {
			report.Metal = ParseInt(s.Find("li").Eq(0).AttrOr("title", "0"))
			report.Crystal = ParseInt(s.Find("li").Eq(1).AttrOr("title", "0"))
			report.Deuterium = ParseInt(s.Find("li").Eq(2).AttrOr("title", "0"))
			report.Energy = ParseInt(s.Find("li").Eq(3).AttrOr("title", "0"))
		} else if dataType == "buildings" {
			report.HasBuildingsInformation = s.Find("li.detail_list_fail").Size() == 0
			s.Find("li.detail_list_el").EachWithBreak(func(i int, s2 *goquery.Selection) bool {
				img := s2.Find("img")
				if img.Size() == 0 {
					hasError = true
					return false
				}
				imgClass := img.AttrOr("class", "")
				r := regexp.MustCompile(`building(\d+)`)
				buildingID, _ := strconv.ParseInt(r.FindStringSubmatch(imgClass)[1], 10, 64)
				l := ParseInt(s2.Find("span.fright").Text())
				level := &l
				switch ID(buildingID) {
				case MetalMine.ID:
					report.MetalMine = level
				case CrystalMine.ID:
					report.CrystalMine = level
				case DeuteriumSynthesizer.ID:
					report.DeuteriumSynthesizer = level
				case SolarPlant.ID:
					report.SolarPlant = level
				case FusionReactor.ID:
					report.FusionReactor = level
				case MetalStorage.ID:
					report.MetalStorage = level
				case CrystalStorage.ID:
					report.CrystalStorage = level
				case DeuteriumTank.ID:
					report.DeuteriumTank = level
				case AllianceDepot.ID:
					report.AllianceDepot = level
				case RoboticsFactory.ID:
					report.RoboticsFactory = level
				case Shipyard.ID:
					report.Shipyard = level
				case ResearchLab.ID:
					report.ResearchLab = level
				case MissileSilo.ID:
					report.MissileSilo = level
				case NaniteFactory.ID:
					report.NaniteFactory = level
				case Terraformer.ID:
					report.Terraformer = level
				case SpaceDock.ID:
					report.SpaceDock = level
				case LunarBase.ID:
					report.LunarBase = level
				case SensorPhalanx.ID:
					report.SensorPhalanx = level
				case JumpGate.ID:
					report.JumpGate = level
				}
				return true
			})
		} else if dataType == "research" {
			report.HasResearchesInformation = s.Find("li.detail_list_fail").Size() == 0
			s.Find("li.detail_list_el").EachWithBreak(func(i int, s2 *goquery.Selection) bool {
				img := s2.Find("img")
				if img.Size() == 0 {
					hasError = true
					return false
				}
				imgClass := img.AttrOr("class", "")
				r := regexp.MustCompile(`research(\d+)`)
				researchID, _ := strconv.ParseInt(r.FindStringSubmatch(imgClass)[1], 10, 64)
				l := ParseInt(s2.Find("span.fright").Text())
				level := &l
				switch ID(researchID) {
				case EspionageTechnology.ID:
					report.EspionageTechnology = level
				case ComputerTechnology.ID:
					report.ComputerTechnology = level
				case WeaponsTechnology.ID:
					report.WeaponsTechnology = level
				case ShieldingTechnology.ID:
					report.ShieldingTechnology = level
				case ArmourTechnology.ID:
					report.ArmourTechnology = level
				case EnergyTechnology.ID:
					report.EnergyTechnology = level
				case HyperspaceTechnology.ID:
					report.HyperspaceTechnology = level
				case CombustionDrive.ID:
					report.CombustionDrive = level
				case ImpulseDrive.ID:
					report.ImpulseDrive = level
				case HyperspaceDrive.ID:
					report.HyperspaceDrive = level
				case LaserTechnology.ID:
					report.LaserTechnology = level
				case IonTechnology.ID:
					report.IonTechnology = level
				case PlasmaTechnology.ID:
					report.PlasmaTechnology = level
				case IntergalacticResearchNetwork.ID:
					report.IntergalacticResearchNetwork = level
				case Astrophysics.ID:
					report.Astrophysics = level
				case GravitonTechnology.ID:
					report.GravitonTechnology = level
				}
				return true
			})
		} else if dataType == "ships" {
			report.HasFleetInformation = s.Find("li.detail_list_fail").Size() == 0
			s.Find("li.detail_list_el").EachWithBreak(func(i int, s2 *goquery.Selection) bool {
				img := s2.Find("img")
				if img.Size() == 0 {
					hasError = true
					return false
				}
				imgClass := img.AttrOr("class", "")
				r := regexp.MustCompile(`tech(\d+)`)
				shipID, _ := strconv.ParseInt(r.FindStringSubmatch(imgClass)[1], 10, 64)
				l := ParseInt(s2.Find("span.fright").Text())
				level := &l
				switch ID(shipID) {
				case SmallCargo.ID:
					report.SmallCargo = level
				case LargeCargo.ID:
					report.LargeCargo = level
				case LightFighter.ID:
					report.LightFighter = level
				case HeavyFighter.ID:
					report.HeavyFighter = level
				case Cruiser.ID:
					report.Cruiser = level
				case Battleship.ID:
					report.Battleship = level
				case ColonyShip.ID:
					report.ColonyShip = level
				case Recycler.ID:
					report.Recycler = level
				case EspionageProbe.ID:
					report.EspionageProbe = level
				case Bomber.ID:
					report.Bomber = level
				case SolarSatellite.ID:
					report.SolarSatellite = level
				case Destroyer.ID:
					report.Destroyer = level
				case Deathstar.ID:
					report.Deathstar = level
				case Battlecruiser.ID:
					report.Battlecruiser = level
				}
				return true
			})
		} else if dataType == "defense" {
			report.HasDefensesInformation = s.Find("li.detail_list_fail").Size() == 0
			s.Find("li.detail_list_el").EachWithBreak(func(i int, s2 *goquery.Selection) bool {
				img := s2.Find("img")
				if img.Size() == 0 {
					hasError = true
					return false
				}
				imgClass := img.AttrOr("class", "")
				r := regexp.MustCompile(`defense(\d+)`)
				defenceID, _ := strconv.ParseInt(r.FindStringSubmatch(imgClass)[1], 10, 64)
				l := ParseInt(s2.Find("span.fright").Text())
				level := &l
				switch ID(defenceID) {
				case RocketLauncher.ID:
					report.RocketLauncher = level
				case LightLaser.ID:
					report.LightLaser = level
				case HeavyLaser.ID:
					report.HeavyLaser = level
				case GaussCannon.ID:
					report.GaussCannon = level
				case IonCannon.ID:
					report.IonCannon = level
				case PlasmaTurret.ID:
					report.PlasmaTurret = level
				case SmallShieldDome.ID:
					report.SmallShieldDome = level
				case LargeShieldDome.ID:
					report.LargeShieldDome = level
				case AntiBallisticMissiles.ID:
					report.AntiBallisticMissiles = level
				case InterplanetaryMissiles.ID:
					report.InterplanetaryMissiles = level
				}
				return true
			})
		}
	})
	if hasError {
		return report, ErrDeactivateHidePictures
	}
	return report, nil
}

func extractResourcesProductionsFromDocV6(doc *goquery.Document) (Resources, error) {
	res := Resources{}
	selector := "table.listOfResourceSettingsPerPlanet tr.summary td span"
	el := doc.Find(selector)
	res.Metal = ParseInt(el.Eq(0).AttrOr("title", "0"))
	res.Crystal = ParseInt(el.Eq(1).AttrOr("title", "0"))
	res.Deuterium = ParseInt(el.Eq(2).AttrOr("title", "0"))
	res.Energy = ParseInt(el.Eq(3).AttrOr("title", "0"))
	return res, nil
}

func extractPreferencesFromDocV6(doc *goquery.Document) Preferences {
	prefs := Preferences{
		SpioAnz:                      extractSpioAnzFromDocV6(doc),
		DisableChatBar:               extractDisableChatBarFromDocV6(doc),
		DisableOutlawWarning:         extractDisableOutlawWarningFromDocV6(doc),
		MobileVersion:                extractMobileVersionFromDocV6(doc),
		ShowOldDropDowns:             extractShowOldDropDownsFromDocV6(doc),
		ActivateAutofocus:            extractActivateAutofocusFromDocV6(doc),
		EventsShow:                   extractEventsShowFromDocV6(doc),
		SortSetting:                  extractSortSettingFromDocV6(doc),
		SortOrder:                    extractSortOrderFromDocV6(doc),
		ShowDetailOverlay:            extractShowDetailOverlayFromDocV6(doc),
		AnimatedSliders:              extractAnimatedSlidersFromDocV6(doc),
		AnimatedOverview:             extractAnimatedOverviewFromDocV6(doc),
		PopupsNotices:                extractPopupsNoticesFromDocV6(doc),
		PopopsCombatreport:           extractPopopsCombatreportFromDocV6(doc),
		SpioReportPictures:           extractSpioReportPicturesFromDocV6(doc),
		MsgResultsPerPage:            extractMsgResultsPerPageFromDocV6(doc),
		AuctioneerNotifications:      extractAuctioneerNotificationsFromDocV6(doc),
		EconomyNotifications:         extractEconomyNotificationsFromDocV6(doc),
		ShowActivityMinutes:          extractShowActivityMinutesFromDocV6(doc),
		PreserveSystemOnPlanetChange: extractPreserveSystemOnPlanetChangeFromDocV6(doc),
	}
	if prefs.MobileVersion {
		prefs.Notifications.BuildList = extractNotifBuildListFromDocV6(doc)
		prefs.Notifications.FriendlyFleetActivities = extractNotifFriendlyFleetActivitiesFromDocV6(doc)
		prefs.Notifications.HostileFleetActivities = extractNotifHostileFleetActivitiesFromDocV6(doc)
		prefs.Notifications.ForeignEspionage = extractNotifForeignEspionageFromDocV6(doc)
		prefs.Notifications.AllianceBroadcasts = extractNotifAllianceBroadcastsFromDocV6(doc)
		prefs.Notifications.AllianceMessages = extractNotifAllianceMessagesFromDocV6(doc)
		prefs.Notifications.Auctions = extractNotifAuctionsFromDocV6(doc)
		prefs.Notifications.Account = extractNotifAccountFromDocV6(doc)
	}
	return prefs
}

func extractResourceSettingsFromDocV6(doc *goquery.Document) (ResourceSettings, error) {
	bodyID := extractBodyIDFromDocV6(doc)
	if bodyID == "overview" {
		return ResourceSettings{}, ErrInvalidPlanetID
	}
	vals := make([]int64, 0)
	doc.Find("option").Each(func(i int, s *goquery.Selection) {
		_, selectedExists := s.Attr("selected")
		if selectedExists {
			a, _ := s.Attr("value")
			val, _ := strconv.ParseInt(a, 10, 64)
			vals = append(vals, val)
		}
	})
	if len(vals) != 6 {
		return ResourceSettings{}, errors.New("failed to find all resource settings")
	}

	res := ResourceSettings{}
	res.MetalMine = vals[0]
	res.CrystalMine = vals[1]
	res.DeuteriumSynthesizer = vals[2]
	res.SolarPlant = vals[3]
	res.FusionReactor = vals[4]
	res.SolarSatellite = vals[5]

	return res, nil
}

func extractFleetsFromEventListFromDocV6(doc *goquery.Document) []Fleet {
	type Tmp struct {
		fleet Fleet
		res   Resources
	}
	tmp := make([]Tmp, 0)
	res := make([]Fleet, 0)
	doc.Find("tr.eventFleet").Each(func(i int, s *goquery.Selection) {
		fleet := Fleet{}

		movement := s.Find("td span.tooltip").AttrOr("title", "")
		if movement == "" {
			return
		}

		root, _ := html.Parse(strings.NewReader(movement))
		doc2 := goquery.NewDocumentFromNode(root)
		doc2.Find("tr").Each(func(i int, s *goquery.Selection) {
			if i == 0 {
				return
			}
			name := s.Find("td").Eq(0).Text()
			nbr := ParseInt(s.Find("td").Eq(1).Text())
			if name != "" && nbr > 0 {
				fleet.Ships.Set(name2id(name), nbr)
			}
		})
		fleet.Origin = extractCoordV6(doc.Find("td.coordsOrigin").Text())
		fleet.Destination = extractCoordV6(doc.Find("td.destCoords").Text())

		res := Resources{}
		trs := doc2.Find("tr")
		res.Metal = ParseInt(trs.Eq(trs.Size() - 3).Find("td").Eq(1).Text())
		res.Crystal = ParseInt(trs.Eq(trs.Size() - 2).Find("td").Eq(1).Text())
		res.Deuterium = ParseInt(trs.Eq(trs.Size() - 1).Find("td").Eq(1).Text())

		tmp = append(tmp, Tmp{fleet: fleet, res: res})
	})

	for _, t := range tmp {
		res = append(res, t.fleet)
	}

	return res
}

func extractIPMFromDocV6(doc *goquery.Document) (duration, max int64, token string) {
	duration, _ = strconv.ParseInt(doc.Find("span#timer").AttrOr("data-duration", "0"), 10, 64)
	max, _ = strconv.ParseInt(doc.Find("input[name=anz]").AttrOr("data-max", "0"), 10, 64)
	token = doc.Find("input[name=token]").AttrOr("value", "")
	return
}

func extractFleetsFromDocV6(doc *goquery.Document, clock clockwork.Clock) (res []Fleet) {
	res = make([]Fleet, 0)
	script := doc.Find("body script").Text()
	doc.Find("div.fleetDetails").Each(func(i int, s *goquery.Selection) {
		originText := s.Find("span.originCoords a").Text()
		origin := extractCoordV6(originText)
		origin.Type = PlanetType
		if s.Find("span.originPlanet figure").HasClass("moon") {
			origin.Type = MoonType
		}

		destText := s.Find("span.destinationCoords a").Text()
		dest := extractCoordV6(destText)
		dest.Type = PlanetType
		if s.Find("span.destinationPlanet figure").HasClass("moon") {
			dest.Type = MoonType
		} else if s.Find("span.destinationPlanet figure").HasClass("tf") {
			dest.Type = DebrisType
		}

		id, _ := strconv.ParseInt(s.Find("a.openCloseDetails").AttrOr("data-mission-id", "0"), 10, 64)

		timerID := s.Find("span.timer").AttrOr("id", "")
		m := regexp.MustCompile(`getElementByIdWithCache\("` + timerID + `"\),\s*(\d+),`).FindStringSubmatch(script)
		var arriveIn int64
		if len(m) == 2 {
			arriveIn, _ = strconv.ParseInt(m[1], 10, 64)
		}

		timerNextID := s.Find("span.nextTimer").AttrOr("id", "")
		m = regexp.MustCompile(`getElementByIdWithCache\("` + timerNextID + `"\),\s*(\d+)\s*\);`).FindStringSubmatch(script)
		var backIn int64
		if len(m) == 2 {
			backIn, _ = strconv.ParseInt(m[1], 10, 64)
		}

		missionType, _ := strconv.ParseInt(s.AttrOr("data-mission-type", ""), 10, 64)
		returnFlight, _ := strconv.ParseBool(s.AttrOr("data-return-flight", ""))
		arrivalTime, _ := strconv.ParseInt(s.AttrOr("data-arrival-time", ""), 10, 64)
		endTime, _ := strconv.ParseInt(s.Find("a.openCloseDetails").AttrOr("data-end-time", ""), 10, 64)
		ogameTimestamp, _ := strconv.ParseInt(doc.Find("meta[name=ogame-timestamp]").AttrOr("content", "0"), 10, 64)
		secs := arrivalTime - ogameTimestamp
		if secs < 0 {
			secs = 0
		}


		trs := s.Find("table.fleetinfo tr")
		shipment := Resources{}
		shipment.Metal = ParseInt(trs.Eq(trs.Size() - 3).Find("td").Eq(1).Text())
		shipment.Crystal = ParseInt(trs.Eq(trs.Size() - 2).Find("td").Eq(1).Text())
		shipment.Deuterium = ParseInt(trs.Eq(trs.Size() - 1).Find("td").Eq(1).Text())

		fedAttackHref := s.Find("span.fedAttack a").AttrOr("href", "")
		fedAttackURL, _ := url.Parse(fedAttackHref)
		fedAttackQuery := fedAttackURL.Query()
		targetPlanetID, _ := strconv.ParseInt(fedAttackQuery.Get("target"), 10, 64)
		unionID, _ := strconv.ParseInt(fedAttackQuery.Get("union"), 10, 64)

		fleet := Fleet{}
		fleet.ID = FleetID(id)
		fleet.Origin = origin
		fleet.Destination = dest
		fleet.Mission = MissionID(missionType)
		fleet.ReturnFlight = returnFlight
		fleet.Resources = shipment
		fleet.TargetPlanetID = targetPlanetID
		fleet.UnionID = unionID
		fleet.ArrivalTime = time.Unix(endTime, 0)
		fleet.BackTime = time.Unix(arrivalTime, 0)

		var startTimeString string
		var startTimeStringExists bool
		if !returnFlight {
			fleet.ArriveIn = arriveIn
			fleet.BackIn = backIn
			startTimeString, startTimeStringExists = s.Find("div.origin img").Attr("title")
		} else {
			fleet.ArriveIn = -1
			fleet.BackIn = arriveIn
			startTimeString, startTimeStringExists = s.Find("div.destination img").Attr("title")
		}
<<<<<<< HEAD
		
=======

>>>>>>> b4b238ce
		var startTime time.Time
		if startTimeStringExists {
			startTimeArray := strings.Split(startTimeString, ":| ")
			if len(startTimeArray) == 2 {
				startTime, _ = time.Parse("02.01.2006<br>15:04:05", startTimeArray[1])
			}
		}
		fleet.StartTime = startTime

		for i := 1; i < trs.Size()-5; i++ {
			tds := trs.Eq(i).Find("td")
			name := strings.ToLower(strings.Trim(strings.TrimSpace(tds.Eq(0).Text()), ":"))
			qty := ParseInt(tds.Eq(1).Text())
			shipID := name2id(name)
			fleet.Ships.Set(shipID, qty)
		}

		res = append(res, fleet)
	})
	return
}

func extractSlotsFromDocV6(doc *goquery.Document) Slots {
	slots := Slots{}
	page := extractBodyIDFromDocV6(doc)
	if page == "movement" {
		slots.InUse = ParseInt(doc.Find("span.fleetSlots > span.current").Text())
		slots.Total = ParseInt(doc.Find("span.fleetSlots > span.all").Text())
		slots.ExpInUse = ParseInt(doc.Find("span.expSlots > span.current").Text())
		slots.ExpTotal = ParseInt(doc.Find("span.expSlots > span.all").Text())
	} else if page == "fleet1" || page == "fleetdispatch" {
		r := regexp.MustCompile(`(\d+)/(\d+)`)
		txt := doc.Find("div#slots>div").Eq(0).Text()
		m := r.FindStringSubmatch(txt)
		if len(m) == 3 {
			slots.InUse, _ = strconv.ParseInt(m[1], 10, 64)
			slots.Total, _ = strconv.ParseInt(m[2], 10, 64)
		}
		txt = doc.Find("div#slots>div").Eq(1).Text()
		m = r.FindStringSubmatch(txt)
		if len(m) == 3 {
			slots.ExpInUse, _ = strconv.ParseInt(m[1], 10, 64)
			slots.ExpTotal, _ = strconv.ParseInt(m[2], 10, 64)
		}
	}
	return slots
}

func extractServerTimeFromDocV6(doc *goquery.Document) (time.Time, error) {
	txt := doc.Find("li.OGameClock").First().Text()
	serverTime, err := time.Parse("02.01.2006 15:04:05", txt)
	if err != nil {
		return time.Time{}, err
	}

	u1 := time.Now().UTC().Unix()
	u2 := serverTime.Unix()
	n := int(math.Round(float64(u2-u1)/15)) * 15

	serverTime = serverTime.Add(time.Duration(-n) * time.Second).In(time.FixedZone("OGT", n))

	return serverTime, nil
}

func extractSpioAnzFromDocV6(doc *goquery.Document) int64 {
	out, _ := strconv.ParseInt(doc.Find("input[name=spio_anz]").AttrOr("value", "1"), 10, 64)
	return out
}

func extractDisableChatBarFromDocV6(doc *goquery.Document) bool {
	_, exists := doc.Find("input[name=disableChatBar]").Attr("checked")
	return exists
}

func extractDisableOutlawWarningFromDocV6(doc *goquery.Document) bool {
	_, exists := doc.Find("input[name=disableOutlawWarning]").Attr("checked")
	return exists
}

func extractMobileVersionFromDocV6(doc *goquery.Document) bool {
	_, exists := doc.Find("input[name=mobileVersion]").Attr("checked")
	return exists
}

func extractShowOldDropDownsFromDocV6(doc *goquery.Document) bool {
	_, exists := doc.Find("input[name=showOldDropDowns]").Attr("checked")
	return exists
}

func extractActivateAutofocusFromDocV6(doc *goquery.Document) bool {
	_, exists := doc.Find("input[name=activateAutofocus]").Attr("checked")
	return exists
}

func extractEventsShowFromDocV6(doc *goquery.Document) int64 {
	val, _ := strconv.ParseInt(doc.Find("select[name=eventsShow] option[selected]").AttrOr("value", "1"), 10, 64)
	return val
}

func extractSortSettingFromDocV6(doc *goquery.Document) int64 {
	val, _ := strconv.ParseInt(doc.Find("select#sortSetting option[selected]").AttrOr("value", "0"), 10, 64)
	return val
}

func extractSortOrderFromDocV6(doc *goquery.Document) int64 {
	val, _ := strconv.ParseInt(doc.Find("select#sortOrder option[selected]").AttrOr("value", "0"), 10, 64)
	return val
}

func extractShowDetailOverlayFromDocV6(doc *goquery.Document) bool {
	_, exists := doc.Find("input[name=showDetailOverlay]").Attr("checked")
	return exists
}

func extractAnimatedSlidersFromDocV6(doc *goquery.Document) bool {
	_, exists := doc.Find("input[name=animatedSliders]").Attr("checked")
	return exists
}

func extractAnimatedOverviewFromDocV6(doc *goquery.Document) bool {
	_, exists := doc.Find("input[name=animatedOverview]").Attr("checked")
	return exists
}

func extractPopupsNoticesFromDocV6(doc *goquery.Document) bool {
	_, exists := doc.Find(`input[name="popups[notices]"]`).Attr("checked")
	return exists
}

func extractPopopsCombatreportFromDocV6(doc *goquery.Document) bool {
	_, exists := doc.Find(`input[name="popups[combatreport]"]`).Attr("checked")
	return exists
}

func extractSpioReportPicturesFromDocV6(doc *goquery.Document) bool {
	_, exists := doc.Find("input[name=spioReportPictures]").Attr("checked")
	return exists
}

func extractMsgResultsPerPageFromDocV6(doc *goquery.Document) int64 {
	val, _ := strconv.ParseInt(doc.Find("select[name=msgResultsPerPage] option[selected]").AttrOr("value", "10"), 10, 64)
	return val
}

func extractAuctioneerNotificationsFromDocV6(doc *goquery.Document) bool {
	_, exists := doc.Find("input[name=auctioneerNotifications]").Attr("checked")
	return exists
}

func extractEconomyNotificationsFromDocV6(doc *goquery.Document) bool {
	_, exists := doc.Find("input[name=economyNotifications]").Attr("checked")
	return exists
}

func extractShowActivityMinutesFromDocV6(doc *goquery.Document) bool {
	_, exists := doc.Find("input[name=showActivityMinutes]").Attr("checked")
	return exists
}

func extractPreserveSystemOnPlanetChangeFromDocV6(doc *goquery.Document) bool {
	_, exists := doc.Find("input[name=preserveSystemOnPlanetChange]").Attr("checked")
	return exists
}

func extractNotifBuildListFromDocV6(doc *goquery.Document) bool {
	_, exists := doc.Find(`input[name="notifications[buildList]"]`).Attr("checked")
	return exists
}

func extractNotifFriendlyFleetActivitiesFromDocV6(doc *goquery.Document) bool {
	_, exists := doc.Find(`input[name="notifications[friendlyFleetActivities]"]`).Attr("checked")
	return exists
}

func extractNotifHostileFleetActivitiesFromDocV6(doc *goquery.Document) bool {
	_, exists := doc.Find(`input[name="notifications[hostileFleetActivities]"]`).Attr("checked")
	return exists
}

func extractNotifForeignEspionageFromDocV6(doc *goquery.Document) bool {
	_, exists := doc.Find(`input[name="notifications[foreignEspionage]"]`).Attr("checked")
	return exists
}

func extractNotifAllianceBroadcastsFromDocV6(doc *goquery.Document) bool {
	_, exists := doc.Find(`input[name="notifications[allianceBroadcasts]"]`).Attr("checked")
	return exists
}

func extractNotifAllianceMessagesFromDocV6(doc *goquery.Document) bool {
	_, exists := doc.Find(`input[name="notifications[allianceMessages]"]`).Attr("checked")
	return exists
}

func extractNotifAuctionsFromDocV6(doc *goquery.Document) bool {
	_, exists := doc.Find(`input[name="notifications[auctions]"]`).Attr("checked")
	return exists
}

func extractNotifAccountFromDocV6(doc *goquery.Document) bool {
	_, exists := doc.Find(`input[name="notifications[account]"]`).Attr("checked")
	return exists
}

func extractCommanderFromDocV6(doc *goquery.Document) bool {
	return doc.Find("div#officers a.commander").HasClass("on")
}

func extractAdmiralFromDocV6(doc *goquery.Document) bool {
	return doc.Find("div#officers a.admiral").HasClass("on")
}

func extractEngineerFromDocV6(doc *goquery.Document) bool {
	return doc.Find("div#officers a.engineer").HasClass("on")
}

func extractGeologistFromDocV6(doc *goquery.Document) bool {
	return doc.Find("div#officers a.geologist").HasClass("on")
}

func extractTechnocratFromDocV6(doc *goquery.Document) bool {
	return doc.Find("div#officers a.technocrat").HasClass("on")
}

func extractPlanetCoordinateV6(pageHTML []byte) (Coordinate, error) {
	m := regexp.MustCompile(`<meta name="ogame-planet-coordinates" content="(\d+):(\d+):(\d+)"/>`).FindSubmatch(pageHTML)
	if len(m) == 0 {
		return Coordinate{}, errors.New("planet coordinate not found")
	}
	galaxy, _ := strconv.ParseInt(string(m[1]), 10, 64)
	system, _ := strconv.ParseInt(string(m[2]), 10, 64)
	position, _ := strconv.ParseInt(string(m[3]), 10, 64)
	planetType, _ := extractPlanetTypeV6(pageHTML)
	return Coordinate{galaxy, system, position, planetType}, nil
}

func extractPlanetIDV6(pageHTML []byte) (CelestialID, error) {
	m := regexp.MustCompile(`<meta name="ogame-planet-id" content="(\d+)"/>`).FindSubmatch(pageHTML)
	if len(m) == 0 {
		return 0, errors.New("planet id not found")
	}
	planetID, _ := strconv.ParseInt(string(m[1]), 10, 64)
	return CelestialID(planetID), nil
}

func extractOverviewShipSumCountdownFromBytesV6(pageHTML []byte) int64 {
	var shipSumCountdown int64
	shipSumCountdownMatch := regexp.MustCompile(`getElementByIdWithCache\('shipSumCount7'\),\d+,\d+,(\d+),`).FindSubmatch(pageHTML)
	if len(shipSumCountdownMatch) > 0 {
		shipSumCountdown = int64(toInt(shipSumCountdownMatch[1]))
	}
	return shipSumCountdown
}

func extractOGameTimestampFromBytesV6(pageHTML []byte) int64 {
	m := regexp.MustCompile(`<meta name="ogame-timestamp" content="(\d+)"/>`).FindSubmatch(pageHTML)
	if len(m) != 2 {
		return 0
	}
	ts, _ := strconv.ParseInt(string(m[1]), 10, 64)
	return ts
}

func extractPlanetTypeV6(pageHTML []byte) (CelestialType, error) {
	m := regexp.MustCompile(`<meta name="ogame-planet-type" content="(\w+)"/>`).FindSubmatch(pageHTML)
	if len(m) == 0 {
		return 0, errors.New("planet type not found")
	}
	if bytes.Equal(m[1], []byte("planet")) {
		return PlanetType, nil
	} else if bytes.Equal(m[1], []byte("moon")) {
		return MoonType, nil
	}
	return 0, errors.New("invalid planet type : " + string(m[1]))
}

func extractAjaxChatTokenV6(pageHTML []byte) (string, error) {
	r1 := regexp.MustCompile(`ajaxChatToken\s?=\s?['"](\w+)['"]`)
	m1 := r1.FindSubmatch(pageHTML)
	if len(m1) < 2 {
		return "", errors.New("unable to find token")
	}
	token := string(m1[1])
	return token, nil
}

func extractUserInfosV6(pageHTML []byte, lang string) (UserInfos, error) {
	playerIDRgx := regexp.MustCompile(`<meta name="ogame-player-id" content="(\d+)"/>`)
	playerNameRgx := regexp.MustCompile(`<meta name="ogame-player-name" content="([^"]+)"/>`)
	txtContent := regexp.MustCompile(`textContent\[7]\s?=\s?"([^"]+)"`)
	playerIDGroups := playerIDRgx.FindSubmatch(pageHTML)
	playerNameGroups := playerNameRgx.FindSubmatch(pageHTML)
	subHTMLGroups := txtContent.FindSubmatch(pageHTML)
	if len(playerIDGroups) < 2 {
		return UserInfos{}, errors.New("cannot find player id")
	}
	if len(playerNameGroups) < 2 {
		return UserInfos{}, errors.New("cannot find player name")
	}
	if len(subHTMLGroups) < 2 {
		return UserInfos{}, errors.New("cannot find sub html")
	}
	res := UserInfos{}
	res.PlayerID = int64(toInt(playerIDGroups[1]))
	res.PlayerName = string(playerNameGroups[1])
	html2 := subHTMLGroups[1]

	infosRgx := regexp.MustCompile(`([\d\\.]+) \(Place ([\d.]+) of ([\d.]+)\)`)
	switch lang {
	case "fr":
		infosRgx = regexp.MustCompile(`([\d\\.]+) \(Place ([\d.]+) sur ([\d.]+)\)`)
	case "si":
		infosRgx = regexp.MustCompile(`([\d\\.]+) \(Mesto ([\d.]+) od ([\d.]+)\)`)
	case "sk":
		infosRgx = regexp.MustCompile(`([\d\\.]+) \(Umiestnenie v rebr\\u00ed\\u010dku: ([\d.]+) z ([\d.]+)\)`)
	case "no":
		infosRgx = regexp.MustCompile(`([\d\\.]+) \(Plass ([\d.]+) av ([\d.]+)\)`)
	case "hr":
		infosRgx = regexp.MustCompile(`([\d\\.]+) \(Mjesto ([\d.]+) od ([\d.]+)\)`)
	case "gr":
		infosRgx = regexp.MustCompile(`([\d\\.]+) \(\\u039a\\u03b1\\u03c4\\u03ac\\u03c4\\u03b1\\u03be\\u03b7 ([\d.]+) \\u03b1\\u03c0\\u03cc ([\d.]+)\)`)
	case "tw":
		infosRgx = regexp.MustCompile(`([\d\\.]+) \(([\d.]+) \u4eba\u4e2d\u7684\u7b2c ([\d.]+) \u4f4d\)`)
	case "cz":
		infosRgx = regexp.MustCompile(`([\d\\.]+) \(Pozice ([\d.]+) z ([\d.]+)\)`)
	case "de":
		infosRgx = regexp.MustCompile(`([\d\\.]+) \(Platz ([\d.]+) von ([\d.]+)\)`)
	case "es":
		infosRgx = regexp.MustCompile(`([\d\\.]+) \(Lugar ([\d.]+) de ([\d.]+)\)`)
	case "ar":
		infosRgx = regexp.MustCompile(`([\d\\.]+) \(Lugar ([\d.]+) de ([\d.]+)\)`)
	case "mx":
		infosRgx = regexp.MustCompile(`([\d\\.]+) \(Lugar ([\d.]+) de ([\d.]+)\)`)
	case "br":
		infosRgx = regexp.MustCompile(`([\d\\.]+) \(Posi\\u00e7\\u00e3o ([\d.]+) de ([\d.]+)\)`)
	case "it":
		infosRgx = regexp.MustCompile(`([\d\\.]+) \(Posizione ([\d.]+) su ([\d.]+)\)`)
	case "jp":
		infosRgx = regexp.MustCompile(`([\d\\.]+) \(([\d.]+)\\u4eba\\u4e2d([\d.]+)\\u4f4d\)`)
	case "pl":
		infosRgx = regexp.MustCompile(`([\d\\.]+) \(Miejsce ([\d.]+) z ([\d.]+)\)`)
	case "tr":
		infosRgx = regexp.MustCompile(`([\d\\.]+) \(([\d.]+) oyuncu i\\u00e7inde ([\d.]+)\. s\\u0131rada\)`)
	case "pt":
		infosRgx = regexp.MustCompile(`([\d\\.]+) \(Posi\\u00e7\\u00e3o ([\d.]+) de ([\d.]+)\)`)
	case "nl":
		infosRgx = regexp.MustCompile(`([\d\\.]+) \(Plaats ([\d.]+) van ([\d.]+)\)`)
	case "dk":
		infosRgx = regexp.MustCompile(`([\d\\.]+) \(Placering ([\d.]+) af ([\d.]+)\)`)
	case "ro":
		infosRgx = regexp.MustCompile(`([\d\\.]+) \(Locul ([\d.]+) din ([\d.]+)\)`)
	case "ru":
		infosRgx = regexp.MustCompile(`([\d\\.]+) \(\\u041c\\u0435\\u0441\\u0442\\u043e ([\d.]+) \\u0438\\u0437 ([\d.]+)\)`)
	}
	// pl: 0 (Miejsce 5.872 z 5.875)
	// fr: 0 (Place 3.197 sur 3.348)
	// de: 0 (Platz 2.979 von 2.980)
	// jp: 0 (73人中72位)
	// pt: 0 (Posição 1.861 de 1.862
	infos := infosRgx.FindSubmatch(html2)
	if len(infos) < 4 {
		return UserInfos{}, errors.New("cannot find infos in sub html")
	}
	res.Points = ParseInt(string(infos[1]))
	res.Rank = ParseInt(string(infos[2]))
	res.Total = ParseInt(string(infos[3]))
	if lang == "tr" || lang == "jp" {
		res.Rank = ParseInt(string(infos[3]))
		res.Total = ParseInt(string(infos[2]))
	}
	honourPointsRgx := regexp.MustCompile(`textContent\[9]\s?=\s?"([^"]+)"`)
	honourPointsGroups := honourPointsRgx.FindSubmatch(pageHTML)
	if len(honourPointsGroups) < 2 {
		return UserInfos{}, errors.New("cannot find honour points")
	}
	res.HonourPoints = ParseInt(string(honourPointsGroups[1]))
	return res, nil
}

func extractResourcesDetailsV6(pageHTML []byte) (out ResourcesDetails, err error) {
	var res resourcesResp
	if err = json.Unmarshal(pageHTML, &res); err != nil {
		if isLogged(pageHTML) {
			return out, ErrInvalidPlanetID
		}
		return
	}
	out.Metal.Available = res.Metal.Resources.Actual
	out.Metal.StorageCapacity = res.Metal.Resources.Max
	out.Crystal.Available = res.Crystal.Resources.Actual
	out.Crystal.StorageCapacity = res.Crystal.Resources.Max
	out.Deuterium.Available = res.Deuterium.Resources.Actual
	out.Deuterium.StorageCapacity = res.Deuterium.Resources.Max
	out.Energy.Available = res.Energy.Resources.Actual
	out.Darkmatter.Available = res.Darkmatter.Resources.Actual
	metalDoc, _ := goquery.NewDocumentFromReader(strings.NewReader(res.Metal.Tooltip))
	crystalDoc, _ := goquery.NewDocumentFromReader(strings.NewReader(res.Crystal.Tooltip))
	deuteriumDoc, _ := goquery.NewDocumentFromReader(strings.NewReader(res.Deuterium.Tooltip))
	darkmatterDoc, _ := goquery.NewDocumentFromReader(strings.NewReader(res.Darkmatter.Tooltip))
	energyDoc, _ := goquery.NewDocumentFromReader(strings.NewReader(res.Energy.Tooltip))
	out.Metal.CurrentProduction = ParseInt(metalDoc.Find("table tr").Eq(2).Find("td").Eq(0).Text())
	out.Crystal.CurrentProduction = ParseInt(crystalDoc.Find("table tr").Eq(2).Find("td").Eq(0).Text())
	out.Deuterium.CurrentProduction = ParseInt(deuteriumDoc.Find("table tr").Eq(2).Find("td").Eq(0).Text())
	out.Energy.CurrentProduction = ParseInt(energyDoc.Find("table tr").Eq(1).Find("td").Eq(0).Text())
	out.Energy.Consumption = ParseInt(energyDoc.Find("table tr").Eq(2).Find("td").Eq(0).Text())
	out.Darkmatter.Purchased = ParseInt(darkmatterDoc.Find("table tr").Eq(1).Find("td").Eq(0).Text())
	out.Darkmatter.Found = ParseInt(darkmatterDoc.Find("table tr").Eq(2).Find("td").Eq(0).Text())
	return
}

func extractCoordV6(v string) (coord Coordinate) {
	coordRgx := regexp.MustCompile(`\[(\d+):(\d+):(\d+)]`)
	m := coordRgx.FindStringSubmatch(v)
	if len(m) == 4 {
		coord.Galaxy, _ = strconv.ParseInt(m[1], 10, 64)
		coord.System, _ = strconv.ParseInt(m[2], 10, 64)
		coord.Position, _ = strconv.ParseInt(m[3], 10, 64)
	}
	return
}

func extractGalaxyInfosV6(pageHTML []byte, botPlayerName string, botPlayerID, botPlayerRank int64) (SystemInfos, error) {
	prefixedNumRgx := regexp.MustCompile(`.*: ([\d.]+)`)

	extractActivity := func(activityDiv *goquery.Selection) int64 {
		var activity int64
		if activityDiv != nil {
			activityDivClass := activityDiv.AttrOr("class", "")
			if strings.Contains(activityDivClass, "minute15") {
				activity = 15
			} else if strings.Contains(activityDivClass, "showMinutes") {
				activity, _ = strconv.ParseInt(strings.TrimSpace(activityDiv.Text()), 10, 64)
			}
		}
		return activity
	}

	var tmp struct {
		Galaxy string
	}
	var res SystemInfos
	if err := json.Unmarshal(pageHTML, &tmp); err != nil {
		return res, ErrNotLogged
	}
	doc, _ := goquery.NewDocumentFromReader(strings.NewReader(tmp.Galaxy))
	res.galaxy = ParseInt(doc.Find("table").AttrOr("data-galaxy", "0"))
	res.system = ParseInt(doc.Find("table").AttrOr("data-system", "0"))
	doc.Find("tr.row").Each(func(i int, s *goquery.Selection) {
		classes, _ := s.Attr("class")
		if !strings.Contains(classes, "empty_filter") {
			position := s.Find("td.position").Text()

			tooltips := s.Find("div.htmlTooltip")
			planetTooltip := tooltips.First()
			planetName := planetTooltip.Find("h1").Find("span").Text()
			planetImg, _ := planetTooltip.Find("img").Attr("src")
			coordsRaw := planetTooltip.Find("span#pos-planet").Text()

			metalTxt := s.Find("div#debris" + position + " ul.ListLinks li").First().Text()
			crystalTxt := s.Find("div#debris" + position + " ul.ListLinks li").Eq(1).Text()
			recyclersTxt := s.Find("div#debris" + position + " ul.ListLinks li").Eq(2).Text()

			planetInfos := new(PlanetInfos)
			planetInfos.ID, _ = strconv.ParseInt(s.Find("td.colonized").AttrOr("data-planet-id", ""), 10, 64)

			moonID, _ := strconv.ParseInt(s.Find("td.moon").AttrOr("data-moon-id", ""), 10, 64)
			moonSize, _ := strconv.ParseInt(strings.Split(s.Find("td.moon span#moonsize").Text(), " ")[0], 10, 64)
			if moonID > 0 {
				planetInfos.Moon = new(MoonInfos)
				planetInfos.Moon.ID = moonID
				planetInfos.Moon.Diameter = moonSize
				planetInfos.Moon.Activity = extractActivity(s.Find("td.moon div.activity"))
			}

			allianceSpan := s.Find("span.allytagwrapper")
			if allianceSpan.Size() > 0 {
				longID, _ := allianceSpan.Attr("rel")
				planetInfos.Alliance = new(AllianceInfos)
				planetInfos.Alliance.Name = allianceSpan.Find("h1").Text()
				planetInfos.Alliance.ID, _ = strconv.ParseInt(strings.TrimPrefix(longID, "alliance"), 10, 64)
				planetInfos.Alliance.Rank, _ = strconv.ParseInt(allianceSpan.Find("ul.ListLinks li").First().Find("a").Text(), 10, 64)
				planetInfos.Alliance.Member = ParseInt(prefixedNumRgx.FindStringSubmatch(allianceSpan.Find("ul.ListLinks li").Eq(1).Text())[1])
			}

			if len(prefixedNumRgx.FindStringSubmatch(metalTxt)) > 0 {
				planetInfos.Debris.Metal = ParseInt(prefixedNumRgx.FindStringSubmatch(metalTxt)[1])
				planetInfos.Debris.Crystal = ParseInt(prefixedNumRgx.FindStringSubmatch(crystalTxt)[1])
				planetInfos.Debris.RecyclersNeeded = ParseInt(prefixedNumRgx.FindStringSubmatch(recyclersTxt)[1])
			}

			planetInfos.Activity = extractActivity(s.Find("td:not(.moon) div.activity"))
			planetInfos.Name = planetName
			planetInfos.Img = planetImg
			planetInfos.Inactive = strings.Contains(classes, "inactive_filter")
			planetInfos.StrongPlayer = strings.Contains(classes, "strong_filter")
			planetInfos.Newbie = strings.Contains(classes, "newbie_filter")
			planetInfos.Vacation = strings.Contains(classes, "vacation_filter")
			planetInfos.HonorableTarget = s.Find("span.status_abbr_honorableTarget").Size() > 0
			planetInfos.Administrator = s.Find("span.status_abbr_admin").Size() > 0
			planetInfos.Banned = s.Find("td.playername a span.status_abbr_banned").Size() > 0
			tdPlayername := s.Find("td.playername span")
			planetInfos.Player.IsBandit = tdPlayername.HasClass("rank_bandit1") || tdPlayername.HasClass("rank_bandit2") || tdPlayername.HasClass("rank_bandit3")
			planetInfos.Player.IsStarlord = tdPlayername.HasClass("rank_starlord1") || tdPlayername.HasClass("rank_starlord2") || tdPlayername.HasClass("rank_starlord3")
			planetInfos.Coordinate = extractCoordV6(coordsRaw)
			planetInfos.Coordinate.Type = PlanetType

			var playerID int64
			var playerName string
			var playerRank int64
			if len(tooltips.Nodes) > 1 {
				tooltips.Each(func(i int, s *goquery.Selection) {
					idAttr, _ := s.Attr("id")
					if strings.HasPrefix(idAttr, "player") {
						playerID, _ = strconv.ParseInt(regexp.MustCompile(`player(\d+)`).FindStringSubmatch(idAttr)[1], 10, 64)
						playerName = s.Find("h1").Find("span").Text()
						playerRank, _ = strconv.ParseInt(s.Find("li.rank").Find("a").Text(), 10, 64)
					}
				})
			}
			if playerName == "" {
				playerName := strings.TrimSpace(s.Find("td.playername").Find("span").Text())
				if playerName == "" {
					return
				}
			}

			if playerID == 0 {
				playerID = botPlayerID
				playerName = botPlayerName
				playerRank = botPlayerRank
			}

			planetInfos.Player.ID = playerID
			planetInfos.Player.Name = playerName
			planetInfos.Player.Rank = playerRank

			res.planets[i] = planetInfos
		}
	})

	debris16Div := doc.Find("div#debris16")
	if debris16Div.Size() > 0 {
		lis := debris16Div.Find("ul.ListLinks li")
		metalTxt := lis.First().Text()
		crystalTxt := lis.Eq(1).Text()
		pathfindersTxt := lis.Eq(2).Text()
		res.ExpeditionDebris.Metal = ParseInt(prefixedNumRgx.FindStringSubmatch(metalTxt)[1])
		res.ExpeditionDebris.Crystal = ParseInt(prefixedNumRgx.FindStringSubmatch(crystalTxt)[1])
		res.ExpeditionDebris.PathfindersNeeded = ParseInt(prefixedNumRgx.FindStringSubmatch(pathfindersTxt)[1])
	}

	debris17Div := doc.Find("div#debris17")
	if debris17Div.Size() > 0 {
		lis := debris17Div.Find("ul.ListLinks li")
		darkmatterTxt := lis.First().Text()
		darkmatterMatches := prefixedNumRgx.FindStringSubmatch(darkmatterTxt)
		if len(darkmatterMatches) == 2 {
			res.Events.Darkmatter = ParseInt(darkmatterMatches[1])
		}
	}

	planet17Div := doc.Find("div#planet17")
	if planet17Div.Size() > 0 {
		res.Events.HasAsteroid = true
	}

	return res, nil
}

func extractPhalanxV6(pageHTML []byte) ([]Fleet, error) {
	res := make([]Fleet, 0)
	var ogameTimestamp int64
	doc, _ := goquery.NewDocumentFromReader(bytes.NewReader(pageHTML))
	eventFleet := doc.Find("div.eventFleet")
	if eventFleet.Size() == 0 {
		txt := doc.Find("div#phalanxEventContent").Text()
		// TODO: 'fleet' and 'deuterium' won't work in other languages
		if strings.Contains(txt, "fleet") {
			return res, nil
		} else if strings.Contains(txt, "deuterium") {
			return res, errors.New(strings.TrimSpace(txt))
		}
		return res, errors.New(txt)
	}

	m := regexp.MustCompile(`var mytime = ([0-9]+)`).FindSubmatch(pageHTML)
	if len(m) > 0 {
		ogameTimestamp, _ = strconv.ParseInt(string(m[1]), 10, 64)
	}

	eventFleet.Each(func(i int, s *goquery.Selection) {
		mission, _ := strconv.ParseInt(s.AttrOr("data-mission-type", "0"), 10, 64)
		returning, _ := strconv.ParseBool(s.AttrOr("data-return-flight", "false"))
		arrivalTime, _ := strconv.ParseInt(s.AttrOr("data-arrival-time", "0"), 10, 64)
		arriveIn := arrivalTime - ogameTimestamp
		if arriveIn < 0 {
			arriveIn = 0
		}
		originFleetFigure := s.Find("li.originFleet figure")
		originTxt := s.Find("li.coordsOrigin a").Text()
		destTxt := s.Find("li.destCoords a").Text()

		fleet := Fleet{}

		if movement, exists := s.Find("li.detailsFleet span").Attr("title"); exists {
			root, err := html.Parse(strings.NewReader(movement))
			if err != nil {
				return
			}
			doc2 := goquery.NewDocumentFromNode(root)
			doc2.Find("tr").Each(func(i int, s *goquery.Selection) {
				if i == 0 {
					return
				}
				name := s.Find("td").Eq(0).Text()
				nbr := ParseInt(s.Find("td").Eq(1).Text())
				if name != "" && nbr > 0 {
					fleet.Ships.Set(name2id(name), nbr)
				}
			})
		}

		fleet.Mission = MissionID(mission)
		fleet.ReturnFlight = returning
		fleet.ArriveIn = arriveIn
		fleet.Origin = extractCoordV6(originTxt)
		fleet.Origin.Type = PlanetType
		if originFleetFigure.HasClass("moon") {
			fleet.Origin.Type = MoonType
		}
		fleet.Destination = extractCoordV6(destTxt)
		fleet.Destination.Type = PlanetType
		res = append(res, fleet)
	})
	return res, nil
}

func extractJumpGateV6(pageHTML []byte) (ShipsInfos, string, []MoonID, int64) {
	m := regexp.MustCompile(`\$\("#cooldown"\), (\d+),`).FindSubmatch(pageHTML)
	ships := ShipsInfos{}
	var destinations []MoonID
	if len(m) > 0 {
		waitTime := int64(toInt(m[1]))
		return ships, "", destinations, waitTime
	}
	doc, _ := goquery.NewDocumentFromReader(bytes.NewReader(pageHTML))
	for _, s := range Ships {
		ships.Set(s.GetID(), ParseInt(doc.Find("input#ship_"+strconv.FormatInt(int64(s.GetID()), 10)).AttrOr("rel", "0")))
	}
	token := doc.Find("input[name=token]").AttrOr("value", "")

	doc.Find("select[name=zm] option").Each(func(i int, s *goquery.Selection) {
		moonID := ParseInt(s.AttrOr("value", "0"))
		if moonID > 0 {
			destinations = append(destinations, MoonID(moonID))
		}
	})

	return ships, token, destinations, 0
}

func extractFederationV6(pageHTML []byte) url.Values {
	doc, _ := goquery.NewDocumentFromReader(bytes.NewReader(pageHTML))
	payload := extractHiddenFieldsFromDocV6(doc)
	groupName := doc.Find("input#groupNameInput").AttrOr("value", "")
	doc.Find("ul#participantselect li").Each(func(i int, s *goquery.Selection) {
		payload.Add("unionUsers", s.Text())
	})
	payload.Add("groupname", groupName)
	return payload
}

func extractConstructionsV6(pageHTML []byte) (buildingID ID, buildingCountdown int64, researchID ID, researchCountdown int64) {
	buildingCountdownMatch := regexp.MustCompile(`getElementByIdWithCache\("Countdown"\),(\d+),`).FindSubmatch(pageHTML)
	if len(buildingCountdownMatch) > 0 {
		buildingCountdown = int64(toInt(buildingCountdownMatch[1]))
		buildingIDInt := toInt(regexp.MustCompile(`onclick="cancelProduction\((\d+),`).FindSubmatch(pageHTML)[1])
		buildingID = ID(buildingIDInt)
	}
	researchCountdownMatch := regexp.MustCompile(`getElementByIdWithCache\("researchCountdown"\),(\d+),`).FindSubmatch(pageHTML)
	if len(researchCountdownMatch) > 0 {
		researchCountdown = int64(toInt(researchCountdownMatch[1]))
		researchIDInt := toInt(regexp.MustCompile(`onclick="cancelResearch\((\d+),`).FindSubmatch(pageHTML)[1])
		researchID = ID(researchIDInt)
	}
	return
}

func extractFleetDeutSaveFactorV6(pageHTML []byte) float64 {
	factor := 1.0
	m := regexp.MustCompile(`var fleetDeutSaveFactor=([+-]?([0-9]*[.])?[0-9]+);`).FindSubmatch(pageHTML)
	if len(m) > 0 {
		factor, _ = strconv.ParseFloat(string(m[1]), 64)
	}
	return factor
}

func extractCancelBuildingInfosV6(pageHTML []byte) (token string, techID, listID int64, err error) {
	r1 := regexp.MustCompile(`page=overview&modus=2&token=(\w+)&techid="\+cancelProduction_id\+"&listid="\+production_listid`)
	m1 := r1.FindSubmatch(pageHTML)
	if len(m1) < 2 {
		return "", 0, 0, errors.New("unable to find token")
	}
	token = string(m1[1])
	doc, _ := goquery.NewDocumentFromReader(bytes.NewReader(pageHTML))
	t := doc.Find("table.construction").Eq(0)
	a, _ := t.Find("a.abortNow").Attr("onclick")
	r := regexp.MustCompile(`cancelProduction\((\d+),\s?(\d+),`)
	m := r.FindStringSubmatch(a)
	if len(m) < 3 {
		return "", 0, 0, errors.New("unable to find techid/listid")
	}
	techID, _ = strconv.ParseInt(m[1], 10, 64)
	listID, _ = strconv.ParseInt(m[2], 10, 64)
	return
}

func extractCancelResearchInfosV6(pageHTML []byte) (token string, techID, listID int64, err error) {
	r1 := regexp.MustCompile(`page=overview&modus=2&token=(\w+)"\+"&techid="\+id\+"&listid="\+listId`)
	m1 := r1.FindSubmatch(pageHTML)
	if len(m1) < 2 {
		return "", 0, 0, errors.New("unable to find token")
	}
	token = string(m1[1])
	doc, _ := goquery.NewDocumentFromReader(bytes.NewReader(pageHTML))
	t := doc.Find("table.construction").Eq(1)
	a, _ := t.Find("a.abortNow").Attr("onclick")
	r := regexp.MustCompile(`cancelResearch\((\d+),\s?(\d+),`)
	m := r.FindStringSubmatch(a)
	if len(m) < 3 {
		return "", 0, 0, errors.New("unable to find techid/listid")
	}
	techID, _ = strconv.ParseInt(m[1], 10, 64)
	listID, _ = strconv.ParseInt(m[2], 10, 64)
	return
}

func extractUniverseSpeedV6(pageHTML []byte) int64 {
	doc, _ := goquery.NewDocumentFromReader(bytes.NewReader(pageHTML))
	spans := doc.Find("span.undermark")
	level := ParseInt(spans.Eq(0).Text())
	val := ParseInt(spans.Eq(1).Text())
	metalProduction := int64(math.Floor(30 * float64(level) * math.Pow(1.1, float64(level))))
	universeSpeed := val / metalProduction
	return universeSpeed
}

var planetInfosRgx = regexp.MustCompile(`([^\[]+) \[(\d+):(\d+):(\d+)]([\d.,]+)(?i)(?:km|км|公里|χμ) \((\d+)/(\d+)\)(?:de|da|od|mellem|от)?\s*([-\d]+).+C\s*(?:bis|para|to|à|至|a|～|do|ile|tot|og|до|až|til|la|έως)\s*([-\d]+).+C`)
var moonInfosRgx = regexp.MustCompile(`([^\[]+) \[(\d+):(\d+):(\d+)]([\d.]+)(?i)(?:km|км|χμ) \((\d+)/(\d+)\)`)
var cpRgx = regexp.MustCompile(`&cp=(\d+)`)

func extractPlanetFromSelectionV6(s *goquery.Selection, b *OGame) (Planet, error) {
	el, _ := s.Attr("id")
	id, err := strconv.ParseInt(strings.TrimPrefix(el, "planet-"), 10, 64)
	if err != nil {
		return Planet{}, err
	}

	title, _ := s.Find("a.planetlink").Attr("title")
	root, err := html.Parse(strings.NewReader(title))
	if err != nil {
		return Planet{}, err
	}

	txt := goquery.NewDocumentFromNode(root).Text()
	m := planetInfosRgx.FindStringSubmatch(txt)
	if len(m) < 10 {
		return Planet{}, errors.New("failed to parse planet infos: " + txt)
	}

	res := Planet{}
	res.ogame = b
	res.Img = s.Find("img.planetPic").AttrOr("src", "")
	res.ID = PlanetID(id)
	res.Name = strings.TrimSpace(m[1])
	res.Coordinate.Galaxy, _ = strconv.ParseInt(m[2], 10, 64)
	res.Coordinate.System, _ = strconv.ParseInt(m[3], 10, 64)
	res.Coordinate.Position, _ = strconv.ParseInt(m[4], 10, 64)
	res.Coordinate.Type = PlanetType
	res.Diameter = ParseInt(m[5])
	res.Fields.Built, _ = strconv.ParseInt(m[6], 10, 64)
	res.Fields.Total, _ = strconv.ParseInt(m[7], 10, 64)
	res.Temperature.Min, _ = strconv.ParseInt(m[8], 10, 64)
	res.Temperature.Max, _ = strconv.ParseInt(m[9], 10, 64)

	res.Moon, _ = extractMoonFromPlanetSelectionV6(s, b)

	return res, nil
}

func extractMoonFromPlanetSelectionV6(s *goquery.Selection, b *OGame) (*Moon, error) {
	moonLink := s.Find("a.moonlink")
	moon, err := extractMoonFromSelectionV6(moonLink, b)
	if err != nil {
		return nil, err
	}
	return &moon, nil
}

func extractMoonFromSelectionV6(moonLink *goquery.Selection, b *OGame) (Moon, error) {
	href, found := moonLink.Attr("href")
	if !found {
		return Moon{}, errors.New("no moon found")
	}
	m := cpRgx.FindStringSubmatch(href)
	id, _ := strconv.ParseInt(m[1], 10, 64)
	title, _ := moonLink.Attr("title")
	root, err := html.Parse(strings.NewReader(title))
	if err != nil {
		return Moon{}, err
	}
	txt := goquery.NewDocumentFromNode(root).Text()
	mm := moonInfosRgx.FindStringSubmatch(txt)
	if len(mm) < 8 {
		return Moon{}, errors.New("failed to parse moon infos: " + txt)
	}
	moon := Moon{}
	moon.ogame = b
	moon.ID = MoonID(id)
	moon.Name = strings.TrimSpace(mm[1])
	moon.Coordinate.Galaxy, _ = strconv.ParseInt(mm[2], 10, 64)
	moon.Coordinate.System, _ = strconv.ParseInt(mm[3], 10, 64)
	moon.Coordinate.Position, _ = strconv.ParseInt(mm[4], 10, 64)
	moon.Coordinate.Type = MoonType
	moon.Diameter = ParseInt(mm[5])
	moon.Fields.Built, _ = strconv.ParseInt(mm[6], 10, 64)
	moon.Fields.Total, _ = strconv.ParseInt(mm[7], 10, 64)
	moon.Img = moonLink.Find("img.icon-moon").AttrOr("src", "")
	return moon, nil
}

func extractEmpire(html string, nbr int64) (interface{}, error) {
	if nbr > 1 {
		return nil, errors.New("invalid number for Empire page")
	}
	m := regexp.MustCompile(`createImperiumHtml\("#mainWrapper",\s"#loading",\s(.*),\s\d+\s\);`).FindStringSubmatch(html)
	if len(m) != 2 {
		return nil, errors.New("regexp for Empire JSON did not match anything")
	}
	var empireJSON interface{}
	if err := json.Unmarshal([]byte(m[1]), &empireJSON); err != nil {
		return nil, err
	}
	return empireJSON, nil
}

// Auction ...
type Auction struct {
	HasFinished         bool
	Endtime             int64
	NumBids             int64
	CurrentBid          int64
	AlreadyBid          int64
	MinimumBid          int64
	DeficitBid          int64
	HighestBidder       string
	HighestBidderUserID int64
	CurrentItem         string
	CurrentItemLong     string
	Inventory           int64
	Token               string
	ResourceMultiplier  struct {
		Metal     float64
		Crystal   float64
		Deuterium float64
		Honor     int64
	}
	Resources map[string]interface{}
}

// String ...
func (a Auction) String() string {
	return "" +
		"  Has finished: " + strconv.FormatBool(a.HasFinished) + "\n" +
		"      End time: " + strconv.FormatInt(a.Endtime, 10) + "\n" +
		"      Num bids: " + strconv.FormatInt(a.NumBids, 10) + "\n" +
		"   Minimum bid: " + strconv.FormatInt(a.MinimumBid, 10) + "\n" +
		"Highest bidder: " + a.HighestBidder + " (" + strconv.FormatInt(a.HighestBidderUserID, 10) + ")" + "\n" +
		"  Current item: " + a.CurrentItem + " (" + a.CurrentItemLong + ")" + "\n" +
		"     Inventory: " + strconv.FormatInt(a.Inventory, 10) + "\n" +
		""
}

// ExtractAuction extract auction information from page "traderAuctioneer"
func extractAuctionFromDoc(doc *goquery.Document) (Auction, error) {
	auction := Auction{}
	auction.HasFinished = false

	// Detect if Auction has already finished
	nextAuction := doc.Find("#nextAuction")
	if nextAuction.Size() > 0 {
		// Find time until next auction starts
		auction.Endtime, _ = strconv.ParseInt(nextAuction.Text(), 10, 64)
		auction.HasFinished = true
	} else {
		endAtApprox := doc.Find("p.auction_info b").Text()
		m := regexp.MustCompile(`[^\d]+(\d+).*`).FindStringSubmatch(endAtApprox)
		if len(m) != 2 {
			return Auction{}, errors.New("failed to find end time approx")
		}
		endTimeMinutes, err := strconv.ParseInt(m[1], 10, 64)
		if err != nil {
			return Auction{}, errors.New("invalid end time approx: " + err.Error())
		}
		auction.Endtime = endTimeMinutes * 60
	}

	auction.HighestBidder = strings.TrimSpace(doc.Find("a.currentPlayer").Text())
	auction.HighestBidderUserID, _ = strconv.ParseInt(doc.Find("a.currentPlayer").AttrOr("data-player-id", ""), 10, 64)
	auction.NumBids, _ = strconv.ParseInt(doc.Find("div.numberOfBids").Text(), 10, 64)
	auction.CurrentBid = ParseInt(doc.Find("div.currentSum").Text())
	auction.Inventory, _ = strconv.ParseInt(doc.Find("span.level.amount").Text(), 10, 64)
	auction.CurrentItem = strings.ToLower(doc.Find("img").First().AttrOr("alt", ""))
	auction.CurrentItemLong = strings.ToLower(doc.Find("div.image_140px").First().Find("a").First().AttrOr("title", ""))
	multiplierRegex := regexp.MustCompile(`multiplier=([^;]+);`).FindStringSubmatch(doc.Text())
	if len(multiplierRegex) != 2 {
		return Auction{}, errors.New("failed to find auction multiplier")
	}
	if err := json.Unmarshal([]byte(multiplierRegex[1]), &auction.ResourceMultiplier); err != nil {
		return Auction{}, errors.New("failed to json parse auction multiplier: " + err.Error())
	}

	// Find auctioneer token
	tokenRegex := regexp.MustCompile(`auctioneerToken="([^"]+)";`).FindStringSubmatch(doc.Text())
	if len(tokenRegex) != 2 {
		return Auction{}, errors.New("failed to find auctioneer token")
	}
	auction.Token = tokenRegex[1]

	// Find Planet / Moon resources JSON
	planetMoonResources := regexp.MustCompile(`planetResources=([^;]+);`).FindStringSubmatch(doc.Text())
	if len(planetMoonResources) != 2 {
		return Auction{}, errors.New("failed to find planetResources")
	}
	if err := json.Unmarshal([]byte(planetMoonResources[1]), &auction.Resources); err != nil {
		return Auction{}, errors.New("failed to json unmarshal planetResources: " + err.Error())
	}

	// Find already-bid
	auction.AlreadyBid = ParseInt(doc.Find("table.table_ressources_sum tr td.auctionInfo.js_alreadyBidden").Text())

	// Find min-bid
	auction.MinimumBid = ParseInt(doc.Find("table.table_ressources_sum tr td.auctionInfo.js_price").Text())

	// Find deficit-bid
	auction.DeficitBid = ParseInt(doc.Find("table.table_ressources_sum tr td.auctionInfo.js_deficit").Text())

	// Note: Don't just bid the min-bid amount. It will keep doubling the total bid and grow exponentially...
	// DeficitBid is 1000 when another player has outbid you or if nobody has bid yet.
	// DeficitBid seems to be filled by Javascript in the browser. We're parsing it anyway. Correct Bid calculation would be:
	// bid = max(auction.DeficitBid, auction.MinimumBid - auction.AlreadyBid)

	return auction, nil
}<|MERGE_RESOLUTION|>--- conflicted
+++ resolved
@@ -1167,7 +1167,6 @@
 			secs = 0
 		}
 
-
 		trs := s.Find("table.fleetinfo tr")
 		shipment := Resources{}
 		shipment.Metal = ParseInt(trs.Eq(trs.Size() - 3).Find("td").Eq(1).Text())
@@ -1203,11 +1202,7 @@
 			fleet.BackIn = arriveIn
 			startTimeString, startTimeStringExists = s.Find("div.destination img").Attr("title")
 		}
-<<<<<<< HEAD
-		
-=======
-
->>>>>>> b4b238ce
+
 		var startTime time.Time
 		if startTimeStringExists {
 			startTimeArray := strings.Split(startTimeString, ":| ")
