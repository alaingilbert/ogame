--- conflicted
+++ resolved
@@ -7,12 +7,8 @@
 	Resources
 	ID                           int64
 	Username                     string
-<<<<<<< HEAD
 	CharacterClass               CharacterClass `gorm:"embedded"`
-=======
-	CharacterClass               CharacterClass
-	AllianceClass                AllianceClass
->>>>>>> e9c3cea5
+	AllianceClass                AllianceClass `gorm:"embedded"`
 	LastActivity                 int64
 	CounterEspionage             int64
 	APIKey                       string
