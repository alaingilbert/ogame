--- conflicted
+++ resolved
@@ -1817,8 +1817,6 @@
 	return token, nil
 }
 
-<<<<<<< HEAD
-=======
 func getDemolishToken(b *OGame, page string, celestialID CelestialID) (string, error) {
 	pageHTML, _ := b.getPageContent(url.Values{"page": {page}, "cp": {strconv.Itoa(int(celestialID))}})
 	m := regexp.MustCompile(`modus=3&token=([^&]+)&`).FindSubmatch(pageHTML)
@@ -1828,7 +1826,6 @@
 	return string(m[1]), nil
 }
 
->>>>>>> de017cf7
 func (b *OGame) tearDown(celestialID CelestialID, id ID) error {
 	var page string
 	if id.IsResourceBuilding() {
@@ -1839,12 +1836,6 @@
 		return errors.New("invalid id " + id.String())
 	}
 
-<<<<<<< HEAD
-	token, err := getToken(b, page, celestialID)
-	if err != nil {
-		return err
-	}
-=======
 	token, err := getDemolishToken(b, page, celestialID)
 	if err != nil {
 		return err
@@ -1859,7 +1850,6 @@
 	if imgDisabled {
 		return errors.New("tear down button is disabled")
 	}
->>>>>>> de017cf7
 
 	params := url.Values{
 		"page":  {page},
@@ -1867,10 +1857,6 @@
 		"token": {token},
 		"type":  {strconv.Itoa(int(id))},
 	}
-<<<<<<< HEAD
-
-=======
->>>>>>> de017cf7
 	_, err = b.getPageContent(params)
 	return err
 }
