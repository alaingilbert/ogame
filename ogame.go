--- conflicted
+++ resolved
@@ -2896,8 +2896,12 @@
 }
 
 func (b *OGame) cancelFleet(fleetID FleetID) error {
-<<<<<<< HEAD
-	_, _ = b.getPageContent(url.Values{"page": {"movement"}, "return": {fleetID.String()}, "token": {token}})
+	pageHTML, _ := b.getPage(MovementPage, CelestialID(0))
+	token, err := b.extractor.ExtractCancelFleetToken(pageHTML, fleetID)
+	if err != nil {
+		return err
+	}
+	_, _ = b.getPageContent(url.Values{"page": {"ingame"}, "component": {"movement"}, "return": {fleetID.String()}, "token": {token}})
 	/*
 		pageHTML, _ := b.getPageContent(url.Values{"page": {"movement"}})
 		fleets := b.extractor.ExtractFleets(pageHTML)
@@ -2907,15 +2911,8 @@
 				token = f.Token
 			}
 		}
+		_, _ = b.getPageContent(url.Values{"page": {"movement"}, "return": {fleetID.String()}, "token": {token}})
 	*/
-=======
-	pageHTML, _ := b.getPage(MovementPage, CelestialID(0))
-	token, err := b.extractor.ExtractCancelFleetToken(pageHTML, fleetID)
-	if err != nil {
-		return err
-	}
-	_, _ = b.getPageContent(url.Values{"page": {"ingame"}, "component": {"movement"}, "return": {fleetID.String()}, "token": {token}})
->>>>>>> 4001cb30
 	return nil
 }
 
