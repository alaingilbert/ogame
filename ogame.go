package ogame

import (
	"bytes"
	"compress/gzip"
	"container/heap"
	"context"
	"crypto/tls"
	"encoding/base64"
	"encoding/json"
	"encoding/xml"
	err2 "errors"
	"fmt"
	"image"
	"image/color"
	"image/png"
	"io"
	"io/ioutil"
	"log"
	"math"
	"mime/multipart"
	"net"
	"net/http"
	"net/url"
	"os"
	"regexp"
	"sort"
	"strconv"
	"strings"
	"sync"
	"sync/atomic"
	"time"

	"github.com/PuerkitoBio/goquery"
	tgbotapi "github.com/go-telegram-bot-api/telegram-bot-api"
	version "github.com/hashicorp/go-version"
	cookiejar "github.com/orirawlings/persistent-cookiejar"
	"github.com/pkg/errors"
	"github.com/pquerna/otp"
	"github.com/pquerna/otp/totp"
	lua "github.com/yuin/gopher-lua"
	"golang.org/x/net/proxy"
	"golang.org/x/net/websocket"
)

// OGame is a client for ogame.org. It is safe for concurrent use by
// multiple goroutines (thread-safe)
type OGame struct {
	sync.Mutex
	isEnabledAtom         int32  // atomic, prevent auto re login if we manually logged out
	isLoggedInAtom        int32  // atomic, prevent auto re login if we manually logged out
	isConnectedAtom       int32  // atomic, either or not communication between the bot and OGame is possible
	lockedAtom            int32  // atomic, bot state locked/unlocked
	chatConnectedAtom     int32  // atomic, either or not the chat is connected
	state                 string // keep name of the function that currently lock the bot
	ctx                   context.Context
	cancelCtx             context.CancelFunc
	stateChangeCallbacks  []func(locked bool, actor string)
	quiet                 bool
	Player                UserInfos
	CachedPreferences     Preferences
	isVacationModeEnabled bool
	researches            *Researches
	planets               []Planet
	planetsMu             sync.RWMutex
	ajaxChatToken         string
	Universe              string
	Username              string
	password              string
	otpSecret             string
	bearerToken           string
	language              string
	playerID              int64
	lobby                 string
	ogameSession          string
	sessionChatCounter    int64
	server                Server
	serverData            ServerData
	location              *time.Location
	serverURL             string
	Client                *OGameClient
	logger                *log.Logger
	chatCallbacks         []func(msg ChatMsg)
	wsCallbacks           map[string]func(msg []byte)
	auctioneerCallbacks   []func(interface{})
	interceptorCallbacks  []func(method, url string, params, payload url.Values, pageHTML []byte)
	closeChatCh           chan struct{}
	chatRetry             *ExponentialBackoff
	ws                    *websocket.Conn
	tasks                 priorityQueue
	tasksLock             sync.Mutex
	tasksPushCh           chan *item
	tasksPopCh            chan struct{}
	loginWrapper          func(func() (bool, error)) error
	loginProxyTransport   http.RoundTripper
	bytesUploaded         int64
	bytesDownloaded       int64
	extractor             Extractor
	apiNewHostname        string
	characterClass        CharacterClass
	hasCommander          bool
	hasAdmiral            bool
	hasEngineer           bool
	hasGeologist          bool
	hasTechnocrat         bool
	captchaCallback       CaptchaCallback
}

// CaptchaCallback ...
type CaptchaCallback func(question, icons []byte) (int64, error)

// Preferences ...
type Preferences struct {
	SpioAnz                      int64
	DisableChatBar               bool // no-mobile
	DisableOutlawWarning         bool
	MobileVersion                bool
	ShowOldDropDowns             bool
	ActivateAutofocus            bool
	EventsShow                   int64 // Hide: 1, Above the content: 2, Below the content: 3
	SortSetting                  int64 // Order of emergence: 0, Coordinates: 1, Alphabet: 2, Size: 3, Used fields: 4
	SortOrder                    int64 // Up: 0, Down: 1
	ShowDetailOverlay            bool
	AnimatedSliders              bool // no-mobile
	AnimatedOverview             bool // no-mobile
	PopupsNotices                bool // no-mobile
	PopopsCombatreport           bool // no-mobile
	SpioReportPictures           bool
	MsgResultsPerPage            int64 // 10, 25, 50
	AuctioneerNotifications      bool
	EconomyNotifications         bool
	ShowActivityMinutes          bool
	PreserveSystemOnPlanetChange bool
	UrlaubsModus                 bool // Vacation mode

	// Mobile only
	Notifications struct {
		BuildList               bool
		FriendlyFleetActivities bool
		HostileFleetActivities  bool
		ForeignEspionage        bool
		AllianceBroadcasts      bool
		AllianceMessages        bool
		Auctions                bool
		Account                 bool
	}
}

const defaultUserAgent = "" +
	"Mozilla/5.0 (Windows NT 10.0; Win64; x64)  " +
	"AppleWebKit/537.36 (KHTML, like Gecko) " +
	"Chrome/87.0.4280.88 " +
	"Safari/537.36"

type options struct {
	SkipInterceptor bool
	SkipRetry       bool
	ChangePlanet    CelestialID // cp parameter
}

// Option functions to be passed to public interface to change behaviors
type Option func(*options)

// SkipInterceptor option to skip html interceptors
func SkipInterceptor(opt *options) {
	opt.SkipInterceptor = true
}

// SkipRetry option to skip retry
func SkipRetry(opt *options) {
	opt.SkipRetry = true
}

// ChangePlanet set the cp parameter
func ChangePlanet(celestialID CelestialID) Option {
	return func(opt *options) {
		opt.ChangePlanet = celestialID
	}
}

// CelestialID represent either a PlanetID or a MoonID
type CelestialID int64

// Params parameters for more fine-grained initialization
type Params struct {
	Username        string
	Password        string
	BearerToken     string // Gameforge auth bearer token
	OTPSecret       string
	Universe        string
	Lang            string
	PlayerID        int64
	AutoLogin       bool
	Proxy           string
	ProxyUsername   string
	ProxyPassword   string
	ProxyType       string
	ProxyLoginOnly  bool
	TLSConfig       *tls.Config
	Lobby           string
	APINewHostname  string
	CookiesFilename string
	Client          *OGameClient
	CaptchaCallback CaptchaCallback
}

// Lobby constants
const (
	Lobby         = "lobby"
	LobbyPioneers = "lobby-pioneers"
)

// GetClientWithProxy ...
func GetClientWithProxy(proxyAddr, proxyUsername, proxyPassword, proxyType string, config *tls.Config) (*http.Client, error) {
	var err error
	client := &http.Client{}
	client.Transport, err = getTransport(proxyAddr, proxyUsername, proxyPassword, proxyType, config)
	if err != nil {
		return nil, err
	}
	return client, nil
}

// Register a new gameforge lobby account
func Register(lobby, email, password, challengeID, lang string, client *http.Client) error {
	if lang == "" {
		lang = "en"
	}
	var payload struct {
		Credentials struct {
			Email    string `json:"email"`
			Password string `json:"password"`
		} `json:"credentials"`
		Language string `json:"language"`
		Kid      string `json:"kid"`
	}
	payload.Credentials.Email = email
	payload.Credentials.Password = password
	payload.Language = lang
	jsonPayloadBytes, err := json.Marshal(&payload)
	if err != nil {
		return err
	}
	req, err := http.NewRequest("PUT", "https://"+lobby+".ogame.gameforge.com/api/users", strings.NewReader(string(jsonPayloadBytes)))
	if err != nil {
		return err
	}
	if challengeID != "" {
		req.Header.Add(gfChallengeID, challengeID)
	}
	req.Header.Add("Content-Type", "application/json")
	req.Header.Add("Accept-Encoding", "gzip, deflate, br")
	resp, err := client.Do(req)
	if err != nil {
		return err
	}
	defer resp.Body.Close()
	if resp.StatusCode == 409 {
		gfChallengeID := resp.Header.Get(gfChallengeID) // c434aa65-a064-498f-9ca4-98054bab0db8;https://challenge.gameforge.com
		if gfChallengeID != "" {
			parts := strings.Split(gfChallengeID, ";")
			challengeID := parts[0]
			return errors.New("captcha required, " + challengeID)
		}
	}
	by, _, err := readBody(resp)
	if err != nil {
		return err
	}
	var res struct {
		MigrationRequired bool   `json:"migrationRequired"`
		Error             string `json:"error"`
	}
	if err := json.Unmarshal(by, &res); err != nil {
		return errors.New(err.Error() + " : " + string(by))
	}
	if res.Error != "" {
		return errors.New(res.Error)
	}
	return nil
}

// ValidateAccount validate a gameforge account
func ValidateAccount(code string, client *http.Client) error {
	if len(code) != 36 {
		return errors.New("invalid validation code")
	}
	req, err := http.NewRequest(http.MethodPut, "https://lobby.ogame.gameforge.com/api/users/validate/"+code, strings.NewReader(`{"language":"en"}`))
	if err != nil {
		return err
	}
	resp, err := client.Do(req)
	if err != nil {
		return err
	}
	defer resp.Body.Close()
	return nil
}

func (b *OGame) validateAccount(code string) error {
	if b.loginProxyTransport != nil {
		oldTransport := b.Client.Transport
		b.Client.Transport = b.loginProxyTransport
		defer func() {
			b.Client.Transport = oldTransport
		}()
	}
	return ValidateAccount(code, &b.Client.Client)
}

// RedeemCode ...
func RedeemCode(lobby, email, password, otpSecret, token string, client *http.Client) error {
	gameEnvironmentID, platformGameID, err := getConfiguration2(client, lobby)
	if err != nil {
		return err
	}
	postSessionsRes, err := postSessions2(client, gameEnvironmentID, platformGameID, email, password, otpSecret)
	if err != nil {
		return err
	}
	var payload struct {
		Token string `json:"token"`
	}
	payload.Token = token
	jsonPayloadBytes, err := json.Marshal(&payload)
	if err != nil {
		return err
	}
	req, err := http.NewRequest("POST", "https://"+lobby+".ogame.gameforge.com/api/token", strings.NewReader(string(jsonPayloadBytes)))
	if err != nil {
		return err
	}
	req.Header.Add("authorization", "Bearer "+postSessionsRes.Token)
	req.Header.Add("Content-Type", "application/json")
	req.Header.Add("Accept-Encoding", "gzip, deflate, br")
	resp, err := client.Do(req)
	if err != nil {
		return err
	}
	defer resp.Body.Close()
	// {"tokenType":"accountTrading"}
	type respStruct struct {
		TokenType string `json:"tokenType"`
	}
	var respParsed respStruct
	by, _, err := readBody(resp)
	if err != nil {
		return err
	}
	if resp.StatusCode == http.StatusBadRequest {
		return errors.New("invalid request, token invalid ?")
	}
	if err := json.Unmarshal(by, &respParsed); err != nil {
		return errors.New(err.Error() + " : " + string(by))
	}
	if respParsed.TokenType != "accountTrading" {
		return errors.New("tokenType is not accountTrading")
	}
	return nil
}

// AddAccount adds an account to an gameforge lobby
func AddAccount(lobby, username, password, otpSecret, universe, lang string, client *http.Client) (NewAccount, error) {
	var newAccount NewAccount
	gameEnvironmentID, platformGameID, err := getConfiguration2(client, lobby)
	if err != nil {
		return newAccount, err
	}
	postSessionsRes, err := postSessions2(client, gameEnvironmentID, platformGameID, username, password, otpSecret)
	if err != nil {
		return newAccount, err
	}
	servers, err := getServers2(lobby, client)
	if err != nil {
		return newAccount, err
	}
	var server Server
	for _, s := range servers {
		if s.Name == universe && s.Language == lang {
			server = s
			break
		}
	}
	var payload struct {
		Language string `json:"language"`
		Number   int64  `json:"number"`
	}
	payload.Language = lang
	payload.Number = server.Number
	jsonPayloadBytes, err := json.Marshal(&payload)
	if err != nil {
		return newAccount, err
	}
	req, err := http.NewRequest("PUT", "https://"+lobby+".ogame.gameforge.com/api/users/me/accounts", strings.NewReader(string(jsonPayloadBytes)))
	if err != nil {
		return newAccount, err
	}
	newAccount.BearerToken = postSessionsRes.Token
	req.Header.Add("authorization", "Bearer "+postSessionsRes.Token)
	req.Header.Add("Content-Type", "application/json")
	req.Header.Add("Accept-Encoding", "gzip, deflate, br")
	resp, err := client.Do(req)
	if err != nil {
		return newAccount, err
	}
	defer resp.Body.Close()
	by, _, err := readBody(resp)
	if err != nil {
		return newAccount, err
	}
	if resp.StatusCode == http.StatusBadRequest {
		return newAccount, errors.New("invalid request, account already in lobby ?")
	}
	if err := json.Unmarshal(by, &newAccount); err != nil {
		return newAccount, errors.New(err.Error() + " : " + string(by))
	}
	if newAccount.Error != "" {
		return newAccount, errors.New(newAccount.Error)
	}
	return newAccount, nil
}

// New creates a new instance of OGame wrapper.
func New(universe, username, password, lang string) (*OGame, error) {
	b, err := NewNoLogin(username, password, "", "", universe, lang, "", 0, nil)
	if err != nil {
		return nil, err
	}
	if _, err := b.LoginWithExistingCookies(); err != nil {
		return nil, err
	}
	return b, nil
}

// NewWithParams create a new OGame instance with full control over the possible parameters
func NewWithParams(params Params) (*OGame, error) {
	b, err := NewNoLogin(params.Username, params.Password, params.OTPSecret, params.BearerToken, params.Universe, params.Lang, params.CookiesFilename, params.PlayerID, params.Client)
	if err != nil {
		return nil, err
	}
	b.captchaCallback = params.CaptchaCallback
	b.setOGameLobby(params.Lobby)
	b.apiNewHostname = params.APINewHostname
	if params.Proxy != "" {
		if err := b.SetProxy(params.Proxy, params.ProxyUsername, params.ProxyPassword, params.ProxyType, params.ProxyLoginOnly, params.TLSConfig); err != nil {
			return nil, err
		}
	}
	if params.AutoLogin {
		if params.BearerToken != "" {
			if _, err := b.LoginWithBearerToken(params.BearerToken); err != nil {
				return nil, err
			}
		} else {
			if _, err := b.LoginWithExistingCookies(); err != nil {
				return nil, err
			}
		}
	}
	return b, nil
}

// NewNoLogin does not auto login.
func NewNoLogin(username, password, otpSecret, bearerToken, universe, lang, cookiesFilename string, playerID int64, client *OGameClient) (*OGame, error) {
	b := new(OGame)
	b.loginWrapper = DefaultLoginWrapper
	b.Enable()
	b.quiet = false
	b.logger = log.New(os.Stdout, "", 0)

	b.Universe = universe
	b.SetOGameCredentials(username, password, otpSecret, bearerToken)
	b.setOGameLobby(Lobby)
	b.language = lang
	b.playerID = playerID

	b.extractor = NewExtractorV71()

	if client == nil {
		jar, err := cookiejar.New(&cookiejar.Options{
			Filename:              cookiesFilename,
			PersistSessionCookies: true,
		})
		if err != nil {
			return nil, err
		}

		// Ensure we remove any cookies that would set the mobile view
		cookies := jar.AllCookies()
		for _, c := range cookies {
			if c.Name == "device" {
				jar.RemoveCookie(c)
			}
		}

		b.Client = NewOGameClient()
		b.Client.Jar = jar
		b.Client.UserAgent = defaultUserAgent
	} else {
		b.Client = client
	}

	b.tasks = make(priorityQueue, 0)
	heap.Init(&b.tasks)
	b.tasksPushCh = make(chan *item, 100)
	b.tasksPopCh = make(chan struct{}, 100)
	b.taskRunner()

	b.wsCallbacks = make(map[string]func([]byte))

	return b, nil
}

// Server ogame information for their servers
type Server struct {
	Language      string
	Number        int64
	Name          string
	PlayerCount   int64
	PlayersOnline int64
	Opened        string
	StartDate     string
	EndDate       *string
	ServerClosed  int64
	Prefered      int64
	SignupClosed  int64
	Settings      struct {
		AKS                      int64
		FleetSpeed               int64
		WreckField               int64
		ServerLabel              string
		EconomySpeed             int64
		PlanetFields             int64
		UniverseSize             int64 // Nb of galaxies
		ServerCategory           string
		EspionageProbeRaids      int64
		PremiumValidationGift    int64
		DebrisFieldFactorShips   int64
		DebrisFieldFactorDefence int64
	}
}

// ogame cookie name for token id
const gfTokenCookieName = "gf-token-production"
const gfChallengeID = "gf-challenge-id"

type account struct {
	Server struct {
		Language string
		Number   int64
	}
	ID         int64 // player ID
	Name       string
	LastPlayed string
	Blocked    bool
	Details    []struct {
		Type  string
		Title string
		Value interface{} // Can be string or int
	}
	Sitting struct {
		Shared       bool
		EndTime      *string
		CooldownTime *string
	}
}

func getUserAccounts(b *OGame, token string) ([]account, error) {
	var userAccounts []account
	req, err := http.NewRequest("GET", "https://"+b.lobby+".ogame.gameforge.com/api/users/me/accounts", nil)
	if err != nil {
		return userAccounts, err
	}
	req.Header.Add("authorization", "Bearer "+token)
	req.Header.Add("Accept-Encoding", "gzip, deflate, br")
	req = req.WithContext(b.ctx)
	resp, err := b.Client.Do(req)
	if err != nil {
		return userAccounts, err
	}
	defer func() {
		if err := resp.Body.Close(); err != nil {
			b.error(err)
		}
	}()
	by, err := wrapperReadBody(b, resp)
	if err != nil {
		return userAccounts, err
	}
	b.bytesUploaded += req.ContentLength
	if err := json.Unmarshal(by, &userAccounts); err != nil {
		return userAccounts, errors.New("failed to get user accounts : " + err.Error() + " : " + string(by))
	}
	return userAccounts, nil
}

func getServers2(lobby string, client *http.Client) ([]Server, error) {
	var servers []Server
	req, err := http.NewRequest("GET", "https://"+lobby+".ogame.gameforge.com/api/servers", nil)
	if err != nil {
		return servers, err
	}
	req.Header.Add("Accept-Encoding", "gzip, deflate, br")
	resp, err := client.Do(req)
	if err != nil {
		return servers, err
	}
	defer resp.Body.Close()
	by, _, err := readBody(resp)
	if err != nil {
		return servers, err
	}
	if err := json.Unmarshal(by, &servers); err != nil {
		return servers, errors.New("failed to get servers : " + err.Error() + " : " + string(by))
	}
	return servers, nil
}

func getServers(b *OGame) ([]Server, error) {
	var servers []Server
	req, err := http.NewRequest("GET", "https://"+b.lobby+".ogame.gameforge.com/api/servers", nil)
	if err != nil {
		return servers, err
	}
	req.Header.Add("Accept-Encoding", "gzip, deflate, br")
	req = req.WithContext(b.ctx)
	resp, err := b.Client.Do(req)
	if err != nil {
		return servers, err
	}
	defer func() {
		if err := resp.Body.Close(); err != nil {
			b.error(err)
		}
	}()
	by, err := wrapperReadBody(b, resp)
	if err != nil {
		return servers, err
	}
	b.bytesUploaded += req.ContentLength
	if err := json.Unmarshal(by, &servers); err != nil {
		return servers, errors.New("failed to get servers : " + err.Error() + " : " + string(by))
	}
	return servers, nil
}

func findAccount(universe, lang string, playerID int64, accounts []account, servers []Server) (account, Server, error) {
	if lang == "ba" {
		lang = "yu"
	}
	var server Server
	var acc account
	for _, s := range servers {
		if s.Name == universe && s.Language == lang {
			server = s
			break
		}
	}
	for _, a := range accounts {
		if a.Server.Language == server.Language && a.Server.Number == server.Number {
			if playerID != 0 {
				if a.ID == playerID {
					acc = a
					break
				}
			} else {
				acc = a
				break
			}
		}
	}
	if server.Number == 0 {
		return account{}, Server{}, fmt.Errorf("server %s, %s not found", universe, lang)
	}
	if acc.ID == 0 {
		return account{}, Server{}, ErrAccountNotFound
	}
	return acc, server, nil
}

func execLoginLink(b *OGame, loginLink string) ([]byte, error) {
	req, err := http.NewRequest("GET", loginLink, nil)
	if err != nil {
		return nil, err
	}
	req.Header.Add("Accept-Encoding", "gzip, deflate, br")
	b.debug("login to universe")
	resp, err := b.doReqWithLoginProxyTransport(req)
	if err != nil {
		return nil, err
	}
	defer func() {
		if err := resp.Body.Close(); err != nil {
			b.error(err)
		}
	}()
	b.bytesUploaded += req.ContentLength
	return wrapperReadBody(b, resp)
}

func readBody(resp *http.Response) (respContent []byte, bytesDownloaded int64, err error) {
	isGzip := false
	var reader io.ReadCloser
	switch resp.Header.Get("Content-Encoding") {
	case "gzip":
		isGzip = true
		bytesDownloaded = resp.ContentLength
		var err error
		reader, err = gzip.NewReader(resp.Body)
		if err != nil {
			return []byte{}, bytesDownloaded, err
		}
		defer reader.Close()
	default:
		reader = resp.Body
	}
	by, err := ioutil.ReadAll(reader)
	if err != nil {
		return []byte{}, bytesDownloaded, err
	}
	if !isGzip {
		bytesDownloaded = int64(len(by))
	}
	return by, bytesDownloaded, nil
}

func wrapperReadBody(b *OGame, resp *http.Response) ([]byte, error) {
	by, n, err := readBody(resp)
	b.bytesDownloaded += n
	return by, err
}

func getLoginLink(b *OGame, userAccount account, token string) (string, error) {
	ogURL := fmt.Sprintf("https://"+b.lobby+".ogame.gameforge.com/api/users/me/loginLink?id=%d&server[language]=%s&server[number]=%d&clickedButton=account_list",
		userAccount.ID, userAccount.Server.Language, userAccount.Server.Number)
	req, err := http.NewRequest("GET", ogURL, nil)
	if err != nil {
		return "", err
	}
	req.Header.Add("authorization", "Bearer "+token)
	req.Header.Add("Accept-Encoding", "gzip, deflate, br")
	req = req.WithContext(b.ctx)
	resp, err := b.Client.Do(req)
	if err != nil {
		return "", err
	}
	defer func() {
		if err := resp.Body.Close(); err != nil {
			b.error(err)
		}
	}()
	by, err := wrapperReadBody(b, resp)
	if err != nil {
		return "", err
	}
	b.bytesUploaded += req.ContentLength
	var loginLink struct {
		URL string
	}
	if err := json.Unmarshal(by, &loginLink); err != nil {
		return "", errors.New("failed to get login link : " + err.Error() + " : " + string(by))
	}
	return loginLink.URL, nil
}

// ServerData represent api result from https://s157-ru.ogame.gameforge.com/api/serverData.xml
type ServerData struct {
	Name                          string  `xml:"name"`                          // Europa
	Number                        int64   `xml:"number"`                        // 157
	Language                      string  `xml:"language"`                      // ru
	Timezone                      string  `xml:"timezone"`                      // Europe/Moscow
	TimezoneOffset                string  `xml:"timezoneOffset"`                // +03:00
	Domain                        string  `xml:"domain"`                        // s157-ru.ogame.gameforge.com
	Version                       string  `xml:"version"`                       // 6.8.8-pl2
	Speed                         int64   `xml:"speed"`                         // 6
	SpeedFleet                    int64   `xml:"speedFleet"`                    // 6 // Deprecated in 8.1.0
	SpeedFleetPeaceful            int64   `xml:"speedFleetPeaceful"`            // 1
	SpeedFleetWar                 int64   `xml:"speedFleetWar"`                 // 1
	SpeedFleetHolding             int64   `xml:"speedFleetHolding"`             // 1
	Galaxies                      int64   `xml:"galaxies"`                      // 4
	Systems                       int64   `xml:"systems"`                       // 499
	ACS                           bool    `xml:"aCS"`                           // 1
	RapidFire                     bool    `xml:"rapidFire"`                     // 1
	DefToTF                       bool    `xml:"defToTF"`                       // 0
	DebrisFactor                  float64 `xml:"debrisFactor"`                  // 0.5
	DebrisFactorDef               float64 `xml:"debrisFactorDef"`               // 0
	RepairFactor                  float64 `xml:"repairFactor"`                  // 0.7
	NewbieProtectionLimit         int64   `xml:"newbieProtectionLimit"`         // 500000
	NewbieProtectionHigh          int64   `xml:"newbieProtectionHigh"`          // 50000
	TopScore                      int64   `xml:"topScore"`                      // 60259362
	BonusFields                   int64   `xml:"bonusFields"`                   // 30
	DonutGalaxy                   bool    `xml:"donutGalaxy"`                   // 1
	DonutSystem                   bool    `xml:"donutSystem"`                   // 1
	WfEnabled                     bool    `xml:"wfEnabled"`                     // 1 (WreckField)
	WfMinimumRessLost             int64   `xml:"wfMinimumRessLost"`             // 150000
	WfMinimumLossPercentage       int64   `xml:"wfMinimumLossPercentage"`       // 5
	WfBasicPercentageRepairable   int64   `xml:"wfBasicPercentageRepairable"`   // 45
	GlobalDeuteriumSaveFactor     float64 `xml:"globalDeuteriumSaveFactor"`     // 0.5
	Bashlimit                     int64   `xml:"bashlimit"`                     // 0
	ProbeCargo                    int64   `xml:"probeCargo"`                    // 5
	ResearchDurationDivisor       int64   `xml:"researchDurationDivisor"`       // 2
	DarkMatterNewAcount           int64   `xml:"darkMatterNewAcount"`           // 8000
	CargoHyperspaceTechMultiplier int64   `xml:"cargoHyperspaceTechMultiplier"` // 5
}

// gets the server data from xml api
func (b *OGame) getServerData() (ServerData, error) {
	var serverData ServerData
	req, err := http.NewRequest("GET", "https://s"+strconv.FormatInt(b.server.Number, 10)+"-"+b.server.Language+".ogame.gameforge.com/api/serverData.xml", nil)
	if err != nil {
		return serverData, err
	}
	req.Header.Add("Accept-Encoding", "gzip, deflate, br")
	req = req.WithContext(b.ctx)
	resp, err := b.Client.Do(req)
	if err != nil {
		return serverData, err
	}
	defer func() {
		if err := resp.Body.Close(); err != nil {
			b.error(err)
		}
	}()
	by, err := wrapperReadBody(b, resp)
	if err != nil {
		return serverData, err
	}
	b.bytesUploaded += req.ContentLength
	if err := xml.Unmarshal(by, &serverData); err != nil {
		return serverData, err
	}
	return serverData, nil
}

// Return either or not the bot logged in using the provided bearer token.
func (b *OGame) loginWithBearerToken(token string) (bool, error) {
	if token == "" {
		err := b.login()
		return false, err
	}
	server, userAccount, err := b.loginPart1(token)
	if err2.Is(err, context.Canceled) {
		return false, err
	}
	if err == ErrAccountBlocked {
		return false, err
	}
	if err != nil {
		err := b.login()
		return false, err
	}

	if err := b.loginPart2(server, userAccount); err != nil {
		return false, err
	}

	vals := url.Values{"page": {"ingame"}, "component": {OverviewPage}}
	pageHTML, err := b.getPageContent(vals, SkipRetry)
	if err != nil {
		if err == ErrNotLogged {
			b.debug("get login link")
			loginLink, err := getLoginLink(b, userAccount, token)
			if err != nil {
				return true, err
			}
			pageHTML, err := execLoginLink(b, loginLink)
			if err != nil {
				return true, err
			}
			pageHTML, err = b.getPageContent(vals, SkipRetry)
			if err != nil {
				if err == ErrNotLogged {
					err := b.login()
					return false, err
				}
			}
			b.debug("login using existing cookies")
			if err := b.loginPart3(userAccount, pageHTML); err != nil {
				return false, err
			}
			if err := b.Client.Jar.(*cookiejar.Jar).Save(); err != nil {
				return false, err
			}
			for _, fn := range b.interceptorCallbacks {
				fn("GET", loginLink, nil, nil, pageHTML)
			}
			return true, nil
		}
		return false, err
	}
	b.debug("login using existing cookies")
	if err := b.loginPart3(userAccount, pageHTML); err != nil {
		return false, err
	}
	return true, nil
}

// Return either or not the bot logged in using the existing cookies.
func (b *OGame) loginWithExistingCookies() (bool, error) {
	token := ""
	if b.bearerToken != "" {
		token = b.bearerToken
	} else {
		cookies := b.Client.Jar.(*cookiejar.Jar).AllCookies()
		for _, c := range cookies {
			if c.Name == gfTokenCookieName {
				token = c.Value
				break
			}
		}
	}
<<<<<<< HEAD
	return b.LoginWithBearerToken(token)
=======
	return b.loginWithBearerToken(token)
>>>>>>> 5d1c0d43
}

func getConfiguration(b *OGame) (string, string, error) {
	ogURL := "https://" + b.lobby + ".ogame.gameforge.com/config/configuration.js"
	req, err := http.NewRequest("GET", ogURL, nil)
	if err != nil {
		return "", "", err
	}
	req.Header.Add("Accept-Encoding", "gzip, deflate, br")
	req = req.WithContext(b.ctx)
	resp, err := b.Client.Do(req)
	if err != nil {
		return "", "", err
	}
	defer resp.Body.Close()
	by, err := wrapperReadBody(b, resp)
	if err != nil {
		return "", "", err
	}
	b.bytesUploaded += req.ContentLength

	gameEnvironmentIDRgx := regexp.MustCompile(`"gameEnvironmentId":"([^"]+)"`)
	m := gameEnvironmentIDRgx.FindSubmatch(by)
	if len(m) != 2 {
		return "", "", errors.New("failed to get gameEnvironmentId")
	}
	gameEnvironmentID := m[1]

	platformGameIDRgx := regexp.MustCompile(`"platformGameId":"([^"]+)"`)
	m = platformGameIDRgx.FindSubmatch(by)
	if len(m) != 2 {
		return "", "", errors.New("failed to get platformGameId")
	}
	platformGameID := m[1]

	return string(gameEnvironmentID), string(platformGameID), nil
}

func getConfiguration2(client *http.Client, lobby string) (string, string, error) {
	ogURL := "https://" + lobby + ".ogame.gameforge.com/config/configuration.js"
	req, err := http.NewRequest("GET", ogURL, nil)
	if err != nil {
		return "", "", err
	}
	req.Header.Add("Accept-Encoding", "gzip, deflate, br")
	resp, err := client.Do(req)
	if err != nil {
		return "", "", err
	}
	defer resp.Body.Close()
	by, _, err := readBody(resp)
	if err != nil {
		return "", "", err
	}

	gameEnvironmentIDRgx := regexp.MustCompile(`"gameEnvironmentId":"([^"]+)"`)
	m := gameEnvironmentIDRgx.FindSubmatch(by)
	if len(m) != 2 {
		return "", "", errors.New("failed to get gameEnvironmentId")
	}
	gameEnvironmentID := m[1]

	platformGameIDRgx := regexp.MustCompile(`"platformGameId":"([^"]+)"`)
	m = platformGameIDRgx.FindSubmatch(by)
	if len(m) != 2 {
		return "", "", errors.New("failed to get platformGameId")
	}
	platformGameID := m[1]

	return string(gameEnvironmentID), string(platformGameID), nil
}

// TelegramSolver ...
func TelegramSolver(tgBotToken string, tgChatID int64) CaptchaCallback {
	return func(question, icons []byte) (int64, error) {
		tgBot, _ := tgbotapi.NewBotAPI(tgBotToken)
		keyboard := tgbotapi.NewInlineKeyboardMarkup(tgbotapi.NewInlineKeyboardRow(
			tgbotapi.NewInlineKeyboardButtonData("0", "0"),
			tgbotapi.NewInlineKeyboardButtonData("1", "1"),
			tgbotapi.NewInlineKeyboardButtonData("2", "2"),
			tgbotapi.NewInlineKeyboardButtonData("3", "3"),
		))
		questionImgOrig, _ := png.Decode(bytes.NewReader(question))
		bounds := questionImgOrig.Bounds()
		upLeft := image.Point{X: 0, Y: 0}
		lowRight := bounds.Max
		img := image.NewRGBA(image.Rectangle{Min: upLeft, Max: lowRight})
		for y := 0; y < lowRight.Y; y++ {
			for x := 0; x < lowRight.X; x++ {
				c := questionImgOrig.At(x, y)
				r, g, b, _ := c.RGBA()
				img.Set(x, y, color.RGBA{R: uint8(r >> 8), G: uint8(g >> 8), B: uint8(b >> 8), A: 255})
			}
		}
		buf := bytes.NewBuffer(nil)
		_ = png.Encode(buf, img)
		questionImg := tgbotapi.FileBytes{Name: "question", Bytes: buf.Bytes()}
		iconsImg := tgbotapi.FileBytes{Name: "icons", Bytes: icons}
		_, _ = tgBot.Send(tgbotapi.NewPhotoUpload(tgChatID, questionImg))
		_, _ = tgBot.Send(tgbotapi.NewPhotoUpload(tgChatID, iconsImg))
		msg := tgbotapi.NewMessage(tgChatID, "Pick one")
		msg.ReplyMarkup = keyboard
		_, _ = tgBot.Send(msg)
		u := tgbotapi.NewUpdate(0)
		u.Timeout = 60
		updates, _ := tgBot.GetUpdatesChan(u)
		for update := range updates {
			if update.CallbackQuery != nil {
				_, _ = tgBot.AnswerCallbackQuery(tgbotapi.NewCallback(update.CallbackQuery.ID, update.CallbackQuery.Data))
				_, _ = tgBot.Send(tgbotapi.NewMessage(update.CallbackQuery.Message.Chat.ID, "got "+update.CallbackQuery.Data))
				v, err := strconv.ParseInt(update.CallbackQuery.Data, 10, 64)
				if err != nil {
					return 0, err
				}
				return v, nil
			}
		}
		return 0, errors.New("failed to get answer")
	}
}

// NinjaSolver direct integration of ogame.ninja captcha auto solver service
func NinjaSolver(apiKey string) CaptchaCallback {
	return func(question, icons []byte) (int64, error) {
		body := &bytes.Buffer{}
		writer := multipart.NewWriter(body)
		part, _ := writer.CreateFormFile("question", "question.png")
		_, _ = io.Copy(part, bytes.NewReader(question))
		part1, _ := writer.CreateFormFile("icons", "icons.png")
		_, _ = io.Copy(part1, bytes.NewReader(icons))
		_ = writer.Close()

		req, _ := http.NewRequest(http.MethodPost, "https://www.ogame.ninja/api/v1/captcha/solve", body)
		req.Header.Add("Content-Type", writer.FormDataContentType())
		req.Header.Set("NJA_API_KEY", apiKey)
		resp, _ := http.DefaultClient.Do(req)
		defer resp.Body.Close()
		if resp.StatusCode != 200 {
			by, err := ioutil.ReadAll(resp.Body)
			if err != nil {
				return 0, errors.New("failed to auto solve captcha: " + err.Error())
			}
			return 0, errors.New("failed to auto solve captcha: " + string(by))
		}
		by, _ := ioutil.ReadAll(resp.Body)
		var answerJson struct {
			Answer int64 `json:"answer"`
		}
		if err := json.Unmarshal(by, &answerJson); err != nil {
			return 0, errors.New("failed to auto solve captcha: " + err.Error())
		}
		return answerJson.Answer, nil
	}
}

type postSessionsResponse struct {
	Token                     string `json:"token"`
	IsPlatformLogin           bool   `json:"isPlatformLogin"`
	IsGameAccountMigrated     bool   `json:"isGameAccountMigrated"`
	PlatformUserID            string `json:"platformUserId"`
	IsGameAccountCreated      bool   `json:"isGameAccountCreated"`
	HasUnmigratedGameAccounts bool   `json:"hasUnmigratedGameAccounts"`
}

func postSessions(b *OGame, gameEnvironmentID, platformGameID, username, password, otpSecret string) (postSessionsResponse, error) {
	if b.loginProxyTransport != nil {
		oldTransport := b.Client.Transport
		b.Client.Transport = b.loginProxyTransport
		defer func() {
			b.Client.Transport = oldTransport
		}()
	}

	challengeID := ""
	tried := false
	for {
		var out postSessionsResponse
		payload := url.Values{
			"autoGameAccountCreation": {"false"},
			"gameEnvironmentId":       {gameEnvironmentID},
			"platformGameId":          {platformGameID},
			"gfLang":                  {"en"},
			"locale":                  {"en_GB"},
			"identity":                {username},
			"password":                {password},
		}
		if challengeID != "" {
			payload.Set("gf-challenge-id", challengeID)
		}
		req, err := http.NewRequest("POST", "https://gameforge.com/api/v1/auth/thin/sessions", strings.NewReader(payload.Encode()))
		if err != nil {
			return out, err
		}

		if otpSecret != "" {
			passcode, err := totp.GenerateCodeCustom(otpSecret, time.Now(), totp.ValidateOpts{
				Period:    30,
				Skew:      1,
				Digits:    otp.DigitsSix,
				Algorithm: otp.AlgorithmSHA1,
			})
			if err != nil {
				return out, err
			}
			req.Header.Add("tnt-2fa-code", passcode)
			req.Header.Add("tnt-installation-id", "")
		}

		req.Header.Add("Content-Type", "application/x-www-form-urlencoded")
		req.Header.Add("Accept-Encoding", "gzip, deflate, br")

		resp, err := b.Client.Do(req)
		if err != nil {
			return out, err
		}
		defer resp.Body.Close()

		if resp.StatusCode == 409 {
			// Question: https://image-drop-challenge.gameforge.com/challenge/c434aa65-a064-498f-9ca4-98054bab0db8/en-GB/text
			// Icons:    https://image-drop-challenge.gameforge.com/challenge/c434aa65-a064-498f-9ca4-98054bab0db8/en-GB/drag-icons
			// POST:     https://image-drop-challenge.gameforge.com/challenge/c434aa65-a064-498f-9ca4-98054bab0db8/en-GB {"answer":2} // 0 indexed
			//           {"id":"c434aa65-a064-498f-9ca4-98054bab0db8","lastUpdated":1611749410077,"status":"solved"}
			gfChallengeID := resp.Header.Get(gfChallengeID) // c434aa65-a064-498f-9ca4-98054bab0db8;https://challenge.gameforge.com
			if gfChallengeID != "" {
				parts := strings.Split(gfChallengeID, ";")
				challengeID = parts[0]

				if tried {
					return out, errors.New("captcha required, " + challengeID)
				}
				tried = true

				if b.captchaCallback != nil {
					questionRaw, iconsRaw, err := startCaptchaChallenge(&b.Client.Client, challengeID)
					if err != nil {
						return out, errors.New("failed to start captcha challenge: " + err.Error())
					}
					answer, err := b.captchaCallback(questionRaw, iconsRaw)
					if err != nil {
						return out, errors.New("failed to get answer for captcha challenge: " + err.Error())
					}
					if err := solveChallenge(&b.Client.Client, challengeID, answer); err != nil {
						return out, errors.New("failed to solve captcha challenge: " + err.Error())
					}
					continue
				}

				return out, errors.New("captcha required, " + challengeID)
			}
		}

		if resp.StatusCode >= 500 {
			return out, errors.New("OGame server error code : " + resp.Status)
		}

		by, _, err := readBody(resp)
		if resp.StatusCode != 201 {
			if string(by) == `{"reason":"OTP_REQUIRED"}` {
				return out, ErrOTPRequired
			}
			if string(by) == `{"reason":"OTP_INVALID"}` {
				return out, ErrOTPInvalid
			}
			b.error(resp.StatusCode, string(by), err)
			return out, ErrBadCredentials
		}

		if err := json.Unmarshal(by, &out); err != nil {
			b.error(err, string(by))
			return out, err
		}

		// put in cookie jar so that we can re-login reusing the cookies
		u, _ := url.Parse("https://gameforge.com")
		cookies := b.Client.Jar.Cookies(u)
		cookie := &http.Cookie{
			Name:   gfTokenCookieName,
			Value:  out.Token,
			Path:   "/",
			Domain: ".gameforge.com",
		}
		cookies = append(cookies, cookie)
		b.Client.Jar.SetCookies(u, cookies)

		return out, nil
	}
}

func startCaptchaChallenge(client *http.Client, challengeID string) (questionRaw, iconsRaw []byte, err error) {
	challengeResp, err := client.Get("https://challenge.gameforge.com/challenge/" + challengeID)
	if err != nil {
		return
	}
	defer challengeResp.Body.Close()
	_, _ = ioutil.ReadAll(challengeResp.Body)

	challengePresentedResp, err := client.Get("https://image-drop-challenge.gameforge.com/challenge/" + challengeID + "/en-GB")
	if err != nil {
		return
	}
	defer challengePresentedResp.Body.Close()
	_, _ = ioutil.ReadAll(challengePresentedResp.Body)

	questionResp, err := client.Get("https://image-drop-challenge.gameforge.com/challenge/" + challengeID + "/en-GB/text")
	if err != nil {
		return
	}
	defer questionResp.Body.Close()
	questionRaw, _ = ioutil.ReadAll(questionResp.Body)

	iconsResp, err := client.Get("https://image-drop-challenge.gameforge.com/challenge/" + challengeID + "/en-GB/drag-icons")
	if err != nil {
		return
	}
	defer iconsResp.Body.Close()
	iconsRaw, _ = ioutil.ReadAll(iconsResp.Body)
	return
}

func solveChallenge(client *http.Client, challengeID string, answer int64) error {
	challengeURL := "https://image-drop-challenge.gameforge.com/challenge/" + challengeID + "/en-GB"
	req, _ := http.NewRequest(http.MethodPost, challengeURL, strings.NewReader(`{"answer":`+strconv.FormatInt(answer, 10)+`}`))
	req.Header.Set("Content-Type", "application/json")
	resp, err := client.Do(req)
	if err != nil {
		return err
	}
	if resp.StatusCode != http.StatusOK {
		return fmt.Errorf("failed to solve captcha (%s)", resp.Status)
	}
	return nil
}

func postSessions2(client *http.Client, gameEnvironmentID, platformGameID, username, password, otpSecret string) (postSessionsResponse, error) {
	var out postSessionsResponse
	payload := url.Values{
		"autoGameAccountCreation": {"false"},
		"gameEnvironmentId":       {gameEnvironmentID},
		"platformGameId":          {platformGameID},
		"gfLang":                  {"en"},
		"locale":                  {"en_GB"},
		"identity":                {username},
		"password":                {password},
	}
	req, err := http.NewRequest("POST", "https://gameforge.com/api/v1/auth/thin/sessions", strings.NewReader(payload.Encode()))
	if err != nil {
		return out, err
	}

	if otpSecret != "" {
		passcode, err := totp.GenerateCodeCustom(otpSecret, time.Now(), totp.ValidateOpts{
			Period:    30,
			Skew:      1,
			Digits:    otp.DigitsSix,
			Algorithm: otp.AlgorithmSHA1,
		})
		if err != nil {
			return out, err
		}
		req.Header.Add("tnt-2fa-code", passcode)
		req.Header.Add("tnt-installation-id", "")
	}

	req.Header.Add("Content-Type", "application/x-www-form-urlencoded")
	req.Header.Add("Accept-Encoding", "gzip, deflate, br")

	resp, err := client.Do(req)
	if err != nil {
		return out, err
	}
	defer resp.Body.Close()

	if resp.StatusCode == 409 {
		gfChallengeID := resp.Header.Get(gfChallengeID)
		if gfChallengeID != "" {
			parts := strings.Split(gfChallengeID, ";")
			challengeID := parts[0]
			return out, errors.New("captcha required, " + challengeID)
		}
	}

	if resp.StatusCode >= 500 {
		return out, errors.New("OGame server error code : " + resp.Status)
	}

	by, _, _ := readBody(resp)
	if resp.StatusCode != 201 {
		if string(by) == `{"reason":"OTP_REQUIRED"}` {
			return out, ErrOTPRequired
		}
		if string(by) == `{"reason":"OTP_INVALID"}` {
			return out, ErrOTPInvalid
		}
		return out, ErrBadCredentials
	}

	if err := json.Unmarshal(by, &out); err != nil {
		return out, err
	}
	return out, nil
}

func (b *OGame) login() error {
	b.debug("get configuration")
	gameEnvironmentID, platformGameID, err := getConfiguration(b)
	if err != nil {
		return err
	}

	b.debug("post sessions")
	postSessionsRes, err := postSessions(b, gameEnvironmentID, platformGameID, b.Username, b.password, b.otpSecret)
	if err != nil {
		return err
	}

	server, userAccount, err := b.loginPart1(postSessionsRes.Token)
	if err != nil {
		return err
	}

	b.debug("get login link")
	loginLink, err := getLoginLink(b, userAccount, postSessionsRes.Token)
	if err != nil {
		return err
	}
	pageHTML, err := execLoginLink(b, loginLink)
	if err != nil {
		return err
	}

	if err := b.loginPart2(server, userAccount); err != nil {
		return err
	}
	if err := b.loginPart3(userAccount, pageHTML); err != nil {
		return err
	}

	if err := b.Client.Jar.(*cookiejar.Jar).Save(); err != nil {
		return err
	}
	for _, fn := range b.interceptorCallbacks {
		fn("GET", loginLink, nil, nil, pageHTML)
	}
	return nil
}

func (b *OGame) loginPart1(token string) (server Server, userAccount account, err error) {
	b.debug("get user accounts")
	accounts, err := getUserAccounts(b, token)
	if err != nil {
		return
	}
	b.debug("get servers")
	servers, err := getServers(b)
	if err != nil {
		return
	}
	b.debug("find account & server for universe")
	userAccount, server, err = findAccount(b.Universe, b.language, b.playerID, accounts, servers)
	if err != nil {
		return
	}
	if userAccount.Blocked {
		return server, userAccount, ErrAccountBlocked
	}
	b.debug("Players online: " + strconv.FormatInt(server.PlayersOnline, 10) + ", Players: " + strconv.FormatInt(server.PlayerCount, 10))
	return
}

func (b *OGame) loginPart2(server Server, userAccount account) error {
	atomic.StoreInt32(&b.isLoggedInAtom, 1) // At this point, we are logged in
	atomic.StoreInt32(&b.isConnectedAtom, 1)
	// Get server data
	start := time.Now()
	b.server = server
	serverData, err := b.getServerData()
	if err != nil {
		return err
	}
	if serverData.SpeedFleetWar == 0 {
		serverData.SpeedFleetWar = 1
	}
	if serverData.SpeedFleetPeaceful == 0 {
		serverData.SpeedFleetPeaceful = 1
	}
	if serverData.SpeedFleetHolding == 0 {
		serverData.SpeedFleetHolding = 1
	}
	if serverData.SpeedFleet == 0 {
		serverData.SpeedFleet = serverData.SpeedFleetPeaceful
	}
	b.serverData = serverData
	lang := server.Language
	if server.Language == "yu" {
		lang = "ba"
	}
	b.language = lang
	b.serverURL = "https://s" + strconv.FormatInt(server.Number, 10) + "-" + lang + ".ogame.gameforge.com"
	b.debug("get server data", time.Since(start))
	return nil
}

func (b *OGame) loginPart3(userAccount account, pageHTML []byte) error {
	if ogVersion, err := version.NewVersion(b.serverData.Version); err == nil {
		if ogVersion.GreaterThanOrEqual(version.Must(version.NewVersion("7.1.0-rc0"))) {
			b.extractor = NewExtractorV71()
		} else if ogVersion.GreaterThanOrEqual(version.Must(version.NewVersion("7.0.0-rc0"))) {
			b.extractor = NewExtractorV7()
		}
	} else {
		b.error("failed to parse ogame version: " + err.Error())
	}

	b.sessionChatCounter = 1

	b.debug("logged in as " + userAccount.Name + " on " + b.Universe + "-" + b.language)

	b.debug("extract information from html")
	doc, err := goquery.NewDocumentFromReader(bytes.NewReader(pageHTML))
	if err != nil {
		return err
	}
	b.ogameSession = b.extractor.ExtractOGameSessionFromDoc(doc)
	if b.ogameSession == "" {
		return ErrBadCredentials
	}

	serverTime, _ := b.extractor.ExtractServerTime(pageHTML)
	b.location = serverTime.Location()

	b.cacheFullPageInfo("overview", pageHTML)

	_, _ = b.getPage(PreferencesPage, CelestialID(0)) // Will update preferences cached values

	// Extract chat host and port
	m := regexp.MustCompile(`var nodeUrl\s?=\s?"https:\\/\\/([^:]+):(\d+)\\/socket.io\\/socket.io.js"`).FindSubmatch(pageHTML)
	chatHost := string(m[1])
	chatPort := string(m[2])

	if atomic.CompareAndSwapInt32(&b.chatConnectedAtom, 0, 1) {
		b.closeChatCh = make(chan struct{})
		go func(b *OGame) {
			defer atomic.StoreInt32(&b.chatConnectedAtom, 0)
			b.chatRetry = NewExponentialBackoff(60)
		LOOP:
			for {
				select {
				case <-b.closeChatCh:
					break LOOP
				default:
					b.connectChat(chatHost, chatPort)
					b.chatRetry.Wait()
				}
			}
		}(b)
	} else {
		b.ReconnectChat()
	}

	return nil
}

func (b *OGame) cacheFullPageInfo(page string, pageHTML []byte) {
	doc, _ := goquery.NewDocumentFromReader(bytes.NewReader(pageHTML))
	b.planetsMu.Lock()
	b.planets = b.extractor.ExtractPlanetsFromDoc(doc, b)
	b.planetsMu.Unlock()
	b.isVacationModeEnabled = b.extractor.ExtractIsInVacationFromDoc(doc)
	b.ajaxChatToken, _ = b.extractor.ExtractAjaxChatToken(pageHTML)
	b.characterClass, _ = b.extractor.ExtractCharacterClassFromDoc(doc)
	b.hasCommander = b.extractor.ExtractCommanderFromDoc(doc)
	b.hasAdmiral = b.extractor.ExtractAdmiralFromDoc(doc)
	b.hasEngineer = b.extractor.ExtractEngineerFromDoc(doc)
	b.hasGeologist = b.extractor.ExtractGeologistFromDoc(doc)
	b.hasTechnocrat = b.extractor.ExtractTechnocratFromDoc(doc)

	if page == "overview" {
		b.Player, _ = b.extractor.ExtractUserInfos(pageHTML, b.language)
	} else if page == "preferences" {
		b.CachedPreferences = b.extractor.ExtractPreferencesFromDoc(doc)
	} else if page == "research" {
		researches := b.extractor.ExtractResearchFromDoc(doc)
		b.researches = &researches
	}
}

// DefaultLoginWrapper ...
var DefaultLoginWrapper = func(loginFn func() (bool, error)) error {
	_, err := loginFn()
	return err
}

func (b *OGame) wrapLoginWithBearerToken(token string) (useToken bool, err error) {
	fn := func() (bool, error) {
<<<<<<< HEAD
		useToken, err = b.LoginWithBearerToken(token)
=======
		useToken, err = b.loginWithBearerToken(token)
>>>>>>> 5d1c0d43
		return useToken, err
	}
	return useToken, b.loginWrapper(fn)
}

func (b *OGame) wrapLoginWithExistingCookies() (useCookies bool, err error) {
	fn := func() (bool, error) {
		useCookies, err = b.loginWithExistingCookies()
		return useCookies, err
	}
	return useCookies, b.loginWrapper(fn)
}

func (b *OGame) wrapLogin() error {
	return b.loginWrapper(func() (bool, error) { return false, b.login() })
}

// GetExtractor gets extractor object
func (b *OGame) GetExtractor() Extractor {
	return b.extractor
}

// SetOGameCredentials sets ogame credentials for the bot
func (b *OGame) SetOGameCredentials(username, password, otpSecret, bearerToken string) {
	b.Username = username
	b.password = password
	b.otpSecret = otpSecret
	b.bearerToken = bearerToken
}

func (b *OGame) setOGameLobby(lobby string) {
	if lobby != LobbyPioneers {
		lobby = Lobby
	}
	b.lobby = lobby
}

// SetLoginWrapper ...
func (b *OGame) SetLoginWrapper(newWrapper func(func() (bool, error)) error) {
	b.loginWrapper = newWrapper
}

// execute a request using the login proxy transport if set
func (b *OGame) doReqWithLoginProxyTransport(req *http.Request) (resp *http.Response, err error) {
	req = req.WithContext(b.ctx)
	if b.loginProxyTransport != nil {
		oldTransport := b.Client.Transport
		b.Client.Transport = b.loginProxyTransport
		resp, err = b.Client.Do(req)
		b.Client.Transport = oldTransport
	} else {
		resp, err = b.Client.Do(req)
	}
	return
}

func getTransport(proxy, username, password, proxyType string, config *tls.Config) (http.RoundTripper, error) {
	var err error
	transport := http.DefaultTransport.(*http.Transport).Clone()
	if proxyType == "socks5" {
		transport, err = getSocks5Transport(proxy, username, password)
	} else if proxyType == "http" {
		transport, err = getProxyTransport(proxy, username, password)
	}
	if transport != nil {
		transport.TLSClientConfig = config
	}
	return transport, err
}

// Creates a proxy http transport with optional basic auth
func getProxyTransport(proxy, username, password string) (*http.Transport, error) {
	proxyURL, err := url.Parse(proxy)
	if err != nil {
		return nil, err
	}
	t := &http.Transport{Proxy: http.ProxyURL(proxyURL)}
	if username != "" || password != "" {
		basicAuth := "Basic " + base64.StdEncoding.EncodeToString([]byte(username+":"+password))
		t.ProxyConnectHeader = http.Header{"Proxy-Authorization": {basicAuth}}
	}
	return t, nil
}

func getSocks5Transport(proxyAddress, username, password string) (*http.Transport, error) {
	var auth *proxy.Auth
	if username != "" || password != "" {
		auth = &proxy.Auth{User: username, Password: password}
	}
	dialer, err := proxy.SOCKS5("tcp", proxyAddress, auth, proxy.Direct)
	if err != nil {
		return nil, err
	}
	transport := &http.Transport{
		DialContext: func(ctx context.Context, network, addr string) (net.Conn, error) {
			return dialer.Dial(network, addr)
		},
	}
	return transport, nil
}

func (b *OGame) setProxy(proxyAddress, username, password, proxyType string, loginOnly bool, config *tls.Config) error {
	if proxyType == "" {
		proxyType = "socks5"
	}
	if proxyAddress == "" {
		b.loginProxyTransport = nil
		b.Client.Transport = http.DefaultTransport
		return nil
	}
	transport, err := getTransport(proxyAddress, username, password, proxyType, config)
	b.loginProxyTransport = transport
	b.Client.Transport = transport
	if loginOnly {
		b.Client.Transport = http.DefaultTransport
	}
	return err
}

// SetProxy this will change the bot http transport object.
// proxyType can be "http" or "socks5".
// An empty proxyAddress will reset the client transport to default value.
func (b *OGame) SetProxy(proxyAddress, username, password, proxyType string, loginOnly bool, config *tls.Config) error {
	return b.setProxy(proxyAddress, username, password, proxyType, loginOnly, config)
}

func (b *OGame) connectChat(host, port string) {
	if b.IsV8() {
		b.connectChatV8(host, port)
	} else {
		b.connectChatV7(host, port)
	}
}

// Socket IO v3 timestamp encoding
// https://github.com/unshiftio/yeast/blob/28d15f72fc5a4273592bc209056c328a54e2b522/index.js#L17
// fmt.Println(yeast(time.Now().UnixNano() / 1000000))
func yeast(num int64) (encoded string) {
	alphabet := "0123456789ABCDEFGHIJKLMNOPQRSTUVWXYZabcdefghijklmnopqrstuvwxyz-_"
	length := int64(len(alphabet))
	for num > 0 {
		encoded = string(alphabet[int(num%length)]) + encoded
		num = int64(math.Floor(float64(num / length)))
	}
	return
}

func (b *OGame) connectChatV8(host, port string) {
	token := yeast(time.Now().UnixNano() / 1000000)
	req, err := http.NewRequest("GET", "https://"+host+":"+port+"/socket.io/?EIO=4&transport=polling&t="+token, nil)
	if err != nil {
		b.error("failed to create request:", err)
		return
	}
	client := &http.Client{}
	resp, err := client.Do(req)
	if err != nil {
		b.error("failed to get socket.io token:", err)
		return
	}
	defer func() {
		if err := resp.Body.Close(); err != nil {
			b.error(err)
		}
	}()
	b.chatRetry.Reset()
	by, _ := ioutil.ReadAll(resp.Body)
	m := regexp.MustCompile(`"sid":"([^"]+)"`).FindSubmatch(by)
	if len(m) != 2 {
		b.error("failed to get websocket sid:", err)
		return
	}
	sid := string(m[1])

	origin := "https://" + host + ":" + port + "/"
	wssURL := "wss://" + host + ":" + port + "/socket.io/?EIO=4&transport=websocket&sid=" + sid
	b.ws, err = websocket.Dial(wssURL, "", origin)
	if err != nil {
		b.error("failed to dial websocket:", err)
		return
	}
	_, _ = b.ws.Write([]byte("2probe"))

	// Recv msgs
LOOP:
	for {
		select {
		case <-b.closeChatCh:
			break LOOP
		default:
		}

		var buf = make([]byte, 1024*1024)
		if err := b.ws.SetReadDeadline(time.Now().Add(time.Second)); err != nil {
			b.error("failed to set read deadline:", err)
		}
		n, err := b.ws.Read(buf)
		if err != nil {
			if err == io.EOF {
				b.error("chat eof:", err)
				break
			} else if strings.HasSuffix(err.Error(), "use of closed network connection") {
				break
			} else if strings.HasSuffix(err.Error(), "i/o timeout") {
				continue
			} else {
				b.error("chat unexpected error", err)
				// connection reset by peer
				break
			}
		}
		for _, clb := range b.wsCallbacks {
			go clb(buf[0:n])
		}
		msg := bytes.Trim(buf, "\x00")
		if bytes.Equal(msg, []byte("3probe")) {
			_, _ = b.ws.Write([]byte("5"))
			_, _ = b.ws.Write([]byte("40/chat,"))
			_, _ = b.ws.Write([]byte(`40/auctioneer,`))
		} else if bytes.Equal(msg, []byte("2")) {
			_, _ = b.ws.Write([]byte("3"))
		} else if regexp.MustCompile(`40/auctioneer,{"sid":"[^"]+"}`).Match(msg) {
			b.debug("got auctioneer sid")
		} else if regexp.MustCompile(`40/chat,{"sid":"[^"]+"}`).Match(msg) {
			b.debug("got chat sid")
			_, _ = b.ws.Write([]byte(`42/chat,` + strconv.FormatInt(b.sessionChatCounter, 10) + `["authorize","` + b.ogameSession + `"]`))
			b.sessionChatCounter++
		} else if regexp.MustCompile(`43/chat,\d+\[true]`).Match(msg) {
			b.debug("chat connected")
		} else if regexp.MustCompile(`43/chat,\d+\[false]`).Match(msg) {
			b.error("Failed to connect to chat")
		} else if bytes.HasPrefix(msg, []byte(`42/chat,["chat",`)) {
			payload := bytes.TrimPrefix(msg, []byte(`42/chat,["chat",`))
			payload = bytes.TrimSuffix(payload, []byte(`]`))
			var chatMsg ChatMsg
			if err := json.Unmarshal(payload, &chatMsg); err != nil {
				b.error("Unable to unmarshal chat payload", err, payload)
				continue
			}
			for _, clb := range b.chatCallbacks {
				clb(chatMsg)
			}
		} else if regexp.MustCompile(`^\d+/auctioneer`).Match(msg) {
			// 42/auctioneer,["timeLeft","<span style=\"color:#99CC00;\"><b>approx. 30m</b></span> remaining until the auction ends"] // every minute
			// 42/auctioneer,["timeLeft","Next auction in:<br />\n<span class=\"nextAuction\" id=\"nextAuction\">117</span>"]
			// 42/auctioneer,["new bid",{"player":{"id":219657,"name":"Payback","link":"https://s129-en.ogame.gameforge.com/game/index.php?page=ingame&component=galaxy&galaxy=2&system=146"},"sum":5000,"price":6000,"bids":5,"auctionId":"42894"}]
			// 42/auctioneer,["new auction",{"info":"<span style=\"color:#99CC00;\"><b>approx. 35m</b></span> remaining until the auction ends","item":{"uuid":"0968999df2fe956aa4a07aea74921f860af7d97f","image":"55d4b1750985e4843023d7d0acd2b9bafb15f0b7","rarity":"rare"},"oldAuction":{"item":{"uuid":"3c9f85221807b8d593fa5276cdf7af9913c4a35d","imageSmall":"286f3eaf6072f55d8858514b159d1df5f16a5654","rarity":"common"},"time":"20.05.2021 08:42:07","bids":5,"sum":5000,"player":{"id":219657,"name":"Payback","link":"http://s129-en.ogame.gameforge.com/game/index.php?page=ingame&component=galaxy&galaxy=2&system=146"}},"auctionId":42895}]
			// 42/auctioneer,["auction finished",{"sum":5000,"player":{"id":219657,"name":"Payback","link":"http://s129-en.ogame.gameforge.com/game/index.php?page=ingame&component=galaxy&galaxy=2&system=146"},"bids":5,"info":"Next auction in:<br />\n<span class=\"nextAuction\" id=\"nextAuction\">1072</span>","time":"08:42"}]
			parts := bytes.SplitN(msg, []byte(","), 2)
			msg := parts[1]
			var pck interface{} = string(msg)
			var out []interface{}
			_ = json.Unmarshal(msg, &out)
			if name, ok := out[0].(string); ok {
				arg := out[1]
				if name == "new bid" {
					if firstArg, ok := arg.(map[string]interface{}); ok {
						auctionID, _ := strconv.ParseInt(doCastStr(firstArg["auctionId"]), 10, 64)
						pck1 := AuctioneerNewBid{
							Sum:       int64(doCastF64(firstArg["sum"])),
							Price:     int64(doCastF64(firstArg["price"])),
							Bids:      int64(doCastF64(firstArg["bids"])),
							AuctionID: auctionID,
						}
						if player, ok := firstArg["player"].(map[string]interface{}); ok {
							pck1.Player.ID = int64(doCastF64(player["id"]))
							pck1.Player.Name = doCastStr(player["name"])
							pck1.Player.Link = doCastStr(player["link"])
						}
						pck = pck1
					}
				} else if name == "timeLeft" {
					if timeLeftMsg, ok := arg.(string); ok {
						if strings.Contains(timeLeftMsg, "color:") {
							doc, _ := goquery.NewDocumentFromReader(strings.NewReader(timeLeftMsg))
							rgx := regexp.MustCompile(`\d+`)
							txt := rgx.FindString(doc.Find("b").Text())
							approx, _ := strconv.ParseInt(txt, 10, 64)
							pck = AuctioneerTimeRemaining{Approx: approx * 60}
						} else if strings.Contains(timeLeftMsg, "nextAuction") {
							doc, _ := goquery.NewDocumentFromReader(strings.NewReader(timeLeftMsg))
							rgx := regexp.MustCompile(`\d+`)
							txt := rgx.FindString(doc.Find("span").Text())
							secs, _ := strconv.ParseInt(txt, 10, 64)
							pck = AuctioneerNextAuction{Secs: secs}
						}
					}
				} else if name == "new auction" {
					if firstArg, ok := arg.(map[string]interface{}); ok {
						pck1 := AuctioneerNewAuction{
							AuctionID: int64(doCastF64(firstArg["auctionId"])),
						}
						if infoMsg, ok := firstArg["info"].(string); ok {
							doc, _ := goquery.NewDocumentFromReader(strings.NewReader(infoMsg))
							rgx := regexp.MustCompile(`\d+`)
							txt := rgx.FindString(doc.Find("b").Text())
							approx, _ := strconv.ParseInt(txt, 10, 64)
							pck1.Approx = approx * 60
						}
						pck = pck1
					}
				} else if name == "auction finished" {
					if firstArg, ok := arg.(map[string]interface{}); ok {
						pck1 := AuctioneerAuctionFinished{
							Sum:  int64(doCastF64(firstArg["sum"])),
							Bids: int64(doCastF64(firstArg["bids"])),
						}
						if player, ok := firstArg["player"].(map[string]interface{}); ok {
							pck1.Player.ID = int64(doCastF64(player["id"]))
							pck1.Player.Name = doCastStr(player["name"])
							pck1.Player.Link = doCastStr(player["link"])
						}
						pck = pck1
					}
				}
			}
			for _, clb := range b.auctioneerCallbacks {
				clb(pck)
			}
		} else {
			b.error("unknown message received:", string(buf))
			time.Sleep(time.Second)
		}
	}
}

func (b *OGame) connectChatV7(host, port string) {
	req, err := http.NewRequest("GET", "https://"+host+":"+port+"/socket.io/1/?t="+strconv.FormatInt(time.Now().UnixNano()/int64(time.Millisecond), 10), nil)
	if err != nil {
		b.error("failed to create request:", err)
		return
	}
	client := &http.Client{}
	resp, err := client.Do(req)
	if err != nil {
		b.error("failed to get socket.io token:", err)
		return
	}
	defer func() {
		if err := resp.Body.Close(); err != nil {
			b.error(err)
		}
	}()
	b.chatRetry.Reset()
	by, _ := ioutil.ReadAll(resp.Body)
	token := strings.Split(string(by), ":")[0]

	origin := "https://" + host + ":" + port + "/"
	wssURL := "wss://" + host + ":" + port + "/socket.io/1/websocket/" + token
	b.ws, err = websocket.Dial(wssURL, "", origin)
	if err != nil {
		b.error("failed to dial websocket:", err)
		return
	}

	// Recv msgs
LOOP:
	for {
		select {
		case <-b.closeChatCh:
			break LOOP
		default:
		}

		var buf = make([]byte, 1024*1024)
		if err := b.ws.SetReadDeadline(time.Now().Add(time.Second)); err != nil {
			b.error("failed to set read deadline:", err)
		}
		n, err := b.ws.Read(buf)
		if err != nil {
			if err == io.EOF {
				b.error("chat eof:", err)
				break
			} else if strings.HasSuffix(err.Error(), "use of closed network connection") {
				break
			} else if strings.HasSuffix(err.Error(), "i/o timeout") {
				continue
			} else {
				b.error("chat unexpected error", err)
				// connection reset by peer
				break
			}
		}
		for _, clb := range b.wsCallbacks {
			go clb(buf[0:n])
		}
		msg := bytes.Trim(buf, "\x00")
		if bytes.Equal(msg, []byte("1::")) {
			_, _ = b.ws.Write([]byte("1::/chat"))       // subscribe to chat events
			_, _ = b.ws.Write([]byte("1::/auctioneer")) // subscribe to auctioneer events
		} else if bytes.Equal(msg, []byte("1::/chat")) {
			authMsg := `5:` + strconv.FormatInt(b.sessionChatCounter, 10) + `+:/chat:{"name":"authorize","args":["` + b.ogameSession + `"]}`
			_, _ = b.ws.Write([]byte(authMsg))
			b.sessionChatCounter++
		} else if bytes.Equal(msg, []byte("2::")) {
			_, _ = b.ws.Write([]byte("2::"))
		} else if regexp.MustCompile(`\d+::/auctioneer`).Match(msg) {
			// 5::/auctioneer:{"name":"timeLeft","args":["Next auction in:<br />\n<span class=\"nextAuction\" id=\"nextAuction\">598</span>"]}
			// 5::/auctioneer:{"name":"timeLeft","args":["<span style=\"color:#FFA500;\"><b>approx. 10m</b></span> remaining until the auction ends"]} // every minute
			// 5::/auctioneer:{"name":"new auction","args":[{"info":"<span style=\"color:#99CC00;\"><b>approx. 45m</b></span> remaining until the auction ends","item":{"uuid":"118d34e685b5d1472267696d1010a393a59aed03","image":"bdb4508609de1df58bf4a6108fff73078c89f777","rarity":"rare"},"oldAuction":{"item":{"uuid":"8a4f9e8309e1078f7f5ced47d558d30ae15b4a1b","imageSmall":"014827f6d1d5b78b1edd0d4476db05639e7d9367","rarity":"rare"},"time":"06.01.2021 17:35:05","bids":1,"sum":1000,"player":{"id":111106,"name":"Governor Skat","link":"http://s152-en.ogame.gameforge.com/game/index.php?page=ingame&component=galaxy&galaxy=1&system=218"}},"auctionId":18550}]}
			// 5::/auctioneer:{"name":"new bid","args":[{"player":{"id":106734,"name":"Someone","link":"https://s152-en.ogame.gameforge.com/game/index.php?page=ingame&component=galaxy&galaxy=4&system=116"},"sum":2000,"price":3000,"bids":2,"auctionId":"13355"}]}
			// 5::/auctioneer:{"name":"auction finished","args":[{"sum":2000,"player":{"id":106734,"name":"Someone","link":"http://s152-en.ogame.gameforge.com/game/index.php?page=ingame&component=galaxy&galaxy=4&system=116"},"bids":2,"info":"Next auction in:<br />\n<span class=\"nextAuction\" id=\"nextAuction\">1390</span>","time":"06:36"}]}
			msg = bytes.TrimPrefix(msg, []byte("5::/auctioneer:"))
			var pck interface{} = string(msg)
			var out map[string]interface{}
			_ = json.Unmarshal(msg, &out)
			if args, ok := out["args"].([]interface{}); ok {
				if len(args) > 0 {
					if name, ok := out["name"].(string); ok && name == "new bid" {
						if firstArg, ok := args[0].(map[string]interface{}); ok {
							auctionID, _ := strconv.ParseInt(doCastStr(firstArg["auctionId"]), 10, 64)
							pck1 := AuctioneerNewBid{
								Sum:       int64(doCastF64(firstArg["sum"])),
								Price:     int64(doCastF64(firstArg["price"])),
								Bids:      int64(doCastF64(firstArg["bids"])),
								AuctionID: auctionID,
							}
							if player, ok := firstArg["player"].(map[string]interface{}); ok {
								pck1.Player.ID = int64(doCastF64(player["id"]))
								pck1.Player.Name = doCastStr(player["name"])
								pck1.Player.Link = doCastStr(player["link"])
							}
							pck = pck1
						}
					} else if name, ok := out["name"].(string); ok && name == "timeLeft" {
						if timeLeftMsg, ok := args[0].(string); ok {
							if strings.Contains(timeLeftMsg, "color:") {
								doc, _ := goquery.NewDocumentFromReader(strings.NewReader(timeLeftMsg))
								rgx := regexp.MustCompile(`\d+`)
								txt := rgx.FindString(doc.Find("b").Text())
								approx, _ := strconv.ParseInt(txt, 10, 64)
								pck = AuctioneerTimeRemaining{Approx: approx * 60}
							} else if strings.Contains(timeLeftMsg, "nextAuction") {
								doc, _ := goquery.NewDocumentFromReader(strings.NewReader(timeLeftMsg))
								rgx := regexp.MustCompile(`\d+`)
								txt := rgx.FindString(doc.Find("span").Text())
								secs, _ := strconv.ParseInt(txt, 10, 64)
								pck = AuctioneerNextAuction{Secs: secs}
							}
						}
					} else if name, ok := out["name"].(string); ok && name == "new auction" {
						if firstArg, ok := args[0].(map[string]interface{}); ok {
							pck1 := AuctioneerNewAuction{
								AuctionID: int64(doCastF64(firstArg["auctionId"])),
							}
							if infoMsg, ok := firstArg["info"].(string); ok {
								doc, _ := goquery.NewDocumentFromReader(strings.NewReader(infoMsg))
								rgx := regexp.MustCompile(`\d+`)
								txt := rgx.FindString(doc.Find("b").Text())
								approx, _ := strconv.ParseInt(txt, 10, 64)
								pck1.Approx = approx * 60
							}
							pck = pck1
						}
					} else if name, ok := out["name"].(string); ok && name == "auction finished" {
						if firstArg, ok := args[0].(map[string]interface{}); ok {
							pck1 := AuctioneerAuctionFinished{
								Sum:  int64(doCastF64(firstArg["sum"])),
								Bids: int64(doCastF64(firstArg["bids"])),
							}
							if player, ok := firstArg["player"].(map[string]interface{}); ok {
								pck1.Player.ID = int64(doCastF64(player["id"]))
								pck1.Player.Name = doCastStr(player["name"])
								pck1.Player.Link = doCastStr(player["link"])
							}
							pck = pck1
						}
					}
				}
			}
			for _, clb := range b.auctioneerCallbacks {
				clb(pck)
			}
		} else if regexp.MustCompile(`6::/chat:\d+\+\[true]`).Match(msg) {
			b.debug("chat connected")
		} else if regexp.MustCompile(`6::/chat:\d+\+\[false]`).Match(msg) {
			b.error("Failed to connect to chat")
		} else if bytes.HasPrefix(msg, []byte("5::/chat:")) {
			payload := bytes.TrimPrefix(msg, []byte("5::/chat:"))
			var chatPayload ChatPayload
			if err := json.Unmarshal(payload, &chatPayload); err != nil {
				b.error("Unable to unmarshal chat payload", err, payload)
				continue
			}
			for _, chatMsg := range chatPayload.Args {
				for _, clb := range b.chatCallbacks {
					clb(chatMsg)
				}
			}
		} else {
			b.error("unknown message received:", string(buf))
			time.Sleep(time.Second)
		}
	}
}

func doCastF64(v interface{}) float64 {
	if f, ok := v.(float64); ok {
		return f
	}
	return 0
}

func doCastStr(v interface{}) string {
	if str, ok := v.(string); ok {
		return str
	}
	return ""
}

// AuctioneerNewBid ...
type AuctioneerNewBid struct {
	Sum       int64
	Price     int64
	Bids      int64
	AuctionID int64
	Player    struct {
		ID   int64
		Name string
		Link string
	}
}

// AuctioneerNewAuction ...
// 5::/auctioneer:{"name":"new auction","args":[{"info":"<span style=\"color:#99CC00;\"><b>approx. 45m</b></span> remaining until the auction ends","item":{"uuid":"118d34e685b5d1472267696d1010a393a59aed03","image":"bdb4508609de1df58bf4a6108fff73078c89f777","rarity":"rare"},"oldAuction":{"item":{"uuid":"8a4f9e8309e1078f7f5ced47d558d30ae15b4a1b","imageSmall":"014827f6d1d5b78b1edd0d4476db05639e7d9367","rarity":"rare"},"time":"06.01.2021 17:35:05","bids":1,"sum":1000,"player":{"id":111106,"name":"Governor Skat","link":"http://s152-en.ogame.gameforge.com/game/index.php?page=ingame&component=galaxy&galaxy=1&system=218"}},"auctionId":18550}]}
type AuctioneerNewAuction struct {
	AuctionID int64
	Approx    int64
}

// AuctioneerAuctionFinished ...
// 5::/auctioneer:{"name":"auction finished","args":[{"sum":2000,"player":{"id":106734,"name":"Someone","link":"http://s152-en.ogame.gameforge.com/game/index.php?page=ingame&component=galaxy&galaxy=4&system=116"},"bids":2,"info":"Next auction in:<br />\n<span class=\"nextAuction\" id=\"nextAuction\">1390</span>","time":"06:36"}]}
type AuctioneerAuctionFinished struct {
	Sum         int64
	Bids        int64
	NextAuction int64
	Time        string
	Player      struct {
		ID   int64
		Name string
		Link string
	}
}

// AuctioneerTimeRemaining ...
// 5::/auctioneer:{"name":"timeLeft","args":["<span style=\"color:#FFA500;\"><b>approx. 10m</b></span> remaining until the auction ends"]} // every minute
type AuctioneerTimeRemaining struct {
	Approx int64
}

// AuctioneerNextAuction ...
// 5::/auctioneer:{"name":"timeLeft","args":["Next auction in:<br />\n<span class=\"nextAuction\" id=\"nextAuction\">598</span>"]}
type AuctioneerNextAuction struct {
	Secs int64
}

// ReconnectChat ...
func (b *OGame) ReconnectChat() bool {
	if b.ws == nil {
		return false
	}
	_, _ = b.ws.Write([]byte("1::/chat"))
	return true
}

// ChatPayload ...
type ChatPayload struct {
	Name string    `json:"name"`
	Args []ChatMsg `json:"args"`
}

// ChatMsg ...
type ChatMsg struct {
	SenderID      int64  `json:"senderId"`
	SenderName    string `json:"senderName"`
	AssociationID int64  `json:"associationId"`
	Text          string `json:"text"`
	ID            int64  `json:"id"`
	Date          int64  `json:"date"`
}

func (m ChatMsg) String() string {
	return "\n" +
		"     Sender ID: " + strconv.FormatInt(m.SenderID, 10) + "\n" +
		"   Sender name: " + m.SenderName + "\n" +
		"Association ID: " + strconv.FormatInt(m.AssociationID, 10) + "\n" +
		"          Text: " + m.Text + "\n" +
		"            ID: " + strconv.FormatInt(m.ID, 10) + "\n" +
		"          Date: " + strconv.FormatInt(m.Date, 10)
}

func (b *OGame) logout() {
	_, _ = b.getPage(LogoutPage, CelestialID(0))
	b.Client.Jar.(*cookiejar.Jar).Save()
	if atomic.CompareAndSwapInt32(&b.isLoggedInAtom, 1, 0) {
		select {
		case <-b.closeChatCh:
		default:
			close(b.closeChatCh)
			if b.ws != nil {
				_ = b.ws.Close()
			}
		}
	}
}

func isLogged(pageHTML []byte) bool {
	return len(regexp.MustCompile(`<meta name="ogame-session" content="\w+"/>`).FindSubmatch(pageHTML)) == 1 ||
		len(regexp.MustCompile(`var session = "\w+"`).FindSubmatch(pageHTML)) == 1
}

// IsKnowFullPage ...
func IsKnowFullPage(vals url.Values) bool {
	page := vals.Get("page")
	if page == "ingame" {
		page = vals.Get("component")
	}
	return page == OverviewPage ||
		page == TraderOverviewPage ||
		page == ResearchPage ||
		page == ShipyardPage ||
		page == GalaxyPage ||
		page == AlliancePage ||
		page == PremiumPage ||
		page == ShopPage ||
		page == RewardsPage ||
		page == ResourceSettingsPage ||
		page == MovementPage ||
		page == HighscorePage ||
		page == BuddiesPage ||
		page == PreferencesPage ||
		page == MessagesPage ||
		page == ChatPage ||

		page == DefensesPage ||
		page == SuppliesPage ||
		page == FacilitiesPage ||
		page == FleetdispatchPage
}

// IsAjaxPage either the requested page is a partial/ajax page
func IsAjaxPage(vals url.Values) bool {
	page := vals.Get("page")
	if page == "ingame" {
		page = vals.Get("component")
	}
	ajax := vals.Get("ajax")
	asJson := vals.Get("asJson")
	return page == FetchEventboxAjaxPage ||
		page == FetchResourcesAjaxPage ||
		page == GalaxyContentAjaxPage ||
		page == EventListAjaxPage ||
		page == AjaxChatAjaxPage ||
		page == NoticesAjaxPage ||
		page == RepairlayerAjaxPage ||
		page == TechtreeAjaxPage ||
		page == PhalanxAjaxPage ||
		page == ShareReportOverlayAjaxPage ||
		page == JumpgatelayerAjaxPage ||
		page == FederationlayerAjaxPage ||
		page == UnionchangeAjaxPage ||
		page == ChangenickAjaxPage ||
		page == PlanetlayerAjaxPage ||
		page == TraderlayerAjaxPage ||
		page == PlanetRenameAjaxPage ||
		page == RightmenuAjaxPage ||
		page == AllianceOverviewAjaxPage ||
		page == SupportAjaxPage ||
		page == BuffActivationAjaxPage ||
		page == AuctioneerAjaxPage ||
		page == HighscoreContentAjaxPage ||
		ajax == "1" ||
		asJson == "1"
}

func canParseEventBox(by []byte) bool {
	err := json.Unmarshal(by, &eventboxResp{})
	return err == nil
}

func canParseSystemInfos(by []byte) bool {
	err := json.Unmarshal(by, &SystemInfos{})
	return err == nil
}

func (b *OGame) preRequestChecks() error {
	if !b.IsEnabled() {
		return ErrBotInactive
	}
	if !b.IsLoggedIn() {
		return ErrBotLoggedOut
	}
	if b.serverURL == "" {
		return errors.New("serverURL is empty")
	}
	return nil
}

func (b *OGame) execRequest(method, finalURL string, payload, vals url.Values) ([]byte, error) {
	var req *http.Request
	var err error
	if method == "GET" {
		req, err = http.NewRequest(method, finalURL, nil)
	} else {
		req, err = http.NewRequest(method, finalURL, strings.NewReader(payload.Encode()))
	}
	if err != nil {
		return []byte{}, err
	}

	if method == "POST" {
		req.Header.Add("Content-Type", "application/x-www-form-urlencoded")
	}
	req.Header.Add("Accept-Encoding", "gzip, deflate, br")
	if IsAjaxPage(vals) {
		req.Header.Add("X-Requested-With", "XMLHttpRequest")
	}

	req = req.WithContext(b.ctx)
	resp, err := b.Client.Do(req)
	if err != nil {
		return []byte{}, err
	}
	defer func() {
		if err := resp.Body.Close(); err != nil {
			b.error(err)
		}
	}()

	if resp.StatusCode >= 500 {
		return []byte{}, err
	}
	by, err := wrapperReadBody(b, resp)
	if err != nil {
		return []byte{}, err
	}
	b.bytesUploaded += req.ContentLength
	return by, nil
}

func (b *OGame) getPageContent(vals url.Values, opts ...Option) ([]byte, error) {
	var cfg options
	for _, opt := range opts {
		opt(&cfg)
	}

	if err := b.preRequestChecks(); err != nil {
		return []byte{}, err
	}

	if vals.Get("cp") == "" {
		if cfg.ChangePlanet != 0 {
			vals.Set("cp", strconv.FormatInt(int64(cfg.ChangePlanet), 10))
		}
	}

	finalURL := b.serverURL + "/game/index.php?" + vals.Encode()

	allianceID := vals.Get("allianceId")
	if allianceID != "" {
		finalURL = b.serverURL + "/game/allianceInfo.php?allianceID=" + allianceID
	}

	page := vals.Get("page")
	if page == "ingame" ||
		(page == "componentOnly" && vals.Get("component") == "fetchEventbox") ||
		(page == "componentOnly" && vals.Get("component") == "eventList" && vals.Get("action") != "fetchEventBox") {
		page = vals.Get("component")
	}
	var pageHTMLBytes []byte

	clb := func() (err error) {
		pageHTMLBytes, err = b.execRequest("GET", finalURL, nil, vals)
		if err != nil {
			return err
		}

		if allianceID != "" {
			return nil
		}
		if (page != LogoutPage && (IsKnowFullPage(vals) || page == "") && !IsAjaxPage(vals) && !isLogged(pageHTMLBytes)) ||
			(page == "eventList" && !bytes.Contains(pageHTMLBytes, []byte("eventListWrap"))) ||
			(page == "fetchEventbox" && !canParseEventBox(pageHTMLBytes)) {
			b.error("Err not logged on page : ", page)
			atomic.StoreInt32(&b.isConnectedAtom, 0)
			return ErrNotLogged
		}

		return nil
	}

	var err error
	if cfg.SkipRetry {
		err = clb()
	} else {
		err = b.withRetry(clb)
	}
	if err != nil {
		b.error(err)
		return []byte{}, err
	}

	if !IsAjaxPage(vals) && isLogged(pageHTMLBytes) {
		page := vals.Get("page")
		component := vals.Get("component")
		if page != "standalone" && component != "empire" {
			if page == "ingame" {
				page = component
			}
			b.cacheFullPageInfo(page, pageHTMLBytes)
		}
	}

	if !cfg.SkipInterceptor {
		go func() {
			for _, fn := range b.interceptorCallbacks {
				fn("GET", finalURL, vals, nil, pageHTMLBytes)
			}
		}()
	}

	return pageHTMLBytes, nil
}

func (b *OGame) postPageContent(vals, payload url.Values, opts ...Option) ([]byte, error) {
	var cfg options
	for _, opt := range opts {
		opt(&cfg)
	}

	if err := b.preRequestChecks(); err != nil {
		return []byte{}, err
	}

	if vals.Get("cp") == "" {
		if cfg.ChangePlanet != 0 {
			vals.Set("cp", strconv.FormatInt(int64(cfg.ChangePlanet), 10))
		}
	}

	if vals.Get("page") == "ajaxChat" && payload.Get("mode") == "1" {
		payload.Set("token", b.ajaxChatToken)
	}

	finalURL := b.serverURL + "/game/index.php?" + vals.Encode()
	page := vals.Get("page")
	if page == "ingame" {
		page = vals.Get("component")
	}
	var pageHTMLBytes []byte

	if err := b.withRetry(func() (err error) {
		// Needs to be inside the withRetry, so if we need to re-login the redirect is back for the login call
		// Prevent redirect (301) https://stackoverflow.com/a/38150816/4196220
		b.Client.CheckRedirect = func(req *http.Request, via []*http.Request) error { return http.ErrUseLastResponse }
		defer func() { b.Client.CheckRedirect = nil }()

		pageHTMLBytes, err = b.execRequest("POST", finalURL, payload, vals)
		if err != nil {
			return err
		}

		if page == "galaxyContent" && !canParseSystemInfos(pageHTMLBytes) {
			b.error("Err not logged on page : ", page)
			b.error(string(pageHTMLBytes))
			atomic.StoreInt32(&b.isConnectedAtom, 0)
			return ErrNotLogged
		}

		return nil
	}); err != nil {
		b.error(err)
		return []byte{}, err
	}

	if page == "preferences" {
		b.CachedPreferences = b.extractor.ExtractPreferences(pageHTMLBytes)
	} else if page == "ajaxChat" && (payload.Get("mode") == "1" || payload.Get("mode") == "3") {
		var res ChatPostResp
		if err := json.Unmarshal(pageHTMLBytes, &res); err != nil {
			return []byte{}, err
		}
		b.ajaxChatToken = res.NewToken
	}

	if !cfg.SkipInterceptor {
		go func() {
			for _, fn := range b.interceptorCallbacks {
				fn("POST", finalURL, vals, payload, pageHTMLBytes)
			}
		}()
	}

	return pageHTMLBytes, nil
}

func (b *OGame) getAlliancePageContent(vals url.Values) ([]byte, error) {
	if err := b.preRequestChecks(); err != nil {
		return []byte{}, err
	}
	finalURL := b.serverURL + "/game/allianceInfo.php?" + vals.Encode()
	return b.execRequest("GET", finalURL, nil, vals)
}

type eventboxResp struct {
	Hostile  int
	Neutral  int
	Friendly int
}

func (b *OGame) withRetry(fn func() error) error {
	maxRetry := 10
	retryInterval := 1
	retry := func(err error) error {
		b.error(err.Error())
		select {
		case <-time.After(time.Duration(retryInterval) * time.Second):
		case <-b.ctx.Done():
			return ErrBotInactive
		}
		retryInterval *= 2
		if retryInterval > 60 {
			retryInterval = 60
		}
		return nil
	}

	for {
		err := fn()
		if err == nil {
			break
		}
		// If we manually logged out, do not try to auto re login.
		if !b.IsEnabled() {
			return ErrBotInactive
		}
		if !b.IsLoggedIn() {
			return ErrBotLoggedOut
		}
		maxRetry--
		if maxRetry <= 0 {
			return errors.Wrap(err, ErrFailedExecuteCallback.Error())
		}

		if retryErr := retry(err); retryErr != nil {
			return retryErr
		}

		if err == ErrNotLogged {
			if _, loginErr := b.wrapLoginWithExistingCookies(); loginErr != nil {
				b.error(loginErr.Error()) // log error
				if loginErr == ErrAccountNotFound ||
					loginErr == ErrAccountBlocked ||
					loginErr == ErrBadCredentials ||
					loginErr == ErrOTPRequired ||
					loginErr == ErrOTPInvalid {
					return loginErr
				}
			}
		}
	}
	return nil
}

func (b *OGame) getPageJSON(vals url.Values, v interface{}) error {
	pageJSON, err := b.getPageContent(vals)
	if err != nil {
		return err
	}
	if err := json.Unmarshal(pageJSON, v); err != nil {
		return ErrNotLogged
	}
	return nil
}

func (b *OGame) constructionTime(id ID, nbr int64, facilities Facilities) time.Duration {
	obj := Objs.ByID(id)
	if obj == nil {
		return 0
	}
	return obj.ConstructionTime(nbr, b.getUniverseSpeed(), facilities, b.hasTechnocrat, b.isDiscoverer())
}

func (b *OGame) enable() {
	b.ctx, b.cancelCtx = context.WithCancel(context.Background())
	atomic.StoreInt32(&b.isEnabledAtom, 1)
	b.stateChanged(false, "Enable")
}

func (b *OGame) disable() {
	atomic.StoreInt32(&b.isEnabledAtom, 0)
	b.cancelCtx()
	b.stateChanged(false, "Disable")
}

func (b *OGame) isEnabled() bool {
	return atomic.LoadInt32(&b.isEnabledAtom) == 1
}

func (b *OGame) isCollector() bool {
	return b.characterClass == Collector
}

func (b *OGame) isGeneral() bool {
	return b.characterClass == General
}

func (b *OGame) isDiscoverer() bool {
	return b.characterClass == Discoverer
}

func (b *OGame) getUniverseSpeed() int64 {
	return b.serverData.Speed
}

func (b *OGame) getUniverseSpeedFleet() int64 {
	return b.serverData.SpeedFleet
}

func (b *OGame) isDonutGalaxy() bool {
	return b.serverData.DonutGalaxy
}

func (b *OGame) isDonutSystem() bool {
	return b.serverData.DonutSystem
}

func (b *OGame) fetchEventbox() (res eventboxResp, err error) {
	err = b.getPageJSON(url.Values{"page": {"fetchEventbox"}}, &res)
	return
}

func (b *OGame) isUnderAttack() (bool, error) {
	res, err := b.fetchEventbox()
	return res.Hostile > 0, err
}

type resourcesResp struct {
	Metal struct {
		Resources struct {
			ActualFormat string
			Actual       int64
			Max          int64
			Production   float64
		}
		Tooltip string
		Class   string
	}
	Crystal struct {
		Resources struct {
			ActualFormat string
			Actual       int64
			Max          int64
			Production   float64
		}
		Tooltip string
		Class   string
	}
	Deuterium struct {
		Resources struct {
			ActualFormat string
			Actual       int64
			Max          int64
			Production   float64
		}
		Tooltip string
		Class   string
	}
	Energy struct {
		Resources struct {
			ActualFormat string
			Actual       int64
		}
		Tooltip string
		Class   string
	}
	Darkmatter struct {
		Resources struct {
			ActualFormat string
			Actual       int64
		}
		String  string
		Tooltip string
	}
	HonorScore int64
}

func (b *OGame) getPlanets() []Planet {
	pageHTML, _ := b.getPage(OverviewPage, CelestialID(0))
	return b.extractor.ExtractPlanets(pageHTML, b)
}

func (b *OGame) getPlanet(v interface{}) (Planet, error) {
	pageHTML, _ := b.getPage(OverviewPage, CelestialID(0))
	return b.extractor.ExtractPlanet(pageHTML, v, b)
}

func (b *OGame) getMoons() []Moon {
	pageHTML, _ := b.getPage(OverviewPage, CelestialID(0))
	return b.extractor.ExtractMoons(pageHTML, b)
}

func (b *OGame) getMoon(v interface{}) (Moon, error) {
	pageHTML, _ := b.getPage(OverviewPage, CelestialID(0))
	return b.extractor.ExtractMoon(pageHTML, b, v)
}

func (b *OGame) getCelestials() ([]Celestial, error) {
	pageHTML, _ := b.getPage(OverviewPage, CelestialID(0))
	return b.extractor.ExtractCelestials(pageHTML, b)
}

func (b *OGame) getCelestial(v interface{}) (Celestial, error) {
	pageHTML, _ := b.getPage(OverviewPage, CelestialID(0))
	return b.extractor.ExtractCelestial(pageHTML, b, v)
}

func (b *OGame) recruitOfficer(typ, days int64) error {
	if typ != 2 && typ != 3 && typ != 4 && typ != 5 && typ != 6 {
		return errors.New("invalid officer type")
	}
	if days != 7 && days != 90 {
		return errors.New("invalid days")
	}
	pageHTML, err := b.getPageContent(url.Values{"page": {"premium"}, "ajax": {"1"}, "type": {strconv.FormatInt(typ, 10)}})
	if err != nil {
		return err
	}
	token, err := b.extractor.ExtractPremiumToken(pageHTML, days)
	if err != nil {
		return err
	}
	if _, err := b.getPageContent(url.Values{"page": {"premium"}, "buynow": {"1"},
		"type": {strconv.FormatInt(typ, 10)}, "days": {strconv.FormatInt(days, 10)},
		"token": {token}}); err != nil {
		return err
	}
	return nil
}

func (b *OGame) abandon(v interface{}) error {
	pageHTML, _ := b.getPage(OverviewPage, CelestialID(0))
	var planetID PlanetID
	if coordStr, ok := v.(string); ok {
		coord, err := ParseCoord(coordStr)
		if err != nil {
			return err
		}
		planet, err := b.extractor.ExtractPlanetByCoord(pageHTML, b, coord)
		if err != nil {
			return err
		}
		planetID = planet.ID
	} else if coord, ok := v.(Coordinate); ok {
		planet, err := b.extractor.ExtractPlanetByCoord(pageHTML, b, coord)
		if err != nil {
			return err
		}
		planetID = planet.ID
	} else if planet, ok := v.(Planet); ok {
		planetID = planet.ID
	} else if id, ok := v.(PlanetID); ok {
		planetID = id
	} else if id, ok := v.(int); ok {
		planetID = PlanetID(id)
	} else if id, ok := v.(int32); ok {
		planetID = PlanetID(id)
	} else if id, ok := v.(int64); ok {
		planetID = PlanetID(id)
	} else if id, ok := v.(float32); ok {
		planetID = PlanetID(id)
	} else if id, ok := v.(float64); ok {
		planetID = PlanetID(id)
	} else if id, ok := v.(lua.LNumber); ok {
		planetID = PlanetID(id)
	} else {
		return errors.New("invalid parameter")
	}
	planets := b.extractor.ExtractPlanets(pageHTML, b)
	found := false
	for _, planet := range planets {
		if planet.ID == planetID {
			found = true
			break
		}
	}
	if !found {
		return errors.New("invalid planet id")
	}
	pageHTML, _ = b.getPage(PlanetlayerPage, planetID.Celestial())
	doc, _ := goquery.NewDocumentFromReader(bytes.NewReader(pageHTML))
	abandonToken := doc.Find("form#planetMaintenanceDelete input[name=abandon]").AttrOr("value", "")
	token := doc.Find("form#planetMaintenanceDelete input[name=token]").AttrOr("value", "")
	payload := url.Values{
		"abandon":  {abandonToken},
		"token":    {token},
		"password": {b.password},
	}
	_, err := b.postPageContent(url.Values{"page": {"planetGiveup"}}, payload)
	return err
}

func (b *OGame) serverTime() time.Time {
	pageHTML, _ := b.getPage(OverviewPage, CelestialID(0))
	serverTime, err := b.extractor.ExtractServerTime(pageHTML)
	if err != nil {
		b.error(err.Error())
	}
	return serverTime
}

func (b *OGame) getUserInfos() UserInfos {
	pageHTML, _ := b.getPage(OverviewPage, CelestialID(0))
	userInfos, err := b.extractor.ExtractUserInfos(pageHTML, b.language)
	if err != nil {
		b.error(err)
	}
	return userInfos
}

// ChatPostResp ...
type ChatPostResp struct {
	Status   string `json:"status"`
	ID       int    `json:"id"`
	SenderID int    `json:"senderId"`
	TargetID int    `json:"targetId"`
	Text     string `json:"text"`
	Date     int64  `json:"date"`
	NewToken string `json:"newToken"`
}

func (b *OGame) sendMessage(id int64, message string, isPlayer bool) error {
	payload := url.Values{
		"text":  {message + "\n"},
		"ajax":  {"1"},
		"token": {b.ajaxChatToken},
	}
	if isPlayer {
		payload.Set("playerId", strconv.FormatInt(id, 10))
		payload.Set("mode", "1")
	} else {
		payload.Set("associationId", strconv.FormatInt(id, 10))
		payload.Set("mode", "3")
	}
	bobyBytes, err := b.postPageContent(url.Values{"page": {"ajaxChat"}}, payload)
	if err != nil {
		return err
	}
	if strings.Contains(string(bobyBytes), "INVALID_PARAMETERS") {
		return errors.New("invalid parameters")
	}
	doc, _ := goquery.NewDocumentFromReader(strings.NewReader(string(bobyBytes)))
	if doc.Find("title").Text() == "OGame Lobby" {
		return ErrNotLogged
	}
	var res ChatPostResp
	if err := json.Unmarshal(bobyBytes, &res); err != nil {
		return err
	}
	b.ajaxChatToken = res.NewToken
	return nil
}

func (b *OGame) getFleetsFromEventList() []Fleet {
	pageHTML, _ := b.getPageContent(url.Values{"eventList": {"movement"}, "ajax": {"1"}})
	return b.extractor.ExtractFleetsFromEventList(pageHTML)
}

func (b *OGame) getFleets(opts ...Option) ([]Fleet, Slots) {
	pageHTML, _ := b.getPage(MovementPage, CelestialID(0), opts...)
	fleets := b.extractor.ExtractFleets(pageHTML, b.location)
	slots := b.extractor.ExtractSlots(pageHTML)
	return fleets, slots
}

func (b *OGame) cancelFleet(fleetID FleetID) error {
	pageHTML, err := b.getPage(MovementPage, CelestialID(0))
	if err != nil {
		return err
	}
	token, err := b.extractor.ExtractCancelFleetToken(pageHTML, fleetID)
	if err != nil {
		return err
	}
	if _, err = b.getPageContent(url.Values{"page": {"ingame"}, "component": {"movement"}, "return": {fleetID.String()}, "token": {token}}); err != nil {
		return err
	}
	return nil
}

// Slots ...
type Slots struct {
	InUse    int64
	Total    int64
	ExpInUse int64
	ExpTotal int64
}

func (b *OGame) getSlots() Slots {
	pageHTML, _ := b.getPage(FleetdispatchPage, CelestialID(0))
	return b.extractor.ExtractSlots(pageHTML)
}

// Returns the distance between two galaxy
func galaxyDistance(galaxy1, galaxy2, universeSize int64, donutGalaxy bool) (distance int64) {
	if !donutGalaxy {
		return int64(20000 * math.Abs(float64(galaxy2-galaxy1)))
	}
	if galaxy1 > galaxy2 {
		galaxy1, galaxy2 = galaxy2, galaxy1
	}
	val := math.Min(float64(galaxy2-galaxy1), float64((galaxy1+universeSize)-galaxy2))
	return int64(20000 * val)
}

func systemDistance(nbSystems, system1, system2 int64, donutSystem bool) (distance int64) {
	if !donutSystem {
		return int64(math.Abs(float64(system2 - system1)))
	}
	if system1 > system2 {
		system1, system2 = system2, system1
	}
	return int64(math.Min(float64(system2-system1), float64((system1+nbSystems)-system2)))
}

// Returns the distance between two systems
func flightSystemDistance(nbSystems, system1, system2 int64, donutSystem bool) (distance int64) {
	return 2700 + 95*systemDistance(nbSystems, system1, system2, donutSystem)
}

// Returns the distance between two planets
func planetDistance(planet1, planet2 int64) (distance int64) {
	return int64(1000 + 5*math.Abs(float64(planet2-planet1)))
}

// Distance returns the distance between two coordinates
func Distance(c1, c2 Coordinate, universeSize, nbSystems int64, donutGalaxy, donutSystem bool) (distance int64) {
	if c1.Galaxy != c2.Galaxy {
		return galaxyDistance(c1.Galaxy, c2.Galaxy, universeSize, donutGalaxy)
	}
	if c1.System != c2.System {
		return flightSystemDistance(nbSystems, c1.System, c2.System, donutSystem)
	}
	if c1.Position != c2.Position {
		return planetDistance(c1.Position, c2.Position)
	}
	return 5
}

func findSlowestSpeed(ships ShipsInfos, techs Researches, isCollector, isGeneral bool) int64 {
	var minSpeed int64 = math.MaxInt64
	for _, ship := range Ships {
		if ship.GetID() == SolarSatelliteID || ship.GetID() == CrawlerID {
			continue
		}
		shipSpeed := ship.GetSpeed(techs, isCollector, isGeneral)
		if ships.ByID(ship.GetID()) > 0 && shipSpeed < minSpeed {
			minSpeed = shipSpeed
		}
	}
	return minSpeed
}

func calcFuel(ships ShipsInfos, dist, duration int64, universeSpeedFleet, fleetDeutSaveFactor float64, techs Researches, isCollector, isGeneral bool) (fuel int64) {
	tmpFn := func(baseFuel, nbr, shipSpeed int64) float64 {
		tmpSpeed := (35000 / (float64(duration)*universeSpeedFleet - 10)) * math.Sqrt(float64(dist)*10/float64(shipSpeed))
		return float64(baseFuel*nbr*dist) / 35000 * math.Pow(tmpSpeed/10+1, 2)
	}
	tmpFuel := 0.0
	for _, ship := range Ships {
		if ship.GetID() == SolarSatelliteID || ship.GetID() == CrawlerID {
			continue
		}
		nbr := ships.ByID(ship.GetID())
		if nbr > 0 {
			tmpFuel += tmpFn(ship.GetFuelConsumption(techs, fleetDeutSaveFactor, isGeneral), nbr, ship.GetSpeed(techs, isCollector, isGeneral))
		}
	}
	fuel = int64(1 + math.Round(tmpFuel))
	return
}

// CalcFlightTime ...
func CalcFlightTime(origin, destination Coordinate, universeSize, nbSystems int64, donutGalaxy, donutSystem bool,
	fleetDeutSaveFactor, speed float64, universeSpeedFleet int64, ships ShipsInfos, techs Researches, characterClass CharacterClass) (secs, fuel int64) {
	if !ships.HasShips() {
		return
	}
	isCollector := characterClass == Collector
	isGeneral := characterClass == General
	s := speed
	v := float64(findSlowestSpeed(ships, techs, isCollector, isGeneral))
	a := float64(universeSpeedFleet)
	d := float64(Distance(origin, destination, universeSize, nbSystems, donutGalaxy, donutSystem))
	secs = int64(math.Round(((3500/s)*math.Sqrt(d*10/v) + 10) / a))
	fuel = calcFuel(ships, int64(d), secs, float64(universeSpeedFleet), fleetDeutSaveFactor, techs, isCollector, isGeneral)
	return
}

// CalcFlightTime calculates the flight time and the fuel consumption
func (b *OGame) CalcFlightTime(origin, destination Coordinate, speed float64, ships ShipsInfos, missionID MissionID) (secs, fuel int64) {
	return CalcFlightTime(origin, destination, b.serverData.Galaxies, b.serverData.Systems, b.serverData.DonutGalaxy,
		b.serverData.DonutSystem, b.serverData.GlobalDeuteriumSaveFactor, speed, GetFleetSpeedForMission(b.IsV81(), b.serverData, missionID), ships,
		b.GetCachedResearch(), b.characterClass)
}

// getPhalanx makes 3 calls to ogame server (2 validation, 1 scan)
func (b *OGame) getPhalanx(moonID MoonID, coord Coordinate) ([]Fleet, error) {
	res := make([]Fleet, 0)

	// Get moon facilities html page (first call to ogame server)
	moonFacilitiesHTML, _ := b.getPage(FacilitiesPage, moonID.Celestial())

	// Extract bunch of infos from the html
	moon, err := b.extractor.ExtractMoon(moonFacilitiesHTML, b, moonID)
	if err != nil {
		return res, errors.New("moon not found")
	}
	resources := b.extractor.ExtractResources(moonFacilitiesHTML)
	moonFacilities, _ := b.extractor.ExtractFacilities(moonFacilitiesHTML)
	phalanxLvl := moonFacilities.SensorPhalanx

	// Ensure we have the resources to scan the planet
	if resources.Deuterium < SensorPhalanx.ScanConsumption() {
		return res, errors.New("not enough deuterium")
	}

	// Verify that coordinate is in phalanx range
	phalanxRange := SensorPhalanx.GetRange(phalanxLvl, b.isDiscoverer())
	if moon.Coordinate.Galaxy != coord.Galaxy ||
		systemDistance(b.serverData.Systems, moon.Coordinate.System, coord.System, b.serverData.DonutSystem) > phalanxRange {
		return res, errors.New("coordinate not in phalanx range")
	}

	// Get galaxy planets information, verify coordinate is valid planet (second call to ogame server)
	planetInfos, _ := b.galaxyInfos(coord.Galaxy, coord.System)
	target := planetInfos.Position(coord.Position)
	if target == nil {
		return res, errors.New("invalid planet coordinate")
	}
	// Ensure you are not scanning your own planet
	if target.Player.ID == b.Player.PlayerID {
		return res, errors.New("cannot scan own planet")
	}

	// Run the phalanx scan (third call to ogame server)
	return b.getUnsafePhalanx(moonID, coord)
}

// getUnsafePhalanx ...
func (b *OGame) getUnsafePhalanx(moonID MoonID, coord Coordinate) ([]Fleet, error) {
	pageHTML, _ := b.getPageContent(url.Values{
		"page":     {"phalanx"},
		"galaxy":   {strconv.FormatInt(coord.Galaxy, 10)},
		"system":   {strconv.FormatInt(coord.System, 10)},
		"position": {strconv.FormatInt(coord.Position, 10)},
		"ajax":     {"1"},
		"cp":       {strconv.FormatInt(int64(moonID), 10)},
	})
	return b.extractor.ExtractPhalanx(pageHTML)
}

func moonIDInSlice(needle MoonID, haystack []MoonID) bool {
	for _, element := range haystack {
		if needle == element {
			return true
		}
	}
	return false
}

func (b *OGame) headersForPage(url string) (http.Header, error) {
	if !b.IsEnabled() {
		return nil, ErrBotInactive
	}
	if !b.IsLoggedIn() {
		return nil, ErrBotLoggedOut
	}

	if b.serverURL == "" {
		err := errors.New("serverURL is empty")
		b.error(err)
		return nil, err
	}

	if !strings.HasPrefix(url, "/") {
		url = "/" + url
	}

	finalURL := b.serverURL + url

	req, err := http.NewRequest("HEAD", finalURL, nil)
	if err != nil {
		return nil, err
	}

	req = req.WithContext(b.ctx)
	resp, err := b.Client.Do(req)
	if err != nil {
		return nil, err
	}
	defer resp.Body.Close()

	if resp.StatusCode >= 500 {
		return nil, err
	}

	return resp.Header, err
}

func (b *OGame) jumpGateDestinations(originMoonID MoonID) ([]MoonID, int64, error) {
	pageHTML, _ := b.getPage(JumpgatelayerPage, originMoonID.Celestial())
	_, _, dests, wait := b.extractor.ExtractJumpGate(pageHTML)
	if wait > 0 {
		return dests, wait, fmt.Errorf("jump gate is in recharge mode for %d seconds", wait)
	}
	return dests, wait, nil
}

func (b *OGame) executeJumpGate(originMoonID, destMoonID MoonID, ships ShipsInfos) (bool, int64, error) {
	pageHTML, _ := b.getPage(JumpgatelayerPage, originMoonID.Celestial())
	availShips, token, dests, wait := b.extractor.ExtractJumpGate(pageHTML)
	if wait > 0 {
		return false, wait, fmt.Errorf("jump gate is in recharge mode for %d seconds", wait)
	}

	// Validate destination moon id
	if !moonIDInSlice(destMoonID, dests) {
		return false, 0, errors.New("destination moon id invalid")
	}

	payload := url.Values{"token": {token}, "zm": {strconv.FormatInt(int64(destMoonID), 10)}}

	// Add ships to payload
	for _, s := range Ships {
		// Get the min between what is available and what we want
		nbr := int64(math.Min(float64(ships.ByID(s.GetID())), float64(availShips.ByID(s.GetID()))))
		if nbr > 0 {
			payload.Add("ship_"+strconv.FormatInt(int64(s.GetID()), 10), strconv.FormatInt(nbr, 10))
		}
	}

	if _, err := b.postPageContent(url.Values{"page": {"jumpgate_execute"}}, payload); err != nil {
		return false, 0, err
	}
	return true, 0, nil
}

func (b *OGame) getEmpire(nbr int64) (interface{}, error) {
	// Valid URLs:
	// /game/index.php?page=standalone&component=empire&planetType=0
	// /game/index.php?page=standalone&component=empire&planetType=1
	vals := url.Values{"page": {"standalone"}, "component": {"empire"}, "planetType": {strconv.FormatInt(nbr, 10)}}
	pageHTMLBytes, err := b.getPageContent(vals)
	if err != nil {
		return nil, err
	}
	// Replace the Ogame hostname with our custom hostname
	pageHTML := strings.Replace(string(pageHTMLBytes), b.serverURL, b.apiNewHostname, -1)
	return b.extractor.ExtractEmpire([]byte(pageHTML), nbr)
}

func (b *OGame) createUnion(fleet Fleet, unionUsers []string) (int64, error) {
	if fleet.ID == 0 {
		return 0, errors.New("invalid fleet id")
	}
	pageHTML, _ := b.getPageContent(url.Values{"page": {"federationlayer"}, "union": {"0"}, "fleet": {strconv.FormatInt(int64(fleet.ID), 10)}, "target": {strconv.FormatInt(fleet.TargetPlanetID, 10)}, "ajax": {"1"}})
	payload := b.extractor.ExtractFederation(pageHTML)

	payloadUnionUsers := payload["unionUsers"]
	for _, user := range payloadUnionUsers {
		if user != "" {
			unionUsers = append(unionUsers, user)
		}
	}
	payload.Set("unionUsers", strings.Join(unionUsers, ";"))

	by, err := b.postPageContent(url.Values{"page": {"unionchange"}, "ajax": {"1"}}, payload)
	if err != nil {
		return 0, err
	}
	var res struct {
		FleetID  int64
		UnionID  int64
		TargetID int64
		Errorbox struct {
			Type   string
			Text   string
			Failed int64
		}
	}
	if err := json.Unmarshal(by, &res); err != nil {
		return 0, err
	}
	if res.Errorbox.Failed != 0 {
		return 0, errors.New(res.Errorbox.Text)
	}
	return res.UnionID, nil
}

func (b *OGame) highscore(category, typ, page int64) (out Highscore, err error) {
	if category < 1 || category > 2 {
		return out, errors.New("category must be in [1, 2] (1:player, 2:alliance)")
	}
	if typ < 0 || typ > 7 {
		return out, errors.New("typ must be in [0, 7] (0:Total, 1:Economy, 2:Research, 3:Military, 4:Military Built, 5:Military Destroyed, 6:Military Lost, 7:Honor)")
	}
	if page < 1 {
		return out, errors.New("page must be greater than or equal to 1")
	}
	vals := url.Values{
		"page":     {HighscoreContentAjaxPage},
		"category": {strconv.FormatInt(category, 10)},
		"type":     {strconv.FormatInt(typ, 10)},
		"site":     {strconv.FormatInt(page, 10)},
	}
	payload := url.Values{}
	pageHTML, _ := b.postPageContent(vals, payload)
	return b.extractor.ExtractHighscore(pageHTML)
}

func (b *OGame) getAllResources() (map[CelestialID]Resources, error) {
	vals := url.Values{
		"page":      {"ajax"},
		"component": {"traderauctioneer"},
	}
	payload := url.Values{
		"show": {"auctioneer"},
		"ajax": {"1"},
	}
	pageHTML, _ := b.postPageContent(vals, payload)
	return b.extractor.ExtractAllResources(pageHTML)
}

func (b *OGame) getDMCosts(celestialID CelestialID) (DMCosts, error) {
	pageHTML, _ := b.getPage(OverviewPage, celestialID)
	return b.extractor.ExtractDMCosts(pageHTML)
}

func (b *OGame) useDM(typ string, celestialID CelestialID) error {
	if typ != "buildings" && typ != "research" && typ != "shipyard" {
		return fmt.Errorf("invalid type %s", typ)
	}
	pageHTML, _ := b.getPage(OverviewPage, celestialID)
	costs, err := b.extractor.ExtractDMCosts(pageHTML)
	if err != nil {
		return err
	}
	var buyAndActivate, token string
	switch typ {
	case "buildings":
		buyAndActivate, token = costs.Buildings.BuyAndActivateToken, costs.Buildings.Token
	case "research":
		buyAndActivate, token = costs.Research.BuyAndActivateToken, costs.Research.Token
	case "shipyard":
		buyAndActivate, token = costs.Shipyard.BuyAndActivateToken, costs.Shipyard.Token
	}
	params := url.Values{
		"page":           {"inventory"},
		"buyAndActivate": {buyAndActivate},
	}
	payload := url.Values{
		"ajax":         {"1"},
		"token":        {token},
		"referrerPage": {"ingame"},
	}
	if _, err := b.postPageContent(params, payload); err != nil {
		return err
	}
	return nil
}

// marketItemType 3 -> offer buy
// marketItemType 4 -> offer sell
// itemID 1 -> metal
// itemID 2 -> crystal
// itemID 3 -> deuterium
// itemID 204 -> light fighter
// itemID <HASH> -> item
func (b *OGame) offerMarketplace(marketItemType int64, itemID interface{}, quantity, priceType, price, priceRange int64, celestialID CelestialID) error {
	params := url.Values{"page": {"ingame"}, "component": {"marketplace"}, "tab": {"create_offer"}, "action": {"submitOffer"}, "asJson": {"1"}}
	if celestialID != 0 {
		params.Set("cp", strconv.FormatInt(int64(celestialID), 10))
	}
	const (
		shipsItemType = iota + 1
		resourcesItemType
		itemItemType
	)
	var itemIDPayload string
	var itemType int64
	if itemIDStr, ok := itemID.(string); ok {
		if len(itemIDStr) == 40 {
			itemType = itemItemType
			itemIDPayload = itemIDStr
		} else {
			return errors.New("invalid itemID string")
		}
	} else if itemIDInt64, ok := itemID.(int64); ok {
		if itemIDInt64 >= 1 && itemIDInt64 <= 3 {
			itemType = resourcesItemType
			itemIDPayload = strconv.FormatInt(itemIDInt64, 10)
		} else if ID(itemIDInt64).IsShip() {
			itemType = shipsItemType
			itemIDPayload = strconv.FormatInt(itemIDInt64, 10)
		} else {
			return errors.New("invalid itemID int64")
		}
	} else if itemIDInt, ok := itemID.(int); ok {
		if itemIDInt >= 1 && itemIDInt <= 3 {
			itemType = resourcesItemType
			itemIDPayload = strconv.Itoa(itemIDInt)
		} else if ID(itemIDInt).IsShip() {
			itemType = shipsItemType
			itemIDPayload = strconv.Itoa(itemIDInt)
		} else {
			return errors.New("invalid itemID int")
		}
	} else if itemIDID, ok := itemID.(ID); ok {
		if itemIDID.IsShip() {
			itemType = shipsItemType
			itemIDPayload = strconv.FormatInt(int64(itemIDID), 10)
		} else {
			return errors.New("invalid itemID ID")
		}
	} else {
		return errors.New("invalid itemID type")
	}

	vals := url.Values{
		"page":      {"ingame"},
		"component": {"marketplace"},
		"tab":       {"create_offer"},
	}
	pageHTML, err := b.getPageContent(vals)
	if err != nil {
		return err
	}
	getToken := func(pageHTML []byte) (string, error) {
		m := regexp.MustCompile(`var token = "([^"]+)"`).FindSubmatch(pageHTML)
		if len(m) != 2 {
			return "", errors.New("unable to find token")
		}
		return string(m[1]), nil
	}
	token, _ := getToken(pageHTML)

	payload := url.Values{
		"marketItemType": {strconv.FormatInt(marketItemType, 10)},
		"itemType":       {strconv.FormatInt(itemType, 10)},
		"itemId":         {itemIDPayload},
		"quantity":       {strconv.FormatInt(quantity, 10)},
		"priceType":      {strconv.FormatInt(priceType, 10)},
		"price":          {strconv.FormatInt(price, 10)},
		"priceRange":     {strconv.FormatInt(priceRange, 10)},
		"token":          {token},
	}
	var res struct {
		Status  string `json:"status"`
		Message string `json:"message"`
		Errors  []struct {
			Message string `json:"message"`
			Error   int64  `json:"error"`
		} `json:"errors"`
	}
	by, err := b.postPageContent(params, payload)
	if err != nil {
		return err
	}
	if err := json.Unmarshal(by, &res); err != nil {
		return err
	}
	if len(res.Errors) > 0 {
		return errors.New(strconv.FormatInt(res.Errors[0].Error, 10) + " : " + res.Errors[0].Message)
	}
	return err
}

func (b *OGame) buyMarketplace(itemID int64, celestialID CelestialID) (err error) {
	params := url.Values{"page": {"ingame"}, "component": {"marketplace"}, "tab": {"buying"}, "action": {"acceptRequest"}, "asJson": {"1"}}
	if celestialID != 0 {
		params.Set("cp", strconv.FormatInt(int64(celestialID), 10))
	}
	payload := url.Values{
		"marketItemId": {strconv.FormatInt(itemID, 10)},
	}
	var res struct {
		Status  string `json:"status"`
		Message string `json:"message"`
		Errors  []struct {
			Message string `json:"message"`
			Error   int64  `json:"error"`
		} `json:"errors"`
	}
	by, err := b.postPageContent(params, payload)
	if err != nil {
		return err
	}
	if err := json.Unmarshal(by, &res); err != nil {
		return err
	}
	if len(res.Errors) > 0 {
		return errors.New(strconv.FormatInt(res.Errors[0].Error, 10) + " : " + res.Errors[0].Message)
	}
	return err
}

func (b *OGame) getItems(celestialID CelestialID) (items []Item, err error) {
	params := url.Values{"page": {"buffActivation"}, "ajax": {"1"}, "type": {"1"}}
	if celestialID != 0 {
		params.Set("cp", strconv.FormatInt(int64(celestialID), 10))
	}
	pageHTML, _ := b.getPageContent(params)
	_, items, err = b.extractor.ExtractBuffActivation(pageHTML)
	return
}

func (b *OGame) getActiveItems(celestialID CelestialID) (items []ActiveItem, err error) {
	params := url.Values{"page": {"ingame"}, "component": {"overview"}}
	if celestialID != 0 {
		params.Set("cp", strconv.FormatInt(int64(celestialID), 10))
	}
	pageHTML, _ := b.getPageContent(params)
	items, err = b.extractor.ExtractActiveItems(pageHTML)
	return
}

type MessageSuccess struct {
	Buff          string `json:"buff"`
	Status        string `json:"status"`
	Duration      int    `json:"duration"`
	Extendable    bool   `json:"extendable"`
	TotalDuration int    `json:"totalDuration"`
	Tooltip       string `json:"tooltip"`
	Reload        bool   `json:"reload"`
	BuffID        string `json:"buffId"`
	Item          struct {
		Name                    string      `json:"name"`
		Image                   string      `json:"image"`
		ImageLarge              string      `json:"imageLarge"`
		Title                   string      `json:"title"`
		Effect                  string      `json:"effect"`
		Ref                     string      `json:"ref"`
		Rarity                  string      `json:"rarity"`
		Amount                  int         `json:"amount"`
		AmountFree              int         `json:"amount_free"`
		AmountBought            int         `json:"amount_bought"`
		Category                []string    `json:"category"`
		Currency                string      `json:"currency"`
		Costs                   string      `json:"costs"`
		IsReduced               bool        `json:"isReduced"`
		Buyable                 bool        `json:"buyable"`
		CanBeActivated          bool        `json:"canBeActivated"`
		CanBeBoughtAndActivated bool        `json:"canBeBoughtAndActivated"`
		IsAnUpgrade             bool        `json:"isAnUpgrade"`
		IsCharacterClassItem    bool        `json:"isCharacterClassItem"`
		HasEnoughCurrency       bool        `json:"hasEnoughCurrency"`
		Cooldown                int         `json:"cooldown"`
		Duration                int         `json:"duration"`
		DurationExtension       interface{} `json:"durationExtension"`
		TotalTime               int         `json:"totalTime"`
		TimeLeft                int         `json:"timeLeft"`
		Status                  string      `json:"status"`
		Extendable              bool        `json:"extendable"`
		FirstStatus             string      `json:"firstStatus"`
		ToolTip                 string      `json:"toolTip"`
		BuyTitle                string      `json:"buyTitle"`
		ActivationTitle         string      `json:"activationTitle"`
		MoonOnlyItem            bool        `json:"moonOnlyItem"`
	} `json:"item"`
	Message string `json:"message"`
}

func (b *OGame) activateItem(ref string, celestialID CelestialID) error {
	params := url.Values{"page": {"buffActivation"}, "ajax": {"1"}, "type": {"1"}}
	if celestialID != 0 {
		params.Set("cp", strconv.FormatInt(int64(celestialID), 10))
	}
	pageHTML, _ := b.getPageContent(params)
	token, _, err := b.extractor.ExtractBuffActivation(pageHTML)
	if err != nil {
		return err
	}
	params = url.Values{"page": {"inventory"}}
	payload := url.Values{
		"ajax":         {"1"},
		"token":        {token},
		"referrerPage": {"ingame"},
		"item":         {ref},
	}
	var res struct {
		Message  interface{} `json:"message"`
		Error    bool        `json:"error"`
		NewToken string      `json:"newToken"`
	}
	by, err := b.postPageContent(params, payload)
	if err != nil {
		return err
	}
	if err := json.Unmarshal(by, &res); err != nil {
		return err
	}
	if res.Error {
		if msg, ok := res.Message.(string); ok {
			return errors.New(msg)
		}
		return errors.New("unknown error")
	}
	return err
}

func (b *OGame) getAuction(celestialID CelestialID) (Auction, error) {
	payload := url.Values{"show": {"auctioneer"}, "ajax": {"1"}}
	if celestialID != 0 {
		payload.Set("cp", strconv.FormatInt(int64(celestialID), 10))
	}
	auctionHTML, err := b.postPageContent(url.Values{"page": {"ajax"}, "component": {"traderauctioneer"}}, payload)
	if err != nil {
		return Auction{}, err
	}
	return b.extractor.ExtractAuction(auctionHTML)
}

func (b *OGame) doAuction(celestialID CelestialID, bid map[CelestialID]Resources) error {
	// Get fresh token (among others)
	auction, err := b.getAuction(celestialID)
	if err != nil {
		return err
	}

	if auction.HasFinished {
		return errors.New("auction completed")
	}

	payload := url.Values{}
	for auctionCelestialIDString := range auction.Resources {
		payload.Set("bid[planets]["+auctionCelestialIDString+"][metal]", "0")
		payload.Set("bid[planets]["+auctionCelestialIDString+"][crystal]", "0")
		payload.Set("bid[planets]["+auctionCelestialIDString+"][deuterium]", "0")
	}
	for celestialID, resources := range bid {
		payload.Set("bid[planets]["+strconv.FormatInt(int64(celestialID), 10)+"][metal]", strconv.FormatInt(resources.Metal, 10))
		payload.Set("bid[planets]["+strconv.FormatInt(int64(celestialID), 10)+"][crystal]", strconv.FormatInt(resources.Crystal, 10))
		payload.Set("bid[planets]["+strconv.FormatInt(int64(celestialID), 10)+"][deuterium]", strconv.FormatInt(resources.Deuterium, 10))
	}

	payload.Add("bid[honor]", "0")
	payload.Add("token", auction.Token)
	payload.Add("ajax", "1")

	if celestialID != 0 {
		payload.Set("cp", strconv.FormatInt(int64(celestialID), 10))
	}

	auctionHTML, err := b.postPageContent(url.Values{"page": {"auctioneer"}}, payload)
	if err != nil {
		return err
	}

	/*
		Example return from postPageContent on page:auctioneer :
		{
		  "error": false,
		  "message": "Your bid has been accepted.",
		  "planetResources": {
		    "$planetID": {
		      "metal": $metal,
		      "crystal": $crystal,
		      "deuterium": $deuterium
		    },
		    "31434289": {
		      "metal": 5202955.0986408,
		      "crystal": 2043854.5003197,
		      "deuterium": 1552571.3257004
		    }
		    <...>
		  },
		  "honor": 10107,
		  "newToken": "940387sf93e28fbf47b24920c510db38"
		}
	*/

	var jsonObj map[string]interface{}
	if err := json.Unmarshal(auctionHTML, &jsonObj); err != nil {
		return err
	}
	if jsonObj["error"] == true {
		return errors.New(jsonObj["message"].(string))
	}
	return nil
}

type planetResource struct {
	Input struct {
		Metal     int64
		Crystal   int64
		Deuterium int64
	}
	Output struct {
		Metal     int64
		Crystal   int64
		Deuterium int64
	}
	IsMoon        bool
	ImageFileName string
	Name          string
	// OtherPlanet   string // can be null or apparently number (cannot unmarshal number into Go struct field planetResource.OtherPlanet of type string)
}

// PlanetResources ...
type PlanetResources map[CelestialID]planetResource

// Multiplier ...
type Multiplier struct {
	Metal     float64
	Crystal   float64
	Deuterium float64
	Honor     float64
}

func calcResources(price int64, planetResources PlanetResources, multiplier Multiplier) url.Values {
	sortedCelestialIDs := make([]CelestialID, 0)
	for celestialID := range planetResources {
		sortedCelestialIDs = append(sortedCelestialIDs, celestialID)
	}
	sort.Slice(sortedCelestialIDs, func(i, j int) bool {
		return int64(sortedCelestialIDs[i]) < int64(sortedCelestialIDs[j])
	})

	payload := url.Values{}
	remaining := price
	for celestialID, res := range planetResources {
		metalNeeded := res.Input.Metal
		if remaining < int64(float64(metalNeeded)*multiplier.Metal) {
			metalNeeded = int64(math.Ceil(float64(remaining) / multiplier.Metal))
		}
		remaining -= int64(float64(metalNeeded) * multiplier.Metal)

		crystalNeeded := res.Input.Crystal
		if remaining < int64(float64(crystalNeeded)*multiplier.Crystal) {
			crystalNeeded = int64(math.Ceil(float64(remaining) / multiplier.Crystal))
		}
		remaining -= int64(float64(crystalNeeded) * multiplier.Crystal)

		deuteriumNeeded := res.Input.Deuterium
		if remaining < int64(float64(deuteriumNeeded)*multiplier.Deuterium) {
			deuteriumNeeded = int64(math.Ceil(float64(remaining) / multiplier.Deuterium))
		}
		remaining -= int64(float64(deuteriumNeeded) * multiplier.Deuterium)

		payload.Add("bid[planets]["+strconv.FormatInt(int64(celestialID), 10)+"][metal]", strconv.FormatInt(metalNeeded, 10))
		payload.Add("bid[planets]["+strconv.FormatInt(int64(celestialID), 10)+"][crystal]", strconv.FormatInt(crystalNeeded, 10))
		payload.Add("bid[planets]["+strconv.FormatInt(int64(celestialID), 10)+"][deuterium]", strconv.FormatInt(deuteriumNeeded, 10))
	}
	return payload
}

func (b *OGame) buyOfferOfTheDay() error {
	pageHTML, err := b.postPageContent(url.Values{"page": {"ajax"}, "component": {"traderimportexport"}}, url.Values{"show": {"importexport"}, "ajax": {"1"}})
	if err != nil {
		return err
	}

	price, importToken, planetResources, multiplier, err := b.extractor.ExtractOfferOfTheDay(pageHTML)
	if err != nil {
		return err
	}
	payload := calcResources(price, planetResources, multiplier)
	payload.Add("action", "trade")
	payload.Add("bid[honor]", "0")
	payload.Add("token", importToken)
	payload.Add("ajax", "1")
	pageHTML1, err := b.postPageContent(url.Values{"page": {"ajax"}, "component": {"traderimportexport"}, "ajax": {"1"}, "action": {"trade"}, "asJson": {"1"}}, payload)
	if err != nil {
		return err
	}
	// {"message":"You have bought a container.","error":false,"item":{"uuid":"40f6c78e11be01ad3389b7dccd6ab8efa9347f3c","itemText":"You have purchased 1 KRAKEN Bronze.","bargainText":"The contents of the container not appeal to you? For 500 Dark Matter you can exchange the container for another random container of the same quality. You can only carry out this exchange 2 times per daily offer.","bargainCost":500,"bargainCostText":"Costs: 500 Dark Matter","tooltip":"KRAKEN Bronze|Reduces the building time of buildings currently under construction by <b>30m<\/b>.<br \/><br \/>\nDuration: now<br \/><br \/>\nPrice: --- <br \/>\nIn Inventory: 1","image":"98629d11293c9f2703592ed0314d99f320f45845","amount":1,"rarity":"common"},"newToken":"07eefc14105db0f30cb331a8b7af0bfe"}
	var tmp struct {
		Message      string
		Error        bool
		NewAjaxToken string
	}
	if err := json.Unmarshal(pageHTML1, &tmp); err != nil {
		return err
	}
	if tmp.Error {
		return errors.New(tmp.Message)
	}

	payload2 := url.Values{"action": {"takeItem"}, "token": {tmp.NewAjaxToken}, "ajax": {"1"}}
	pageHTML2, _ := b.postPageContent(url.Values{"page": {"ajax"}, "component": {"traderimportexport"}, "ajax": {"1"}, "action": {"takeItem"}, "asJson": {"1"}}, payload2)
	var tmp2 struct {
		Message      string
		Error        bool
		NewAjaxToken string
	}
	if err := json.Unmarshal(pageHTML2, &tmp2); err != nil {
		return err
	}
	if tmp2.Error {
		return errors.New(tmp2.Message)
	}
	// {"error":false,"message":"You have accepted the offer and put the item in your inventory.","item":{"name":"Bronze Deuterium Booster","image":"f0e514af79d0808e334e9b6b695bf864b861bdfa","imageLarge":"c7c2837a0b341d37383d6a9d8f8986f500db7bf9","title":"Bronze Deuterium Booster|+10% more Deuterium Synthesizer harvest on one planet<br \/><br \/>\nDuration: 1w<br \/><br \/>\nPrice: --- <br \/>\nIn Inventory: 134","effect":"+10% more Deuterium Synthesizer harvest on one planet","ref":"d9fa5f359e80ff4f4c97545d07c66dbadab1d1be","rarity":"common","amount":134,"amount_free":134,"amount_bought":0,"category":["d8d49c315fa620d9c7f1f19963970dea59a0e3be","e71139e15ee5b6f472e2c68a97aa4bae9c80e9da"],"currency":"dm","costs":"2500","isReduced":false,"buyable":false,"canBeActivated":true,"canBeBoughtAndActivated":false,"isAnUpgrade":false,"isCharacterClassItem":false,"hasEnoughCurrency":true,"cooldown":0,"duration":604800,"durationExtension":null,"totalTime":null,"timeLeft":null,"status":null,"extendable":false,"firstStatus":"effecting","toolTip":"Bronze Deuterium Booster|+10% more Deuterium Synthesizer harvest on one planet&lt;br \/&gt;&lt;br \/&gt;\nDuration: 1w&lt;br \/&gt;&lt;br \/&gt;\nPrice: --- &lt;br \/&gt;\nIn Inventory: 134","buyTitle":"This item is currently unavailable for purchase.","activationTitle":"Activate","moonOnlyItem":false,"newOffer":false,"noOfferMessage":"There are no further offers today. Please come again tomorrow."},"newToken":"dec779714b893be9b39c0bedf5738450","components":[],"newAjaxToken":"e20cf0a6ca0e9b43a81ccb8fe7e7e2e3"}

	return nil
}

// Hack fix: When moon name is >12, the moon image disappear from the EventsBox
// and attacks are detected on planet instead.
func fixAttackEvents(attacks []AttackEvent, planets []Planet) {
	for i, attack := range attacks {
		if len(attack.DestinationName) > 12 {
			for _, planet := range planets {
				if attack.Destination.Equal(planet.Coordinate) &&
					planet.Moon != nil &&
					attack.DestinationName != planet.Name &&
					attack.DestinationName == planet.Moon.Name {
					attacks[i].Destination.Type = MoonType
				}
			}
		}
	}
}

func (b *OGame) getAttacks(opts ...Option) (out []AttackEvent, err error) {
	params := url.Values{"page": {"componentOnly"}, "component": {"eventList"}, "ajax": {"1"}}
	pageHTML, err := b.getPageContent(params, opts...)
	if err != nil {
		return
	}
	out, err = b.extractor.ExtractAttacks(pageHTML)
	if err != nil {
		return
	}
	planets := b.GetCachedPlanets()
	fixAttackEvents(out, planets)
	return
}

func (b *OGame) galaxyInfos(galaxy, system int64, options ...Option) (SystemInfos, error) {
	var res SystemInfos
	if galaxy < 1 || galaxy > b.server.Settings.UniverseSize {
		return res, fmt.Errorf("galaxy must be within [1, %d]", b.server.Settings.UniverseSize)
	}
	if system < 1 || system > b.serverData.Systems {
		return res, errors.New("system must be within [1, " + strconv.FormatInt(b.serverData.Systems, 10) + "]")
	}
	payload := url.Values{
		"galaxy": {strconv.FormatInt(galaxy, 10)},
		"system": {strconv.FormatInt(system, 10)},
	}
	vals := url.Values{"page": {"ingame"}, "component": {"galaxyContent"}, "ajax": {"1"}}
	pageHTML, err := b.postPageContent(vals, payload, options...)
	if err != nil {
		return res, err
	}
	res, err = b.extractor.ExtractGalaxyInfos(pageHTML, b.Player.PlayerName, b.Player.PlayerID, b.Player.Rank)
	if err != nil {
		return res, err
	}
	if res.galaxy != galaxy || res.system != system {
		return SystemInfos{}, errors.New("not enough deuterium")
	}
	return res, err
}

func (b *OGame) getResourceSettings(planetID PlanetID, options ...Option) (ResourceSettings, error) {
	pageHTML, _ := b.getPage(ResourceSettingsPage, planetID.Celestial(), options...)
	return b.extractor.ExtractResourceSettings(pageHTML)
}

func (b *OGame) setResourceSettings(planetID PlanetID, settings ResourceSettings) error {
	pageHTML, _ := b.getPage(ResourceSettingsPage, planetID.Celestial())
	doc, _ := goquery.NewDocumentFromReader(bytes.NewReader(pageHTML))
	bodyID := b.extractor.ExtractBodyIDFromDoc(doc)
	if bodyID == "overview" {
		return ErrInvalidPlanetID
	}
	token, exists := doc.Find("form input[name=token]").Attr("value")
	if !exists {
		return errors.New("unable to find token")
	}
	payload := url.Values{
		"saveSettings": {"1"},
		"token":        {token},
		"last1":        {strconv.FormatInt(settings.MetalMine, 10)},
		"last2":        {strconv.FormatInt(settings.CrystalMine, 10)},
		"last3":        {strconv.FormatInt(settings.DeuteriumSynthesizer, 10)},
		"last4":        {strconv.FormatInt(settings.SolarPlant, 10)},
		"last12":       {strconv.FormatInt(settings.FusionReactor, 10)},
		"last212":      {strconv.FormatInt(settings.SolarSatellite, 10)},
		"last217":      {strconv.FormatInt(settings.Crawler, 10)},
	}
	url2 := b.serverURL + "/game/index.php?page=resourceSettings"
	resp, err := b.Client.PostForm(url2, payload)
	if err != nil {
		return err
	}
	defer func() {
		if err := resp.Body.Close(); err != nil {
			b.error(err)
		}
	}()
	return nil
}

func getNbr(doc *goquery.Document, name string) int64 {
	div := doc.Find("div." + name)
	level := div.Find("span.level")
	level.Children().Remove()
	return int64(ParseInt(level.Text()))
}

func getNbrShips(doc *goquery.Document, name string) int64 {
	div := doc.Find("div." + name)
	title := div.AttrOr("title", "")
	if title == "" {
		title = div.Find("a").AttrOr("title", "")
	}
	m := regexp.MustCompile(`.+\(([\d.,]+)\)`).FindStringSubmatch(title)
	if len(m) != 2 {
		return 0
	}
	return ParseInt(m[1])
}

func (b *OGame) getCachedResearch() Researches {
	if b.researches == nil {
		return b.getResearch()
	}
	return *b.researches
}

func (b *OGame) getResearch() Researches {
	pageHTML, _ := b.getPage(ResearchPage, CelestialID(0))
	researches := b.extractor.ExtractResearch(pageHTML)
	b.researches = &researches
	return researches
}

func (b *OGame) getResourcesBuildings(celestialID CelestialID, options ...Option) (ResourcesBuildings, error) {
	pageHTML, _ := b.getPage(SuppliesPage, celestialID, options...)
	return b.extractor.ExtractResourcesBuildings(pageHTML)
}

func (b *OGame) getDefense(celestialID CelestialID, options ...Option) (DefensesInfos, error) {
	pageHTML, _ := b.getPage(DefensesPage, celestialID, options...)
	return b.extractor.ExtractDefense(pageHTML)
}

func (b *OGame) getShips(celestialID CelestialID, options ...Option) (ShipsInfos, error) {
	pageHTML, _ := b.getPage(ShipyardPage, celestialID, options...)
	return b.extractor.ExtractShips(pageHTML)
}

func (b *OGame) getFacilities(celestialID CelestialID, options ...Option) (Facilities, error) {
	pageHTML, _ := b.getPage(FacilitiesPage, celestialID, options...)
	return b.extractor.ExtractFacilities(pageHTML)
}

func (b *OGame) getTechs(celestialID CelestialID) (ResourcesBuildings, Facilities, ShipsInfos, DefensesInfos, Researches, error) {
	pageJSON, _ := b.getPage(FetchTechs, celestialID)
	return b.extractor.ExtractTechs(pageJSON)
}

func (b *OGame) getProduction(celestialID CelestialID) ([]Quantifiable, int64, error) {
	pageHTML, _ := b.getPage(ShipyardPage, celestialID)
	return b.extractor.ExtractProduction(pageHTML)
}

// IsV7 ...
func (b *OGame) IsV7() bool {
	return len(b.ServerVersion()) > 0 && b.ServerVersion()[0] == '7'
}

// IsV8 ...
func (b *OGame) IsV8() bool {
	return len(b.ServerVersion()) > 0 && b.ServerVersion()[0] == '8'
}

// IsV81 ...
func (b *OGame) IsV81() bool {
	return len(b.ServerVersion()) > 0 && strings.HasPrefix(b.ServerVersion(), "8.1")
}

func getToken(b *OGame, page string, celestialID CelestialID) (string, error) {
	pageHTML, _ := b.getPage(page, celestialID)
	rgx := regexp.MustCompile(`var upgradeEndpoint = ".+&token=([^&]+)&`)
	m := rgx.FindSubmatch(pageHTML)
	if len(m) != 2 {
		return "", errors.New("unable to find form token")
	}
	return string(m[1]), nil
}

func getDemolishToken(b *OGame, page string, celestialID CelestialID) (string, error) {
	pageHTML, _ := b.getPage(page, celestialID)
	m := regexp.MustCompile(`modus=3&token=([^&]+)&`).FindSubmatch(pageHTML)
	if len(m) != 2 {
		return "", errors.New("unable to find form token")
	}
	return string(m[1]), nil
}

func (b *OGame) tearDown(celestialID CelestialID, id ID) error {
	var page string
	if id.IsResourceBuilding() {
		page = "supplies"
	} else if id.IsFacility() {
		page = "facilities"
	} else {
		return errors.New("invalid id " + id.String())
	}

	token, err := getDemolishToken(b, page, celestialID)
	if err != nil {
		return err
	}

	pageHTML, _ := b.getPageContent(url.Values{
		"page":       {"ingame"},
		"component":  {"technologydetails"},
		"ajax":       {"1"},
		"action":     {"getDetails"},
		"technology": {strconv.FormatInt(int64(id), 10)},
		"cp":         {strconv.FormatInt(int64(celestialID), 10)},
	})

	doc, err := goquery.NewDocumentFromReader(bytes.NewReader(pageHTML))
	if err != nil {
		return err
	}
	imgDisabled := doc.Find("a.demolish_link div").HasClass("demolish_img_disabled")
	if imgDisabled {
		return errors.New("tear down button is disabled")
	}

	params := url.Values{
		"page":      {"ingame"},
		"component": {page},
		"modus":     {"3"},
		"token":     {token},
		"type":      {strconv.FormatInt(int64(id), 10)},
		"cp":        {strconv.FormatInt(int64(celestialID), 10)},
	}
	_, err = b.getPageContent(params)
	return err
}

func (b *OGame) build(celestialID CelestialID, id ID, nbr int64) error {
	var page string
	if id.IsDefense() {
		page = DefensesPage
	} else if id.IsShip() {
		page = ShipyardPage
	} else if id.IsBuilding() {
		page = SuppliesPage
	} else if id.IsTech() {
		page = ResearchPage
	} else {
		return errors.New("invalid id " + id.String())
	}
	vals := url.Values{
		"page":      {"ingame"},
		"component": {page},
		"modus":     {"1"},
		"type":      {strconv.FormatInt(int64(id), 10)},
		"cp":        {strconv.FormatInt(int64(celestialID), 10)},
	}

	// Techs don't have a token
	if !id.IsTech() {
		token, err := getToken(b, page, celestialID)
		if err != nil {
			return err
		}
		vals.Add("token", token)
	}

	if id.IsDefense() || id.IsShip() {
		var maximumNbr int64 = 99999
		var err error
		var token string
		for nbr > 0 {
			tmp := int64(math.Min(float64(nbr), float64(maximumNbr)))
			vals.Set("menge", strconv.FormatInt(tmp, 10))
			_, err = b.getPageContent(vals)
			if err != nil {
				break
			}
			token, err = getToken(b, page, celestialID)
			if err != nil {
				break
			}
			vals.Set("token", token)
			nbr -= maximumNbr
		}
		return err
	}

	_, err := b.getPageContent(vals)
	return err
}

func (b *OGame) buildCancelable(celestialID CelestialID, id ID) error {
	if !id.IsBuilding() && !id.IsTech() {
		return errors.New("invalid id " + id.String())
	}
	return b.build(celestialID, id, 0)
}

func (b *OGame) buildProduction(celestialID CelestialID, id ID, nbr int64) error {
	if !id.IsDefense() && !id.IsShip() {
		return errors.New("invalid id " + id.String())
	}
	return b.build(celestialID, id, nbr)
}

func (b *OGame) buildBuilding(celestialID CelestialID, buildingID ID) error {
	if !buildingID.IsBuilding() {
		return errors.New("invalid building id " + buildingID.String())
	}
	return b.buildCancelable(celestialID, buildingID)
}

func (b *OGame) buildTechnology(celestialID CelestialID, technologyID ID) error {
	if !technologyID.IsTech() {
		return errors.New("invalid technology id " + technologyID.String())
	}
	return b.buildCancelable(celestialID, technologyID)
}

func (b *OGame) buildDefense(celestialID CelestialID, defenseID ID, nbr int64) error {
	if !defenseID.IsDefense() {
		return errors.New("invalid defense id " + defenseID.String())
	}
	return b.buildProduction(celestialID, ID(defenseID), nbr)
}

func (b *OGame) buildShips(celestialID CelestialID, shipID ID, nbr int64) error {
	if !shipID.IsShip() {
		return errors.New("invalid ship id " + shipID.String())
	}
	return b.buildProduction(celestialID, shipID, nbr)
}

func (b *OGame) constructionsBeingBuilt(celestialID CelestialID) (ID, int64, ID, int64) {
	pageHTML, _ := b.getPage(OverviewPage, celestialID)
	return b.extractor.ExtractConstructions(pageHTML)
}

func (b *OGame) cancel(token string, techID, listID int64) error {
	_, _ = b.getPageContent(url.Values{"page": {"ingame"}, "component": {"overview"}, "modus": {"2"}, "token": {token},
		"type": {strconv.FormatInt(techID, 10)}, "listid": {strconv.FormatInt(listID, 10)}, "action": {"cancel"}})
	return nil
}

func (b *OGame) cancelBuilding(celestialID CelestialID) error {
	pageHTML, err := b.getPage(OverviewPage, celestialID)
	if err != nil {
		return err
	}
	token, techID, listID, _ := b.extractor.ExtractCancelBuildingInfos(pageHTML)
	return b.cancel(token, techID, listID)
}

func (b *OGame) cancelResearch(celestialID CelestialID) error {
	pageHTML, err := b.getPage(OverviewPage, celestialID)
	if err != nil {
		return err
	}
	token, techID, listID, _ := b.extractor.ExtractCancelResearchInfos(pageHTML)
	return b.cancel(token, techID, listID)
}

func (b *OGame) fetchResources(celestialID CelestialID) (ResourcesDetails, error) {
	pageJSON, err := b.getPage(FetchResourcesPage, celestialID)
	if err != nil {
		return ResourcesDetails{}, err
	}
	return b.extractor.ExtractResourcesDetails(pageJSON)
}

func (b *OGame) getResources(celestialID CelestialID) (Resources, error) {
	res, err := b.fetchResources(celestialID)
	if err != nil {
		return Resources{}, err
	}
	return Resources{
		Metal:      res.Metal.Available,
		Crystal:    res.Crystal.Available,
		Deuterium:  res.Deuterium.Available,
		Energy:     res.Energy.Available,
		Darkmatter: res.Darkmatter.Available,
	}, nil
}

func (b *OGame) getResourcesDetails(celestialID CelestialID) (ResourcesDetails, error) {
	return b.fetchResources(celestialID)
}

func (b *OGame) destroyRockets(planetID PlanetID, abm, ipm int64) error {
	vals := url.Values{
		"page":      {"ajax"},
		"component": {"rocketlayer"},
		"overlay":   {"1"},
		"cp":        {strconv.FormatInt(int64(planetID), 10)},
	}
	pageHTML, err := b.getPageContent(vals)
	if err != nil {
		return err
	}
	maxABM, maxIPM, token, err := b.extractor.ExtractDestroyRockets(pageHTML)
	if err != nil {
		return err
	}
	if maxABM == 0 && maxIPM == 0 {
		return errors.New("no missile to destroy")
	}
	if abm > maxABM {
		abm = maxABM
	}
	if ipm > maxIPM {
		ipm = maxIPM
	}
	params := url.Values{
		"page":      {"ajax"},
		"component": {"rocketlayer"},
		"action":    {"destroy"},
		"ajax":      {"1"},
		"asJson":    {"1"},
	}
	payload := url.Values{
		"interceptorMissile":    {strconv.FormatInt(abm, 10)},
		"interplanetaryMissile": {strconv.FormatInt(ipm, 10)},
		"token":                 {token},
	}
	by, err := b.postPageContent(params, payload)
	if err != nil {
		return err
	}
	// {"status":"success","message":"The following missiles have been destroyed:\nInterplanetary missiles: 1\nAnti-ballistic missiles: 2","components":[],"newAjaxToken":"ec306346888f14e38c4248aa78e56610"}
	var resp struct {
		Status       string `json:"status"`
		Message      string `json:"message"`
		NewAjaxToken string `json:"newAjaxToken"`
		// components??
	}
	if err := json.Unmarshal(by, &resp); err != nil {
		return err
	}
	if resp.Status != "success" {
		return errors.New(resp.Message)
	}

	return nil
}

func (b *OGame) sendIPM(planetID PlanetID, coord Coordinate, nbr int64, priority ID) (int64, error) {
	if priority != 0 && (!priority.IsDefense() || priority == AntiBallisticMissilesID || priority == InterplanetaryMissilesID) {
		return 0, errors.New("invalid defense target id")
	}
	vals := url.Values{
		"page":       {"ajax"},
		"component":  {"missileattacklayer"},
		"galaxy":     {strconv.FormatInt(coord.Galaxy, 10)},
		"system":     {strconv.FormatInt(coord.System, 10)},
		"position":   {strconv.FormatInt(coord.Position, 10)},
		"planetType": {strconv.FormatInt(int64(coord.Type), 10)},
		"cp":         {strconv.FormatInt(int64(planetID), 10)},
	}
	pageHTML, err := b.getPageContent(vals)
	if err != nil {
		return 0, err
	}
	duration, max, token := b.extractor.ExtractIPM(pageHTML)
	if max == 0 {
		return 0, errors.New("no missile available")
	}
	if nbr > max {
		nbr = max
	}
	params := url.Values{
		"page":      {"ajax"},
		"component": {"missileattacklayer"},
		"action":    {"sendMissiles"},
		"ajax":      {"1"},
		"asJson":    {"1"},
	}
	payload := url.Values{
		"galaxy":               {strconv.FormatInt(coord.Galaxy, 10)},
		"system":               {strconv.FormatInt(coord.System, 10)},
		"position":             {strconv.FormatInt(coord.Position, 10)},
		"type":                 {strconv.FormatInt(int64(coord.Type), 10)},
		"token":                {token},
		"missileCount":         {strconv.FormatInt(nbr, 10)},
		"missilePrimaryTarget": {},
	}
	if priority != 0 {
		payload.Add("missilePrimaryTarget", strconv.FormatInt(int64(priority), 10))
	}
	by, err := b.postPageContent(params, payload)
	if err != nil {
		return 0, err
	}
	// {"status":false,"errorbox":{"type":"fadeBox","text":"Target doesn`t exist!","failed":1}} // OgameV6
	// {"status":true,"rockets":0,"errorbox":{"type":"fadeBox","text":"25 raketten zijn gelanceerd!","failed":0},"components":[]} // OgameV7
	var resp struct {
		Status   bool
		Rockets  int64
		ErrorBox struct {
			Type   string
			Text   string
			Failed int
		}
		// components??
	}
	if err := json.Unmarshal(by, &resp); err != nil {
		return 0, err
	}
	if resp.ErrorBox.Failed == 1 {
		return 0, errors.New(resp.ErrorBox.Text)
	}

	return duration, nil
}

// CheckTargetResponse ...
type CheckTargetResponse struct {
	Status string `json:"status"`
	Orders struct {
		Num1  bool `json:"1"`
		Num2  bool `json:"2"`
		Num3  bool `json:"3"`
		Num4  bool `json:"4"`
		Num5  bool `json:"5"`
		Num6  bool `json:"6"`
		Num7  bool `json:"7"`
		Num8  bool `json:"8"`
		Num9  bool `json:"9"`
		Num15 bool `json:"15"`
	} `json:"orders"`
	TargetInhabited           bool   `json:"targetInhabited"`
	TargetIsStrong            bool   `json:"targetIsStrong"`
	TargetIsOutlaw            bool   `json:"targetIsOutlaw"`
	TargetIsBuddyOrAllyMember bool   `json:"targetIsBuddyOrAllyMember"`
	TargetPlayerID            int    `json:"targetPlayerId"`
	TargetPlayerName          string `json:"targetPlayerName"`
	TargetPlayerColorClass    string `json:"targetPlayerColorClass"`
	TargetPlayerRankIcon      string `json:"targetPlayerRankIcon"`
	PlayerIsOutlaw            bool   `json:"playerIsOutlaw"`
	TargetPlanet              struct {
		Galaxy   int    `json:"galaxy"`
		System   int    `json:"system"`
		Position int    `json:"position"`
		Type     int    `json:"type"`
		Name     string `json:"name"`
	} `json:"targetPlanet"`
	Errors []struct {
		Message string `json:"message"`
		Error   int    `json:"error"`
	} `json:"errors"`
	TargetOk     bool          `json:"targetOk"`
	Components   []interface{} `json:"components"`
	NewAjaxToken string        `json:"newAjaxToken"`
}

func (b *OGame) sendFleet(celestialID CelestialID, ships []Quantifiable, speed Speed, where Coordinate,
	mission MissionID, resources Resources, holdingTime, unionID int64, ensure bool) (Fleet, error) {

	// Get existing fleet, so we can ensure new fleet ID is greater
	initialFleets, slots := b.getFleets()
	maxInitialFleetID := FleetID(0)
	for _, f := range initialFleets {
		if f.ID > maxInitialFleetID {
			maxInitialFleetID = f.ID
		}
	}

	if slots.InUse == slots.Total {
		return Fleet{}, ErrAllSlotsInUse
	}

	if mission == Expedition {
		if slots.ExpInUse == slots.ExpTotal {
			return Fleet{}, ErrAllSlotsInUse
		}
	}

	// Page 1 : get to fleet page
	pageHTML, err := b.getPage(FleetdispatchPage, celestialID)
	if err != nil {
		return Fleet{}, err
	}

	fleet1Doc, _ := goquery.NewDocumentFromReader(bytes.NewReader(pageHTML))
	fleet1BodyID := b.extractor.ExtractBodyIDFromDoc(fleet1Doc)
	if fleet1BodyID != FleetdispatchPage {
		now := time.Now().Unix()
		b.error(ErrInvalidPlanetID.Error()+", planetID:", celestialID, ", ts: ", now)
		return Fleet{}, ErrInvalidPlanetID
	}

	if b.extractor.ExtractIsInVacationFromDoc(fleet1Doc) {
		return Fleet{}, ErrAccountInVacationMode
	}

	// Ensure we're not trying to attack/spy ourselves
	destinationIsMyOwnPlanet := false
	myCelestials, _ := b.extractor.ExtractCelestialsFromDoc(fleet1Doc, b)
	for _, c := range myCelestials {
		if c.GetCoordinate().Equal(where) && c.GetID() == celestialID {
			return Fleet{}, errors.New("origin and destination are the same")
		}
		if c.GetCoordinate().Equal(where) {
			destinationIsMyOwnPlanet = true
			break
		}
	}
	if destinationIsMyOwnPlanet {
		switch mission {
		case Spy:
			return Fleet{}, errors.New("you cannot spy yourself")
		case Attack:
			return Fleet{}, errors.New("you cannot attack yourself")
		}
	}

	availableShips := b.extractor.ExtractFleet1ShipsFromDoc(fleet1Doc)

	atLeastOneShipSelected := false
	if !ensure {
		for i := range ships {
			avail := availableShips.ByID(ships[i].ID)
			ships[i].Nbr = int64(math.Min(float64(ships[i].Nbr), float64(avail)))
			if ships[i].Nbr > 0 {
				atLeastOneShipSelected = true
			}
		}
	} else {
		for _, ship := range ships {
			if ship.Nbr > availableShips.ByID(ship.ID) {
				return Fleet{}, fmt.Errorf("not enough ships to send, %s", Objs.ByID(ship.ID).GetName())
			}
			atLeastOneShipSelected = true
		}
	}
	if !atLeastOneShipSelected {
		return Fleet{}, ErrNoShipSelected
	}

	payload := b.extractor.ExtractHiddenFieldsFromDoc(fleet1Doc)
	for _, s := range ships {
		if s.ID.IsFlyableShip() && s.Nbr > 0 {
			payload.Set("am"+strconv.FormatInt(int64(s.ID), 10), strconv.FormatInt(s.Nbr, 10))
		}
	}

	tokenM := regexp.MustCompile(`var fleetSendingToken = "([^"]+)";`).FindSubmatch(pageHTML)
	if b.IsV8() {
		tokenM = regexp.MustCompile(`var token = "([^"]+)";`).FindSubmatch(pageHTML)
	}
	if len(tokenM) != 2 {
		return Fleet{}, errors.New("token not found")
	}

	payload.Set("token", string(tokenM[1]))
	payload.Set("galaxy", strconv.FormatInt(where.Galaxy, 10))
	payload.Set("system", strconv.FormatInt(where.System, 10))
	payload.Set("position", strconv.FormatInt(where.Position, 10))
	if mission == RecycleDebrisField {
		where.Type = DebrisType // Send to debris field
	} else if mission == Colonize || mission == Expedition {
		where.Type = PlanetType
	}
	payload.Set("type", strconv.FormatInt(int64(where.Type), 10))
	payload.Set("union", "0")

	if unionID != 0 {
		found := false
		fleet1Doc.Find("select[name=acsValues] option").Each(func(i int, s *goquery.Selection) {
			acsValues := s.AttrOr("value", "")
			m := regexp.MustCompile(`\d+#\d+#\d+#\d+#.*#(\d+)`).FindStringSubmatch(acsValues)
			if len(m) == 2 {
				optUnionID, _ := strconv.ParseInt(m[1], 10, 64)
				if unionID == optUnionID {
					found = true
					payload.Add("acsValues", acsValues)
					payload.Add("union", m[1])
					mission = GroupedAttack
				}
			}
		})
		if !found {
			return Fleet{}, ErrUnionNotFound
		}
	}

	// Check
	by1, err := b.postPageContent(url.Values{"page": {"ingame"}, "component": {"fleetdispatch"}, "action": {"checkTarget"}, "ajax": {"1"}, "asJson": {"1"}}, payload)
	if err != nil {
		b.error(err.Error())
		return Fleet{}, err
	}
	var checkRes CheckTargetResponse
	if err := json.Unmarshal(by1, &checkRes); err != nil {
		b.error(err.Error())
		return Fleet{}, err
	}

	if !checkRes.TargetOk {
		if len(checkRes.Errors) > 0 {
			return Fleet{}, errors.New(checkRes.Errors[0].Message + " (" + strconv.Itoa(checkRes.Errors[0].Error) + ")")
		}
		return Fleet{}, errors.New("target is not ok")
	}

	cargo := ShipsInfos{}.FromQuantifiables(ships).Cargo(b.getCachedResearch(), b.server.Settings.EspionageProbeRaids == 1, b.isCollector(), b.IsPioneers())
	newResources := Resources{}
	if resources.Total() > cargo {
		newResources.Deuterium = int64(math.Min(float64(resources.Deuterium), float64(cargo)))
		cargo -= newResources.Deuterium
		newResources.Crystal = int64(math.Min(float64(resources.Crystal), float64(cargo)))
		cargo -= newResources.Crystal
		newResources.Metal = int64(math.Min(float64(resources.Metal), float64(cargo)))
	} else {
		newResources = resources
	}

	newResources.Metal = MaxInt(newResources.Metal, 0)
	newResources.Crystal = MaxInt(newResources.Crystal, 0)
	newResources.Deuterium = MaxInt(newResources.Deuterium, 0)

	// Page 3 : select coord, mission, speed
	if b.IsV8() {
		payload.Set("token", checkRes.NewAjaxToken)
	}
	payload.Set("speed", strconv.FormatInt(int64(speed), 10))
	payload.Set("crystal", strconv.FormatInt(newResources.Crystal, 10))
	payload.Set("deuterium", strconv.FormatInt(newResources.Deuterium, 10))
	payload.Set("metal", strconv.FormatInt(newResources.Metal, 10))
	payload.Set("mission", strconv.FormatInt(int64(mission), 10))
	payload.Set("prioMetal", "1")
	payload.Set("prioCrystal", "2")
	payload.Set("prioDeuterium", "3")
	payload.Set("retreatAfterDefenderRetreat", "0")
	if mission == ParkInThatAlly || mission == Expedition {
		if mission == Expedition { // Expedition 1 to 18
			holdingTime = Clamp(holdingTime, 1, 18)
		} else if mission == ParkInThatAlly { // ParkInThatAlly 0, 1, 2, 4, 8, 16, 32
			holdingTime = Clamp(holdingTime, 0, 32)
		}
		payload.Set("holdingtime", strconv.FormatInt(holdingTime, 10))
	}

	// Page 4 : send the fleet
	res, _ := b.postPageContent(url.Values{"page": {"ingame"}, "component": {"fleetdispatch"}, "action": {"sendFleet"}, "ajax": {"1"}, "asJson": {"1"}}, payload)
	// {"success":true,"message":"Your fleet has been successfully sent.","redirectUrl":"https:\/\/s801-en.ogame.gameforge.com\/game\/index.php?page=ingame&component=fleetdispatch","components":[]}
	// Insufficient resources. (4060)
	// {"success":false,"errors":[{"message":"Not enough cargo space!","error":4029}],"fleetSendingToken":"b4786751c6d5e64e56d8eb94807fbf88","components":[]}
	// {"success":false,"errors":[{"message":"Fleet launch failure: The fleet could not be launched. Please try again later.","error":4047}],"fleetSendingToken":"1507c7228b206b4a298dec1d34a5a207","components":[]} // bad token I think
	// {"success":false,"errors":[{"message":"Recyclers must be sent to recycle this debris field!","error":4013}],"fleetSendingToken":"b826ff8c3d4e04066c28d10399b32ab8","components":[]}
	// {"success":false,"errors":[{"message":"Error, no ships available","error":4059}],"fleetSendingToken":"b369e37ce34bb64e3a59fa26bd8d5602","components":[]}
	// {"success":false,"errors":[{"message":"You have to select a valid target.","error":4049}],"fleetSendingToken":"19218f446d0985dfd79e03c3ec008514","components":[]} // colonize debris field
	// {"success":false,"errors":[{"message":"Planet is already inhabited!","error":4053}],"fleetSendingToken":"3281f9ad5b4cba6c0c26a24d3577bd4c","components":[]}
	// {"success":false,"errors":[{"message":"Colony ships must be sent to colonise this planet!","error":4038}],"fleetSendingToken":"8700c275a055c59ca276a7f66c81b205","components":[]}
	// fetch("https://s801-en.ogame.gameforge.com/game/index.php?page=ingame&component=fleetdispatch&action=sendFleet&ajax=1&asJson=1", {"credentials":"include","headers":{"content-type":"application/x-www-form-urlencoded; charset=UTF-8","sec-fetch-mode":"cors","sec-fetch-site":"same-origin","x-requested-with":"XMLHttpRequest"},"body":"token=414847e59344881d5c71303023735ab8&am209=1&am202=10&galaxy=9&system=297&position=7&type=2&metal=0&crystal=0&deuterium=0&prioMetal=1&prioCrystal=2&prioDeuterium=3&mission=8&speed=1&retreatAfterDefenderRetreat=0&union=0&holdingtime=0","method":"POST","mode":"cors"}).then(res => res.json()).then(r => console.log(r));

	var resStruct struct {
		Success           bool          `json:"success"`
		Message           string        `json:"message"`
		FleetSendingToken string        `json:"fleetSendingToken"`
		Components        []interface{} `json:"components"`
		RedirectURL       string        `json:"redirectUrl"`
		Errors            []struct {
			Message string `json:"message"`
			Error   int64  `json:"error"`
		} `json:"errors"`
	}
	if err := json.Unmarshal(res, &resStruct); err != nil {
		return Fleet{}, errors.New("failed to unmarshal response: " + err.Error())
	}

	if len(resStruct.Errors) > 0 {
		return Fleet{}, errors.New(resStruct.Errors[0].Message + " (" + strconv.FormatInt(resStruct.Errors[0].Error, 10) + ")")
	}

	// Page 5
	movementHTML, _ := b.getPage(MovementPage, CelestialID(0))
	movementDoc, _ := goquery.NewDocumentFromReader(bytes.NewReader(movementHTML))
	originCoords, _ := b.extractor.ExtractPlanetCoordinate(movementHTML)
	fleets := b.extractor.ExtractFleetsFromDoc(movementDoc, b.location)
	if len(fleets) > 0 {
		max := Fleet{}
		for i, fleet := range fleets {
			if fleet.ID > max.ID &&
				fleet.Origin.Equal(originCoords) &&
				fleet.Destination.Equal(where) &&
				fleet.Mission == mission &&
				!fleet.ReturnFlight {
				max = fleets[i]
			}
		}
		if max.ID > maxInitialFleetID {
			return max, nil
		}
	}

	slots = b.extractor.ExtractSlotsFromDoc(movementDoc)
	if slots.InUse == slots.Total {
		return Fleet{}, ErrAllSlotsInUse
	}

	if mission == Expedition {
		if slots.ExpInUse == slots.ExpTotal {
			return Fleet{}, ErrAllSlotsInUse
		}
	}

	now := time.Now().Unix()
	b.error(errors.New("could not find new fleet ID").Error()+", planetID:", celestialID, ", ts: ", now)
	return Fleet{}, errors.New("could not find new fleet ID")
}

// EspionageReportType type of espionage report (action or report)
type EspionageReportType int

// Action message received when an enemy is seen near your planet
const Action EspionageReportType = 0

// Report message received when you spied on someone
const Report EspionageReportType = 1

// CombatReportSummary summary of combat report
type CombatReportSummary struct {
	ID           int64
	APIKey       string
	Origin       *Coordinate
	Destination  Coordinate
	AttackerName string
	DefenderName string
	Loot         int64
	Metal        int64
	Crystal      int64
	Deuterium    int64
	DebrisField  int64
	CreatedAt    time.Time
}

// EspionageReportSummary summary of espionage report
type EspionageReportSummary struct {
	ID             int64
	Type           EspionageReportType
	From           string // Fleet Command | Space Monitoring
	Target         Coordinate
	LootPercentage float64
}

// ExpeditionMessage ...
type ExpeditionMessage struct {
	ID         int64
	Coordinate Coordinate
	Content    string
	CreatedAt  time.Time
}

// MarketplaceMessage ...
type MarketplaceMessage struct {
	ID                  int64
	Type                int64 // 26: purchases, 27: sales
	CreatedAt           time.Time
	Token               string
	MarketTransactionID int64
}

func (b *OGame) getPageMessages(page, tabid int64) ([]byte, error) {
	payload := url.Values{
		"messageId":  {"-1"},
		"tabid":      {strconv.FormatInt(tabid, 10)},
		"action":     {"107"},
		"pagination": {strconv.FormatInt(page, 10)},
		"ajax":       {"1"},
	}
	return b.postPageContent(url.Values{"page": {"messages"}}, payload)
}

func (b *OGame) getEspionageReportMessages() ([]EspionageReportSummary, error) {
	var tabid int64 = 20
	var page int64 = 1
	var nbPage int64 = 1
	msgs := make([]EspionageReportSummary, 0)
	for page <= nbPage {
		pageHTML, _ := b.getPageMessages(page, tabid)
		newMessages, newNbPage := b.extractor.ExtractEspionageReportMessageIDs(pageHTML)
		msgs = append(msgs, newMessages...)
		nbPage = newNbPage
		page++
	}
	return msgs, nil
}

func (b *OGame) getCombatReportMessages() ([]CombatReportSummary, error) {
	var tabid int64 = 21
	var page int64 = 1
	var nbPage int64 = 1
	msgs := make([]CombatReportSummary, 0)
	for page <= nbPage {
		pageHTML, _ := b.getPageMessages(page, tabid)
		newMessages, newNbPage := b.extractor.ExtractCombatReportMessagesSummary(pageHTML)
		msgs = append(msgs, newMessages...)
		nbPage = newNbPage
		page++
	}
	return msgs, nil
}

func (b *OGame) getExpeditionMessages() ([]ExpeditionMessage, error) {
	var tabid int64 = 22
	var page int64 = 1
	var nbPage int64 = 1
	msgs := make([]ExpeditionMessage, 0)
	for page <= nbPage {
		pageHTML, _ := b.getPageMessages(page, tabid)
		newMessages, newNbPage, _ := b.extractor.ExtractExpeditionMessages(pageHTML, b.location)
		msgs = append(msgs, newMessages...)
		nbPage = newNbPage
		page++
	}
	return msgs, nil
}

func (b *OGame) collectAllMarketplaceMessages() error {
	purchases, _ := b.getMarketplacePurchasesMessages()
	sales, _ := b.getMarketplaceSalesMessages()
	msgs := make([]MarketplaceMessage, 0)
	msgs = append(msgs, purchases...)
	msgs = append(msgs, sales...)
	newToken := ""
	var err error
	for _, msg := range msgs {
		if msg.MarketTransactionID != 0 {
			newToken, err = b.collectMarketplaceMessage(msg, newToken)
			if err != nil {
				return err
			}
		}
	}
	return nil
}

type collectMarketplaceResponse struct {
	MarketTransactionID int           `json:"marketTransactionId"`
	Status              string        `json:"status"`
	Message             string        `json:"message"`
	StatusMessage       string        `json:"statusMessage"`
	NewToken            string        `json:"newToken"`
	Components          []interface{} `json:"components"`
}

func (b *OGame) collectMarketplaceMessage(msg MarketplaceMessage, newToken string) (string, error) {
	params := url.Values{
		"page":                {"componentOnly"},
		"component":           {"marketplace"},
		"marketTransactionId": {strconv.FormatInt(msg.MarketTransactionID, 10)},
		"token":               {msg.Token},
		"asJson":              {"1"},
	}
	if msg.Type == 26 { // purchase
		params.Set("action", "collectItem")
	} else if msg.Type == 27 { // sale
		params.Set("action", "collectPrice")
	}
	payload := url.Values{
		"newToken": {newToken},
	}
	by, err := b.postPageContent(params, payload)
	var res collectMarketplaceResponse
	if err := json.Unmarshal(by, &res); err != nil {
		return "", errors.New("failed to unmarshal json response: " + err.Error())
	}
	return res.NewToken, err
}

func (b *OGame) getMarketplacePurchasesMessages() ([]MarketplaceMessage, error) {
	return b.getMarketplaceMessages(26)
}

func (b *OGame) getMarketplaceSalesMessages() ([]MarketplaceMessage, error) {
	return b.getMarketplaceMessages(27)
}

// tabID 26: purchases, 27: sales
func (b *OGame) getMarketplaceMessages(tabID int64) ([]MarketplaceMessage, error) {
	var tabid int64 = tabID
	var page int64 = 1
	var nbPage int64 = 1
	msgs := make([]MarketplaceMessage, 0)
	for page <= nbPage {
		pageHTML, _ := b.getPageMessages(page, tabid)
		newMessages, newNbPage, _ := b.extractor.ExtractMarketplaceMessages(pageHTML, b.location)
		msgs = append(msgs, newMessages...)
		nbPage = newNbPage
		page++
	}
	return msgs, nil
}

func (b *OGame) getExpeditionMessageAt(t time.Time) (ExpeditionMessage, error) {
	var tabid int64 = 22
	var page int64 = 1
	var nbPage int64 = 1
LOOP:
	for page <= nbPage {
		pageHTML, _ := b.getPageMessages(page, tabid)
		newMessages, newNbPage, _ := b.extractor.ExtractExpeditionMessages(pageHTML, b.location)
		for _, m := range newMessages {
			if m.CreatedAt.Unix() == t.Unix() {
				return m, nil
			}
			if m.CreatedAt.Unix() < t.Unix() {
				break LOOP
			}
		}
		nbPage = newNbPage
		page++
	}
	return ExpeditionMessage{}, errors.New("expedition message not found for " + t.String())
}

func (b *OGame) getCombatReportFor(coord Coordinate) (CombatReportSummary, error) {
	var tabid int64 = 21
	var page int64 = 1
	var nbPage int64 = 1
	for page <= nbPage {
		pageHTML, err := b.getPageMessages(page, tabid)
		if err != nil {
			return CombatReportSummary{}, err
		}
		newMessages, newNbPage := b.extractor.ExtractCombatReportMessagesSummary(pageHTML)
		for _, m := range newMessages {
			if m.Destination.Equal(coord) {
				return m, nil
			}
		}
		nbPage = newNbPage
		page++
	}
	return CombatReportSummary{}, errors.New("combat report not found for " + coord.String())
}

func (b *OGame) getEspionageReport(msgID int64) (EspionageReport, error) {
	pageHTML, _ := b.getPageContent(url.Values{"page": {"messages"}, "messageId": {strconv.FormatInt(msgID, 10)}, "tabid": {"20"}, "ajax": {"1"}})
	return b.extractor.ExtractEspionageReport(pageHTML, b.location)
}

func (b *OGame) getEspionageReportFor(coord Coordinate) (EspionageReport, error) {
	var tabid int64 = 20
	var page int64 = 1
	var nbPage int64 = 1
	for page <= nbPage {
		pageHTML, err := b.getPageMessages(page, tabid)
		if err != nil {
			return EspionageReport{}, err
		}
		newMessages, newNbPage := b.extractor.ExtractEspionageReportMessageIDs(pageHTML)
		for _, m := range newMessages {
			if m.Target.Equal(coord) {
				return b.getEspionageReport(m.ID)
			}
		}
		nbPage = newNbPage
		page++
	}
	return EspionageReport{}, errors.New("espionage report not found for " + coord.String())
}

func (b *OGame) deleteMessage(msgID int64) error {
	payload := url.Values{
		"messageId": {strconv.FormatInt(msgID, 10)},
		"action":    {"103"},
		"ajax":      {"1"},
	}
	by, err := b.postPageContent(url.Values{"page": {"messages"}}, payload)
	if err != nil {
		return err
	}

	var res map[string]bool
	if err := json.Unmarshal(by, &res); err != nil {
		return errors.New("unable to find message id " + strconv.FormatInt(msgID, 10))
	}
	if val, ok := res[strconv.FormatInt(msgID, 10)]; !ok || !val {
		return errors.New("unable to find message id " + strconv.FormatInt(msgID, 10))
	}
	return nil
}

func (b *OGame) deleteAllMessagesFromTab(tabID int64) error {
	/*
		Request URL: https://$ogame/game/index.php?page=messages
		Request Method: POST

		tabid: 20 => Espionage
		tabid: 21 => Combat Reports
		tabid: 22 => Expeditions
		tabid: 23 => Unions/Transport
		tabid: 24 => Other

		E.g. :

		tabid=24&messageId=-1&action=103&ajax=1

		tabid: 24
		messageId: -1
		action: 103
		ajax: 1
	*/
	payload := url.Values{
		"tabid":     {strconv.FormatInt(tabID, 10)},
		"messageId": {strconv.FormatInt(-1, 10)},
		"action":    {"103"},
		"ajax":      {"1"},
	}
	_, err := b.postPageContent(url.Values{"page": {"messages"}}, payload)
	return err
}

func energyProduced(temp Temperature, resourcesBuildings ResourcesBuildings, resSettings ResourceSettings, energyTechnology int64) int64 {
	energyProduced := int64(float64(SolarPlant.Production(resourcesBuildings.SolarPlant)) * (float64(resSettings.SolarPlant) / 100))
	energyProduced += int64(float64(FusionReactor.Production(energyTechnology, resourcesBuildings.FusionReactor)) * (float64(resSettings.FusionReactor) / 100))
	energyProduced += int64(float64(SolarSatellite.Production(temp, resourcesBuildings.SolarSatellite, false)) * (float64(resSettings.SolarSatellite) / 100))
	return energyProduced
}

func energyNeeded(resourcesBuildings ResourcesBuildings, resSettings ResourceSettings) int64 {
	energyNeeded := int64(float64(MetalMine.EnergyConsumption(resourcesBuildings.MetalMine)) * (float64(resSettings.MetalMine) / 100))
	energyNeeded += int64(float64(CrystalMine.EnergyConsumption(resourcesBuildings.CrystalMine)) * (float64(resSettings.CrystalMine) / 100))
	energyNeeded += int64(float64(DeuteriumSynthesizer.EnergyConsumption(resourcesBuildings.DeuteriumSynthesizer)) * (float64(resSettings.DeuteriumSynthesizer) / 100))
	return energyNeeded
}

func productionRatio(temp Temperature, resourcesBuildings ResourcesBuildings, resSettings ResourceSettings, energyTechnology int64) float64 {
	energyProduced := energyProduced(temp, resourcesBuildings, resSettings, energyTechnology)
	energyNeeded := energyNeeded(resourcesBuildings, resSettings)
	ratio := 1.0
	if energyNeeded > energyProduced {
		ratio = float64(energyProduced) / float64(energyNeeded)
	}
	return ratio
}

func getProductions(resBuildings ResourcesBuildings, resSettings ResourceSettings, researches Researches, universeSpeed int64,
	temp Temperature, globalRatio float64) Resources {
	energyProduced := energyProduced(temp, resBuildings, resSettings, researches.EnergyTechnology)
	energyNeeded := energyNeeded(resBuildings, resSettings)
	metalSetting := float64(resSettings.MetalMine) / 100
	crystalSetting := float64(resSettings.CrystalMine) / 100
	deutSetting := float64(resSettings.DeuteriumSynthesizer) / 100
	return Resources{
		Metal:     MetalMine.Production(universeSpeed, metalSetting, globalRatio, researches.PlasmaTechnology, resBuildings.MetalMine),
		Crystal:   CrystalMine.Production(universeSpeed, crystalSetting, globalRatio, researches.PlasmaTechnology, resBuildings.CrystalMine),
		Deuterium: DeuteriumSynthesizer.Production(universeSpeed, temp.Mean(), deutSetting, globalRatio, researches.PlasmaTechnology, resBuildings.DeuteriumSynthesizer) - FusionReactor.GetFuelConsumption(universeSpeed, float64(resSettings.FusionReactor)/100, resBuildings.FusionReactor),
		Energy:    energyProduced - energyNeeded,
	}
}

func (b *OGame) getResourcesProductions(planetID PlanetID) (Resources, error) {
	planet, _ := b.getPlanet(planetID)
	resBuildings, _ := b.getResourcesBuildings(planetID.Celestial())
	researches := b.getResearch()
	universeSpeed := b.serverData.Speed
	resSettings, _ := b.getResourceSettings(planetID)
	ratio := productionRatio(planet.Temperature, resBuildings, resSettings, researches.EnergyTechnology)
	productions := getProductions(resBuildings, resSettings, researches, universeSpeed, planet.Temperature, ratio)
	return productions, nil
}

func getResourcesProductionsLight(resBuildings ResourcesBuildings, researches Researches,
	resSettings ResourceSettings, temp Temperature, universeSpeed int64) Resources {
	ratio := productionRatio(temp, resBuildings, resSettings, researches.EnergyTechnology)
	productions := getProductions(resBuildings, resSettings, researches, universeSpeed, temp, ratio)
	return productions
}

func (b *OGame) getPublicIP() (string, error) {
	var res struct {
		IP string `json:"ip"`
	}
	req, err := http.NewRequest("GET", "https://jsonip.com/", nil)
	if err != nil {
		return "", err
	}
	req.Header.Add("Accept-Encoding", "gzip, deflate, br")
	resp, err := b.doReqWithLoginProxyTransport(req)
	if err != nil {
		return "", err
	}
	defer func() {
		if err := resp.Body.Close(); err != nil {
			b.error(err)
		}
	}()
	by, _, err := readBody(resp)
	if err != nil {
		return "", err
	}
	if err := json.Unmarshal(by, &res); err != nil {
		return "", err
	}
	return res.IP, nil
}

func (b *OGame) stateChanged(locked bool, actor string) {
	for _, clb := range b.stateChangeCallbacks {
		clb(locked, actor)
	}
}

func (b *OGame) botLock(lockedBy string) {
	b.Lock()
	if atomic.CompareAndSwapInt32(&b.lockedAtom, 0, 1) {
		b.state = lockedBy
		b.stateChanged(true, lockedBy)
	}
}

func (b *OGame) botUnlock(unlockedBy string) {
	b.Unlock()
	if atomic.CompareAndSwapInt32(&b.lockedAtom, 1, 0) {
		b.state = unlockedBy
		b.stateChanged(false, unlockedBy)
	}
}

// NewAccount response from creating a new account
type NewAccount struct {
	ID     int
	Server struct {
		Language string
		Number   int
	}
	BearerToken string
	Error       string
}

func (b *OGame) addAccount(number int, lang string) (NewAccount, error) {
	var payload struct {
		Language string `json:"language"`
		Number   int    `json:"number"`
	}
	payload.Language = lang
	payload.Number = number
	jsonPayloadBytes, err := json.Marshal(&payload)
	var newAccount NewAccount
	if err != nil {
		return newAccount, err
	}
	req, err := http.NewRequest("PUT", "https://"+b.lobby+".ogame.gameforge.com/api/users/me/accounts", strings.NewReader(string(jsonPayloadBytes)))
	if err != nil {
		return newAccount, err
	}
	req.Header.Add("Content-Type", "application/json")
	req.Header.Add("Accept-Encoding", "gzip, deflate, br")
	req = req.WithContext(b.ctx)
	resp, err := b.Client.Do(req)
	if err != nil {
		return newAccount, err
	}
	defer func() {
		if err := resp.Body.Close(); err != nil {
			b.error(err)
		}
	}()
	by, _, err := readBody(resp)
	if err != nil {
		return newAccount, err
	}
	b.bytesUploaded += req.ContentLength
	b.bytesDownloaded += int64(len(by))
	if err := json.Unmarshal(by, &newAccount); err != nil {
		return newAccount, errors.New(err.Error() + " : " + string(by))
	}
	return newAccount, nil
}

func (b *OGame) taskRunner() {
	go func() {
		for t := range b.tasksPushCh {
			b.tasksLock.Lock()
			heap.Push(&b.tasks, t)
			b.tasksLock.Unlock()
			b.tasksPopCh <- struct{}{}
		}
	}()
	go func() {
		for range b.tasksPopCh {
			b.tasksLock.Lock()
			task := heap.Pop(&b.tasks).(*item)
			b.tasksLock.Unlock()
			close(task.canBeProcessedCh)
			<-task.isDoneCh
		}
	}()
}

func (b *OGame) getCachedCelestial(v interface{}) Celestial {
	if celestial, ok := v.(Celestial); ok {
		return celestial
	} else if planet, ok := v.(Planet); ok {
		return planet
	} else if moon, ok := v.(Moon); ok {
		return moon
	} else if celestialID, ok := v.(CelestialID); ok {
		return b.GetCachedCelestialByID(celestialID)
	} else if planetID, ok := v.(PlanetID); ok {
		return b.GetCachedCelestialByID(planetID.Celestial())
	} else if moonID, ok := v.(MoonID); ok {
		return b.GetCachedCelestialByID(moonID.Celestial())
	} else if id, ok := v.(int); ok {
		return b.GetCachedCelestialByID(CelestialID(id))
	} else if id, ok := v.(int32); ok {
		return b.GetCachedCelestialByID(CelestialID(id))
	} else if id, ok := v.(int64); ok {
		return b.GetCachedCelestialByID(CelestialID(id))
	} else if id, ok := v.(float32); ok {
		return b.GetCachedCelestialByID(CelestialID(id))
	} else if id, ok := v.(float64); ok {
		return b.GetCachedCelestialByID(CelestialID(id))
	} else if id, ok := v.(lua.LNumber); ok {
		return b.GetCachedCelestialByID(CelestialID(id))
	} else if coord, ok := v.(Coordinate); ok {
		return b.GetCachedCelestialByCoord(coord)
	} else if coordStr, ok := v.(string); ok {
		coord, err := ParseCoord(coordStr)
		if err != nil {
			return nil
		}
		return b.GetCachedCelestialByCoord(coord)
	}
	return nil
}

// GetCachedCelestialByID return celestial from cached value
func (b *OGame) GetCachedCelestialByID(celestialID CelestialID) Celestial {
	for _, p := range b.GetCachedPlanets() {
		if p.ID.Celestial() == celestialID {
			return p
		}
		if p.Moon != nil && p.Moon.ID.Celestial() == celestialID {
			return p.Moon
		}
	}
	return nil
}

// GetCachedCelestialByCoord return celestial from cached value
func (b *OGame) GetCachedCelestialByCoord(coord Coordinate) Celestial {
	for _, p := range b.GetCachedPlanets() {
		if p.GetCoordinate().Equal(coord) {
			return p
		}
		if p.Moon != nil && p.Moon.GetCoordinate().Equal(coord) {
			return p.Moon
		}
	}
	return nil
}

func (b *OGame) getCachedMoons() []Moon {
	var moons []Moon
	for _, p := range b.GetCachedPlanets() {
		if p.Moon != nil {
			moons = append(moons, *p.Moon)
		}
	}
	return moons
}

func (b *OGame) getCachedCelestials() []Celestial {
	celestials := make([]Celestial, 0)
	for _, p := range b.GetCachedPlanets() {
		celestials = append(celestials, p)
		if p.Moon != nil {
			celestials = append(celestials, p.Moon)
		}
	}
	return celestials
}

func (b *OGame) withPriority(priority int) *Prioritize {
	canBeProcessedCh := make(chan struct{})
	taskIsDoneCh := make(chan struct{})
	task := new(item)
	task.priority = priority
	task.canBeProcessedCh = canBeProcessedCh
	task.isDoneCh = taskIsDoneCh
	b.tasksPushCh <- task
	<-canBeProcessedCh
	return &Prioritize{bot: b, taskIsDoneCh: taskIsDoneCh}
}

// TasksOverview overview of tasks in heap
type TasksOverview struct {
	Low       int64
	Normal    int64
	Important int64
	Critical  int64
	Total     int64
}

func (b *OGame) getTasks() (out TasksOverview) {
	b.tasksLock.Lock()
	out.Total = int64(b.tasks.Len())
	for _, item := range b.tasks {
		switch item.priority {
		case Low:
			out.Low++
		case Normal:
			out.Normal++
		case Important:
			out.Important++
		case Critical:
			out.Critical++
		}
	}
	b.tasksLock.Unlock()
	return
}

// Public interface -----------------------------------------------------------

// Enable enables communications with OGame Server
func (b *OGame) Enable() {
	b.enable()
}

// Disable disables communications with OGame Server
func (b *OGame) Disable() {
	b.disable()
}

// IsEnabled returns true if the bot is enabled, otherwise false
func (b *OGame) IsEnabled() bool {
	return b.isEnabled()
}

// IsLoggedIn returns true if the bot is currently logged-in, otherwise false
func (b *OGame) IsLoggedIn() bool {
	return atomic.LoadInt32(&b.isLoggedInAtom) == 1
}

// IsConnected returns true if the bot is currently connected (communication between the bot and OGame is possible), otherwise false
func (b *OGame) IsConnected() bool {
	return atomic.LoadInt32(&b.isConnectedAtom) == 1
}

// GetClient get the http client used by the bot
func (b *OGame) GetClient() *OGameClient {
	return b.Client
}

// SetClient set the http client used by the bot
func (b *OGame) SetClient(client *OGameClient) {
	b.Client = client
}

// GetLoginClient get the http client used by the bot for login operations
func (b *OGame) GetLoginClient() *OGameClient {
	return b.Client
}

// GetPublicIP get the public IP used by the bot
func (b *OGame) GetPublicIP() (string, error) {
	return b.getPublicIP()
}

// ValidateAccount validate a gameforge account
func (b *OGame) ValidateAccount(code string) error {
	return b.validateAccount(code)
}

// OnStateChange register a callback that is notified when the bot state changes
func (b *OGame) OnStateChange(clb func(locked bool, actor string)) {
	b.stateChangeCallbacks = append(b.stateChangeCallbacks, clb)
}

// GetState returns the current bot state
func (b *OGame) GetState() (bool, string) {
	return atomic.LoadInt32(&b.lockedAtom) == 1, b.state
}

// IsLocked returns either or not the bot is currently locked
func (b *OGame) IsLocked() bool {
	return atomic.LoadInt32(&b.lockedAtom) == 1
}

// GetSession get ogame session
func (b *OGame) GetSession() string {
	return b.ogameSession
}

// AddAccount add a new account (server) to your list of accounts
func (b *OGame) AddAccount(number int, lang string) (NewAccount, error) {
	return b.addAccount(number, lang)
}

// WithPriority ...
func (b *OGame) WithPriority(priority int) Prioritizable {
	return b.withPriority(priority)
}

// Begin start a transaction. Once this function is called, "Done" must be called to release the lock.
func (b *OGame) Begin() Prioritizable {
	return b.WithPriority(Normal).Begin()
}

// BeginNamed begins a new transaction with a name. "Done" must be called to release the lock.
func (b *OGame) BeginNamed(name string) Prioritizable {
	return b.WithPriority(Normal).BeginNamed(name)
}

// SetInitiator ...
func (b *OGame) SetInitiator(initiator string) Prioritizable {
	return nil
}

// Done ...
func (b *OGame) Done() {}

// Tx locks the bot during the transaction and ensure the lock is released afterward
func (b *OGame) Tx(clb func(tx Prioritizable) error) error {
	return b.WithPriority(Normal).Tx(clb)
}

// GetServer get ogame server information that the bot is connected to
func (b *OGame) GetServer() Server {
	return b.server
}

// GetServerData get ogame server data information that the bot is connected to
func (b *OGame) GetServerData() ServerData {
	return b.serverData
}

// ServerURL get the ogame server specific url
func (b *OGame) ServerURL() string {
	return b.serverURL
}

// GetLanguage get ogame server language
func (b *OGame) GetLanguage() string {
	return b.language
}

// SetUserAgent change the user-agent used by the http client
func (b *OGame) SetUserAgent(newUserAgent string) {
	b.Client.UserAgent = newUserAgent
}

// LoginWithBearerToken to ogame server reusing existing token
func (b *OGame) LoginWithBearerToken(token string) (bool, error) {
	return b.WithPriority(Normal).LoginWithBearerToken(token)
}

// LoginWithExistingCookies to ogame server reusing existing cookies
func (b *OGame) LoginWithExistingCookies() (bool, error) {
	return b.WithPriority(Normal).LoginWithExistingCookies()
}

// Login to ogame server
// Can fails with BadCredentialsError
func (b *OGame) Login() error {
	return b.WithPriority(Normal).Login()
}

// Logout the bot from ogame server
func (b *OGame) Logout() { b.WithPriority(Normal).Logout() }

// BytesDownloaded returns the amount of bytes downloaded
func (b *OGame) BytesDownloaded() int64 {
	return b.bytesDownloaded
}

// BytesUploaded returns the amount of bytes uploaded
func (b *OGame) BytesUploaded() int64 {
	return b.bytesUploaded
}

// GetUniverseName get the name of the universe the bot is playing into
func (b *OGame) GetUniverseName() string {
	return b.Universe
}

// GetUsername get the username that was used to login on ogame server
func (b *OGame) GetUsername() string {
	return b.Username
}

// GetResearchSpeed gets the research speed
func (b *OGame) GetResearchSpeed() int64 {
	return b.serverData.ResearchDurationDivisor
}

// GetNbSystems gets the number of systems
func (b *OGame) GetNbSystems() int64 {
	return b.serverData.Systems
}

// GetUniverseSpeed shortcut to get ogame universe speed
func (b *OGame) GetUniverseSpeed() int64 {
	return b.getUniverseSpeed()
}

// GetUniverseSpeedFleet shortcut to get ogame universe speed fleet
func (b *OGame) GetUniverseSpeedFleet() int64 {
	return b.getUniverseSpeedFleet()
}

// IsPioneers either or not the bot use lobby-pioneers
func (b *OGame) IsPioneers() bool {
	return b.lobby == LobbyPioneers
}

// IsDonutGalaxy shortcut to get ogame galaxy donut config
func (b *OGame) IsDonutGalaxy() bool {
	return b.isDonutGalaxy()
}

// IsDonutSystem shortcut to get ogame system donut config
func (b *OGame) IsDonutSystem() bool {
	return b.isDonutSystem()
}

// ConstructionTime get duration to build something
func (b *OGame) ConstructionTime(id ID, nbr int64, facilities Facilities) time.Duration {
	return b.constructionTime(id, nbr, facilities)
}

// FleetDeutSaveFactor returns the fleet deut save factor
func (b *OGame) FleetDeutSaveFactor() float64 {
	return b.serverData.GlobalDeuteriumSaveFactor
}

// GetAlliancePageContent gets the html for a specific alliance page
func (b *OGame) GetAlliancePageContent(vals url.Values) ([]byte, error) {
	return b.WithPriority(Normal).GetPageContent(vals)
}

// GetPageContent gets the html for a specific ogame page
func (b *OGame) GetPageContent(vals url.Values) ([]byte, error) {
	return b.WithPriority(Normal).GetPageContent(vals)
}

// PostPageContent make a post request to ogame server
// This is useful when simulating a web browser
func (b *OGame) PostPageContent(vals, payload url.Values) ([]byte, error) {
	return b.WithPriority(Normal).PostPageContent(vals, payload)
}

// IsUnderAttack returns true if the user is under attack, false otherwise
func (b *OGame) IsUnderAttack() (bool, error) {
	return b.WithPriority(Normal).IsUnderAttack()
}

// GetCachedPlayer returns cached player infos
func (b *OGame) GetCachedPlayer() UserInfos {
	return b.Player
}

// GetCachedPreferences returns cached preferences
func (b *OGame) GetCachedPreferences() Preferences {
	return b.CachedPreferences
}

// IsVacationModeEnabled returns either or not the bot is in vacation mode
func (b *OGame) IsVacationModeEnabled() bool {
	return b.isVacationModeEnabled
}

// GetPlanets returns the user planets
func (b *OGame) GetPlanets() []Planet {
	return b.WithPriority(Normal).GetPlanets()
}

// GetCachedPlanets return planets from cached value
func (b *OGame) GetCachedPlanets() []Planet {
	b.planetsMu.RLock()
	defer b.planetsMu.RUnlock()
	return b.planets
}

// GetCachedMoons return moons from cached value
func (b *OGame) GetCachedMoons() []Moon {
	return b.getCachedMoons()
}

// GetCachedCelestials get all cached celestials
func (b *OGame) GetCachedCelestials() []Celestial {
	return b.getCachedCelestials()
}

// GetCachedCelestial return celestial from cached value
func (b *OGame) GetCachedCelestial(v interface{}) Celestial {
	return b.getCachedCelestial(v)
}

// GetPlanet gets infos for planetID
// Fails if planetID is invalid
func (b *OGame) GetPlanet(v interface{}) (Planet, error) {
	return b.WithPriority(Normal).GetPlanet(v)
}

// GetMoons returns the user moons
func (b *OGame) GetMoons() []Moon {
	return b.WithPriority(Normal).GetMoons()
}

// GetMoon gets infos for moonID
func (b *OGame) GetMoon(v interface{}) (Moon, error) {
	return b.WithPriority(Normal).GetMoon(v)
}

// GetCelestials get the player's planets & moons
func (b *OGame) GetCelestials() ([]Celestial, error) {
	return b.WithPriority(Normal).GetCelestials()
}

// RecruitOfficer recruit an officer.
// Typ 2: Commander, 3: Admiral, 4: Engineer, 5: Geologist, 6: Technocrat
// Days: 7 or 90
func (b *OGame) RecruitOfficer(typ, days int64) error {
	return b.WithPriority(Normal).RecruitOfficer(typ, days)
}

// Abandon a planet
func (b *OGame) Abandon(v interface{}) error {
	return b.WithPriority(Normal).Abandon(v)
}

// GetCelestial get the player's planet/moon using the coordinate
func (b *OGame) GetCelestial(v interface{}) (Celestial, error) {
	return b.WithPriority(Normal).GetCelestial(v)
}

// ServerVersion returns OGame version
func (b *OGame) ServerVersion() string {
	return b.serverData.Version
}

// ServerTime returns server time
// Timezone is OGT (OGame Time zone)
func (b *OGame) ServerTime() time.Time {
	return b.WithPriority(Normal).ServerTime()
}

// Location returns bot Time zone.
func (b *OGame) Location() *time.Location {
	return b.location
}

// GetUserInfos gets the user information
func (b *OGame) GetUserInfos() UserInfos {
	return b.WithPriority(Normal).GetUserInfos()
}

// SendMessage sends a message to playerID
func (b *OGame) SendMessage(playerID int64, message string) error {
	return b.WithPriority(Normal).SendMessage(playerID, message)
}

// SendMessageAlliance sends a message to associationID
func (b *OGame) SendMessageAlliance(associationID int64, message string) error {
	return b.WithPriority(Normal).SendMessageAlliance(associationID, message)
}

// GetFleets get the player's own fleets activities
func (b *OGame) GetFleets(opts ...Option) ([]Fleet, Slots) {
	return b.WithPriority(Normal).GetFleets(opts...)
}

// GetFleetsFromEventList get the player's own fleets activities
func (b *OGame) GetFleetsFromEventList() []Fleet {
	return b.WithPriority(Normal).GetFleetsFromEventList()
}

// CancelFleet cancel a fleet
func (b *OGame) CancelFleet(fleetID FleetID) error {
	return b.WithPriority(Normal).CancelFleet(fleetID)
}

// GetAttacks get enemy fleets attacking you
func (b *OGame) GetAttacks(opts ...Option) ([]AttackEvent, error) {
	return b.WithPriority(Normal).GetAttacks(opts...)
}

// GalaxyInfos get information of all planets and moons of a solar system
func (b *OGame) GalaxyInfos(galaxy, system int64, options ...Option) (SystemInfos, error) {
	return b.WithPriority(Normal).GalaxyInfos(galaxy, system, options...)
}

// GetResourceSettings gets the resources settings for specified planetID
func (b *OGame) GetResourceSettings(planetID PlanetID, options ...Option) (ResourceSettings, error) {
	return b.WithPriority(Normal).GetResourceSettings(planetID)
}

// SetResourceSettings set the resources settings on a planet
func (b *OGame) SetResourceSettings(planetID PlanetID, settings ResourceSettings) error {
	return b.WithPriority(Normal).SetResourceSettings(planetID, settings)
}

// GetResourcesBuildings gets the resources buildings levels
func (b *OGame) GetResourcesBuildings(celestialID CelestialID, options ...Option) (ResourcesBuildings, error) {
	return b.WithPriority(Normal).GetResourcesBuildings(celestialID, options...)
}

// GetDefense gets all the defenses units information of a planet
// Fails if planetID is invalid
func (b *OGame) GetDefense(celestialID CelestialID, options ...Option) (DefensesInfos, error) {
	return b.WithPriority(Normal).GetDefense(celestialID, options...)
}

// GetShips gets all ships units information of a planet
func (b *OGame) GetShips(celestialID CelestialID, options ...Option) (ShipsInfos, error) {
	return b.WithPriority(Normal).GetShips(celestialID, options...)
}

// GetFacilities gets all facilities information of a planet
func (b *OGame) GetFacilities(celestialID CelestialID, options ...Option) (Facilities, error) {
	return b.WithPriority(Normal).GetFacilities(celestialID, options...)
}

// GetProduction get what is in the production queue.
// (ships & defense being built)
func (b *OGame) GetProduction(celestialID CelestialID) ([]Quantifiable, int64, error) {
	return b.WithPriority(Normal).GetProduction(celestialID)
}

// GetCachedResearch returns cached researches
func (b *OGame) GetCachedResearch() Researches {
	return b.WithPriority(Normal).GetCachedResearch()
}

// GetResearch gets the player researches information
func (b *OGame) GetResearch() Researches {
	return b.WithPriority(Normal).GetResearch()
}

// GetSlots gets the player current and total slots information
func (b *OGame) GetSlots() Slots {
	return b.WithPriority(Normal).GetSlots()
}

// Build builds any ogame objects (building, technology, ship, defence)
func (b *OGame) Build(celestialID CelestialID, id ID, nbr int64) error {
	return b.WithPriority(Normal).Build(celestialID, id, nbr)
}

// TearDown tears down any ogame building
func (b *OGame) TearDown(celestialID CelestialID, id ID) error {
	return b.WithPriority(Normal).TearDown(celestialID, id)
}

// BuildCancelable builds any cancelable ogame objects (building, technology)
func (b *OGame) BuildCancelable(celestialID CelestialID, id ID) error {
	return b.WithPriority(Normal).BuildCancelable(celestialID, id)
}

// BuildProduction builds any line production ogame objects (ship, defence)
func (b *OGame) BuildProduction(celestialID CelestialID, id ID, nbr int64) error {
	return b.WithPriority(Normal).BuildProduction(celestialID, id, nbr)
}

// BuildBuilding ensure what is being built is a building
func (b *OGame) BuildBuilding(celestialID CelestialID, buildingID ID) error {
	return b.WithPriority(Normal).BuildBuilding(celestialID, buildingID)
}

// BuildDefense builds a defense unit
func (b *OGame) BuildDefense(celestialID CelestialID, defenseID ID, nbr int64) error {
	return b.WithPriority(Normal).BuildDefense(celestialID, defenseID, nbr)
}

// BuildShips builds a ship unit
func (b *OGame) BuildShips(celestialID CelestialID, shipID ID, nbr int64) error {
	return b.WithPriority(Normal).BuildShips(celestialID, shipID, nbr)
}

// ConstructionsBeingBuilt returns the building & research being built, and the time remaining (secs)
func (b *OGame) ConstructionsBeingBuilt(celestialID CelestialID) (ID, int64, ID, int64) {
	return b.WithPriority(Normal).ConstructionsBeingBuilt(celestialID)
}

// CancelBuilding cancel the construction of a building on a specified planet
func (b *OGame) CancelBuilding(celestialID CelestialID) error {
	return b.WithPriority(Normal).CancelBuilding(celestialID)
}

// CancelResearch cancel the research
func (b *OGame) CancelResearch(celestialID CelestialID) error {
	return b.WithPriority(Normal).CancelResearch(celestialID)
}

// BuildTechnology ensure that we're trying to build a technology
func (b *OGame) BuildTechnology(celestialID CelestialID, technologyID ID) error {
	return b.WithPriority(Normal).BuildTechnology(celestialID, technologyID)
}

// GetResources gets user resources
func (b *OGame) GetResources(celestialID CelestialID) (Resources, error) {
	return b.WithPriority(Normal).GetResources(celestialID)
}

// GetResourcesDetails gets user resources
func (b *OGame) GetResourcesDetails(celestialID CelestialID) (ResourcesDetails, error) {
	return b.WithPriority(Normal).GetResourcesDetails(celestialID)
}

// GetTechs gets a celestial supplies/facilities/ships/researches
func (b *OGame) GetTechs(celestialID CelestialID) (ResourcesBuildings, Facilities, ShipsInfos, DefensesInfos, Researches, error) {
	return b.WithPriority(Normal).GetTechs(celestialID)
}

// SendFleet sends a fleet
func (b *OGame) SendFleet(celestialID CelestialID, ships []Quantifiable, speed Speed, where Coordinate,
	mission MissionID, resources Resources, holdingTime, unionID int64) (Fleet, error) {
	return b.WithPriority(Normal).SendFleet(celestialID, ships, speed, where, mission, resources, holdingTime, unionID)
}

// EnsureFleet either sends all the requested ships or fail
func (b *OGame) EnsureFleet(celestialID CelestialID, ships []Quantifiable, speed Speed, where Coordinate,
	mission MissionID, resources Resources, holdingTime, unionID int64) (Fleet, error) {
	return b.WithPriority(Normal).EnsureFleet(celestialID, ships, speed, where, mission, resources, holdingTime, unionID)
}

// DestroyRockets destroys anti-ballistic & inter-planetary missiles
func (b *OGame) DestroyRockets(planetID PlanetID, abm, ipm int64) error {
	return b.WithPriority(Normal).DestroyRockets(planetID, abm, ipm)
}

// SendIPM sends IPM
func (b *OGame) SendIPM(planetID PlanetID, coord Coordinate, nbr int64, priority ID) (int64, error) {
	return b.WithPriority(Normal).SendIPM(planetID, coord, nbr, priority)
}

// GetCombatReportSummaryFor gets the latest combat report for a given coordinate
func (b *OGame) GetCombatReportSummaryFor(coord Coordinate) (CombatReportSummary, error) {
	return b.WithPriority(Normal).GetCombatReportSummaryFor(coord)
}

// GetEspionageReportFor gets the latest espionage report for a given coordinate
func (b *OGame) GetEspionageReportFor(coord Coordinate) (EspionageReport, error) {
	return b.WithPriority(Normal).GetEspionageReportFor(coord)
}

// GetExpeditionMessages gets the expedition messages
func (b *OGame) GetExpeditionMessages() ([]ExpeditionMessage, error) {
	return b.WithPriority(Normal).GetExpeditionMessages()
}

// GetExpeditionMessageAt gets the expedition message for time t
func (b *OGame) GetExpeditionMessageAt(t time.Time) (ExpeditionMessage, error) {
	return b.WithPriority(Normal).GetExpeditionMessageAt(t)
}

// CollectAllMarketplaceMessages collect all marketplace messages
func (b *OGame) CollectAllMarketplaceMessages() error {
	return b.WithPriority(Normal).CollectAllMarketplaceMessages()
}

// CollectMarketplaceMessage collect marketplace message
func (b *OGame) CollectMarketplaceMessage(msg MarketplaceMessage) error {
	return b.WithPriority(Normal).CollectMarketplaceMessage(msg)
}

// GetEspionageReportMessages gets the summary of each espionage reports
func (b *OGame) GetEspionageReportMessages() ([]EspionageReportSummary, error) {
	return b.WithPriority(Normal).GetEspionageReportMessages()
}

// GetEspionageReport gets a detailed espionage report
func (b *OGame) GetEspionageReport(msgID int64) (EspionageReport, error) {
	return b.WithPriority(Normal).GetEspionageReport(msgID)
}

// DeleteMessage deletes a message from the mail box
func (b *OGame) DeleteMessage(msgID int64) error {
	return b.WithPriority(Normal).DeleteMessage(msgID)
}

// DeleteAllMessagesFromTab deletes all messages from a tab in the mail box
func (b *OGame) DeleteAllMessagesFromTab(tabID int64) error {
	return b.WithPriority(Normal).DeleteAllMessagesFromTab(tabID)
}

// GetResourcesProductions gets the planet resources production
func (b *OGame) GetResourcesProductions(planetID PlanetID) (Resources, error) {
	return b.WithPriority(Normal).GetResourcesProductions(planetID)
}

// GetResourcesProductionsLight gets the planet resources production
func (b *OGame) GetResourcesProductionsLight(resBuildings ResourcesBuildings, researches Researches,
	resSettings ResourceSettings, temp Temperature) Resources {
	return b.WithPriority(Normal).GetResourcesProductionsLight(resBuildings, researches, resSettings, temp)
}

// FlightTime calculate flight time and fuel needed
func (b *OGame) FlightTime(origin, destination Coordinate, speed Speed, ships ShipsInfos, missionID MissionID) (secs, fuel int64) {
	return b.WithPriority(Normal).FlightTime(origin, destination, speed, ships, missionID)
}

// Distance return distance between two coordinates
func (b *OGame) Distance(origin, destination Coordinate) int64 {
	return Distance(origin, destination, b.serverData.Galaxies, b.serverData.Systems, b.serverData.DonutGalaxy, b.serverData.DonutSystem)
}

// RegisterWSCallback ...
func (b *OGame) RegisterWSCallback(id string, fn func(msg []byte)) {
	b.Lock()
	defer b.Unlock()
	b.wsCallbacks[id] = fn
}

// RemoveWSCallback ...
func (b *OGame) RemoveWSCallback(id string) {
	b.Lock()
	defer b.Unlock()
	delete(b.wsCallbacks, id)
}

// RegisterChatCallback register a callback that is called when chat messages are received
func (b *OGame) RegisterChatCallback(fn func(msg ChatMsg)) {
	b.chatCallbacks = append(b.chatCallbacks, fn)
}

// RegisterAuctioneerCallback register a callback that is called when auctioneer packets are received
func (b *OGame) RegisterAuctioneerCallback(fn func(packet interface{})) {
	b.auctioneerCallbacks = append(b.auctioneerCallbacks, fn)
}

// RegisterHTMLInterceptor ...
func (b *OGame) RegisterHTMLInterceptor(fn func(method, url string, params, payload url.Values, pageHTML []byte)) {
	b.interceptorCallbacks = append(b.interceptorCallbacks, fn)
}

// Phalanx scan a coordinate from a moon to get fleets information
// IMPORTANT: My account was instantly banned when I scanned an invalid coordinate.
// IMPORTANT: This function DOES validate that the coordinate is a valid planet in range of phalanx
// 			  and that you have enough deuterium.
func (b *OGame) Phalanx(moonID MoonID, coord Coordinate) ([]Fleet, error) {
	return b.WithPriority(Normal).Phalanx(moonID, coord)
}

// UnsafePhalanx same as Phalanx but does not perform any input validation.
func (b *OGame) UnsafePhalanx(moonID MoonID, coord Coordinate) ([]Fleet, error) {
	return b.WithPriority(Normal).UnsafePhalanx(moonID, coord)
}

// JumpGateDestinations returns available destinations for jump gate.
func (b *OGame) JumpGateDestinations(origin MoonID) (moonIDs []MoonID, rechargeCountdown int64, err error) {
	return b.WithPriority(Normal).JumpGateDestinations(origin)
}

// JumpGate sends ships through a jump gate.
func (b *OGame) JumpGate(origin, dest MoonID, ships ShipsInfos) (success bool, rechargeCountdown int64, err error) {
	return b.WithPriority(Normal).JumpGate(origin, dest, ships)
}

// BuyOfferOfTheDay buys the offer of the day.
func (b *OGame) BuyOfferOfTheDay() error {
	return b.WithPriority(Normal).BuyOfferOfTheDay()
}

// CreateUnion creates a union
func (b *OGame) CreateUnion(fleet Fleet, users []string) (int64, error) {
	return b.WithPriority(Normal).CreateUnion(fleet, users)
}

// HeadersForPage gets the headers for a specific ogame page
func (b *OGame) HeadersForPage(url string) (http.Header, error) {
	return b.WithPriority(Normal).HeadersForPage(url)
}

// GetEmpire retrieves JSON from Empire page (Commander only).
func (b *OGame) GetEmpire(nbr int64) (interface{}, error) {
	return b.WithPriority(Normal).GetEmpire(nbr)
}

// CharacterClass returns the bot character class
func (b *OGame) CharacterClass() CharacterClass {
	return b.characterClass
}

// GetAuction ...
func (b *OGame) GetAuction() (Auction, error) {
	return b.WithPriority(Normal).GetAuction()
}

// DoAuction ...
func (b *OGame) DoAuction(bid map[CelestialID]Resources) error {
	return b.WithPriority(Normal).DoAuction(bid)
}

// Highscore ...
func (b *OGame) Highscore(category, typ, page int64) (Highscore, error) {
	return b.WithPriority(Normal).Highscore(category, typ, page)
}

// GetAllResources gets the resources of all planets and moons
func (b *OGame) GetAllResources() (map[CelestialID]Resources, error) {
	return b.WithPriority(Normal).GetAllResources()
}

// GetTasks return how many tasks are queued in the heap.
func (b *OGame) GetTasks() TasksOverview {
	return b.getTasks()
}

// GetDMCosts returns fast build with DM information
func (b *OGame) GetDMCosts(celestialID CelestialID) (DMCosts, error) {
	return b.WithPriority(Normal).GetDMCosts(celestialID)
}

// UseDM use dark matter to fast build
func (b *OGame) UseDM(typ string, celestialID CelestialID) error {
	return b.WithPriority(Normal).UseDM(typ, celestialID)
}

// GetItems get all items information
func (b *OGame) GetItems(celestialID CelestialID) ([]Item, error) {
	return b.WithPriority(Normal).GetItems(celestialID)
}

// GetActiveItems ...
func (b *OGame) GetActiveItems(celestialID CelestialID) ([]ActiveItem, error) {
	return b.WithPriority(Normal).GetActiveItems(celestialID)
}

// ActivateItem activate an item
func (b *OGame) ActivateItem(ref string, celestialID CelestialID) error {
	return b.WithPriority(Normal).ActivateItem(ref, celestialID)
}

// BuyMarketplace buy an item on the marketplace
func (b *OGame) BuyMarketplace(itemID int64, celestialID CelestialID) error {
	return b.WithPriority(Normal).BuyMarketplace(itemID, celestialID)
}

// OfferSellMarketplace sell offer on marketplace
func (b *OGame) OfferSellMarketplace(itemID interface{}, quantity, priceType, price, priceRange int64, celestialID CelestialID) error {
	return b.WithPriority(Normal).OfferSellMarketplace(itemID, quantity, priceType, price, priceRange, celestialID)
}

// OfferBuyMarketplace buy offer on marketplace
func (b *OGame) OfferBuyMarketplace(itemID interface{}, quantity, priceType, price, priceRange int64, celestialID CelestialID) error {
	return b.WithPriority(Normal).OfferBuyMarketplace(itemID, quantity, priceType, price, priceRange, celestialID)
}<|MERGE_RESOLUTION|>--- conflicted
+++ resolved
@@ -909,11 +909,7 @@
 			}
 		}
 	}
-<<<<<<< HEAD
-	return b.LoginWithBearerToken(token)
-=======
 	return b.loginWithBearerToken(token)
->>>>>>> 5d1c0d43
 }
 
 func getConfiguration(b *OGame) (string, string, error) {
@@ -1508,11 +1504,7 @@
 
 func (b *OGame) wrapLoginWithBearerToken(token string) (useToken bool, err error) {
 	fn := func() (bool, error) {
-<<<<<<< HEAD
-		useToken, err = b.LoginWithBearerToken(token)
-=======
 		useToken, err = b.loginWithBearerToken(token)
->>>>>>> 5d1c0d43
 		return useToken, err
 	}
 	return useToken, b.loginWrapper(fn)
