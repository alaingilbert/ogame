package ogame

import (
	"bytes"
	"compress/gzip"
	"container/heap"
	"context"
	"encoding/base64"
	"encoding/json"
	"encoding/xml"
	"fmt"
	"io"
	"io/ioutil"
	"log"
	"math"
	"net"
	"net/http"
	"net/url"
	"os"
	"regexp"
	"sort"
	"strconv"
	"strings"
	"sync"
	"sync/atomic"
	"time"

	"github.com/PuerkitoBio/goquery"
	version "github.com/hashicorp/go-version"
	cookiejar "github.com/orirawlings/persistent-cookiejar"
	"github.com/pkg/errors"
	lua "github.com/yuin/gopher-lua"
	"golang.org/x/net/proxy"
	"golang.org/x/net/websocket"
)

// OGame is a client for ogame.org. It is safe for concurrent use by
// multiple goroutines (thread-safe)
type OGame struct {
	sync.Mutex
	isEnabledAtom         int32  // atomic, prevent auto re login if we manually logged out
	isLoggedInAtom        int32  // atomic, prevent auto re login if we manually logged out
	isConnectedAtom       int32  // atomic, either or not communication between the bot and OGame is possible
	lockedAtom            int32  // atomic, bot state locked/unlocked
	chatConnectedAtom     int32  // atomic, either or not the chat is connected
	state                 string // keep name of the function that currently lock the bot
	stateChangeCallbacks  []func(locked bool, actor string)
	quiet                 bool
	player                UserInfos
	playerMu              sync.RWMutex
	CachedPreferences     Preferences
	isVacationModeEnabled bool
	isVacationModeEnabledMu sync.RWMutex
	researches            *Researches
	researchesMu		  sync.RWMutex
	planets               []Planet
	planetsMu             sync.RWMutex

	lastActivePlanet                  CelestialID
	lastActivePlanetMu				  sync.RWMutex
	planetActivity                    map[CelestialID]int64
	planetActivityMu				  sync.RWMutex
	planetResources                   map[CelestialID]ResourcesDetails
	planetResourcesMu 				  sync.RWMutex
	planetResourcesBuildings          map[CelestialID]ResourcesBuildings
	planetResourcesBuildingsMu		  sync.RWMutex
	planetFacilities                  map[CelestialID]Facilities
	planetFacilitiesMu				  sync.RWMutex
	planetShipsInfos                  map[CelestialID]ShipsInfos
	planetShipsInfosMu				  sync.RWMutex
	planetDefensesInfos               map[CelestialID]DefensesInfos
	planetDefensesInfosMu			  sync.RWMutex
	planetConstruction                map[CelestialID]Quantifiable
	planetConstructionMu			  sync.RWMutex
	planetConstructionFinishAt        map[CelestialID]int64
	planetConstructionFinishAtMu	  sync.RWMutex
	planetShipyardProductions         map[CelestialID][]Quantifiable
	planetShipyardProductionsMu	  	  sync.RWMutex
	planetShipyardProductionsFinishAt map[CelestialID]int64
	planetShipyardProductionsFinishAtMu	  	  sync.RWMutex
	planetQueue                       map[CelestialID][]Quantifiable
	planetQueueMu					  sync.RWMutex
	researchesCache					  Researches
	researchesCacheMu				  sync.RWMutex
	researchesActive                  Quantifiable
	researchesActiveMu                sync.RWMutex
	researchFinishAt                  int64
	researchFinishAtMu                sync.RWMutex
	eventboxResp                      eventboxResp
	eventboxRespMu					  sync.RWMutex
	attackEvents                      []AttackEvent
	attackEventsMu                      sync.RWMutex
	movementFleets                    []Fleet
	movementFleetsMu				  sync.RWMutex
	slots                             Slots
	slotsMu                             sync.RWMutex

	ajaxChatToken         string
	Universe              string
	Username              string
	password              string
	language              string
	playerID              int64
	lobby                 string
	ogameSession          string
	sessionChatCounter    int64
	server                Server
	serverData            ServerData
	location              *time.Location
	serverURL             string
	Client                *OGameClient
	logger                *log.Logger
	chatCallbacks         []func(msg ChatMsg)
	wsCallbacks           map[string]func(msg []byte)
	auctioneerCallbacks   []func(packet []byte)
	interceptorCallbacks  []func(method, url string, params, payload url.Values, pageHTML []byte)
	closeChatCh           chan struct{}
	chatRetry             *ExponentialBackoff
	ws                    *websocket.Conn
	tasks                 priorityQueue
	tasksLock             sync.Mutex
	tasksPushCh           chan *item
	tasksPopCh            chan struct{}
	loginWrapper          func(func() (bool, error)) error
	loginProxyTransport   http.RoundTripper
	bytesUploaded         int64
	bytesDownloaded       int64
	extractor             Extractor
	apiNewHostname        string
	characterClass        CharacterClass
	characterClassMu	  sync.RWMutex
	hasCommander          bool
	hasAdmiral            bool
	hasEngineer           bool
	hasGeologist          bool
	hasTechnocrat         bool
}

type Data struct {
	Planets                  []Planet
	Celestials				 []Celestial
	LastActivePlanet		 CelestialID
	PlanetActivity           map[CelestialID]int64
	PlanetResources          map[CelestialID]ResourcesDetails
	PlanetResourcesBuildings map[CelestialID]ResourcesBuildings
	PlanetFacilities         map[CelestialID]Facilities
	PlanetShipsInfos         map[CelestialID]ShipsInfos
	PlanetDefensesInfos      map[CelestialID]DefensesInfos

	PlanetConstruction                map[CelestialID]Quantifiable
	PlanetConstructionFinishAt        map[CelestialID]int64
	PlanetShipyardProductions         map[CelestialID][]Quantifiable
	PlanetShipyardProductionsFinishAt map[CelestialID]int64
	PlanetQueue                       map[CelestialID][]Quantifiable
	ResearchFinishAt                  int64

	Researches       Researches
	ResearchesActive Quantifiable
	EventboxResp     eventboxResp
	AttackEvents     []AttackEvent
	MovementFleets   []Fleet
	Slots            Slots
}

// Preferences ...
type Preferences struct {
	SpioAnz                      int64
	DisableChatBar               bool // no-mobile
	DisableOutlawWarning         bool
	MobileVersion                bool
	ShowOldDropDowns             bool
	ActivateAutofocus            bool
	EventsShow                   int64 // Hide: 1, Above the content: 2, Below the content: 3
	SortSetting                  int64 // Order of emergence: 0, Coordinates: 1, Alphabet: 2, Size: 3, Used fields: 4
	SortOrder                    int64 // Up: 0, Down: 1
	ShowDetailOverlay            bool
	AnimatedSliders              bool // no-mobile
	AnimatedOverview             bool // no-mobile
	PopupsNotices                bool // no-mobile
	PopopsCombatreport           bool // no-mobile
	SpioReportPictures           bool
	MsgResultsPerPage            int64 // 10, 25, 50
	AuctioneerNotifications      bool
	EconomyNotifications         bool
	ShowActivityMinutes          bool
	PreserveSystemOnPlanetChange bool

	// Mobile only
	Notifications struct {
		BuildList               bool
		FriendlyFleetActivities bool
		HostileFleetActivities  bool
		ForeignEspionage        bool
		AllianceBroadcasts      bool
		AllianceMessages        bool
		Auctions                bool
		Account                 bool
	}
}

// const defaultUserAgent = "" +
// 	"Mozilla/5.0 (Macintosh; Intel Mac OS X 10_11_6) " +
// 	"AppleWebKit/537.36 (KHTML, like Gecko) " +
// 	"Chrome/51.0.2704.103 " +
// 	"Safari/537.36"

const defaultUserAgent = "Mozilla/5.0 (Windows NT 10.0; Win64; x64; rv:73.0) Gecko/20100101 Firefox/73.0"

type options struct {
	SkipInterceptor bool
}

// Option functions to be passed to public interface to change behaviors
type Option func(*options)

// SkipInterceptor option to skip html interceptors
func SkipInterceptor(opt *options) {
	opt.SkipInterceptor = true
}

// CelestialID represent either a PlanetID or a MoonID
type CelestialID int64

// Params parameters for more fine-grained initialization
type Params struct {
	Username        string
	Password        string
	Universe        string
	Lang            string
	PlayerID        int64
	AutoLogin       bool
	Proxy           string
	ProxyUsername   string
	ProxyPassword   string
	ProxyType       string
	ProxyLoginOnly  bool
	Lobby           string
	APINewHostname  string
	CookiesFilename string
}

// New creates a new instance of OGame wrapper.
func New(universe, username, password, lang string) (*OGame, error) {
	b := NewNoLogin(username, password, universe, lang, "", 0)
	if _, err := b.LoginWithExistingCookies(); err != nil {
		return nil, err
	}

	return b, nil
}

// NewWithParams create a new OGame instance with full control over the possible parameters
func NewWithParams(params Params) (*OGame, error) {
	b := NewNoLogin(params.Username, params.Password, params.Universe, params.Lang, params.CookiesFilename, params.PlayerID)
	b.setOGameLobby(params.Lobby)
	b.apiNewHostname = params.APINewHostname
	if params.Proxy != "" {
		if err := b.SetProxy(params.Proxy, params.ProxyUsername, params.ProxyPassword, params.ProxyType, params.ProxyLoginOnly); err != nil {
			return nil, err
		}
	}
	if params.AutoLogin {
		if _, err := b.LoginWithExistingCookies(); err != nil {
			return nil, err
		}
	}
	return b, nil
}

// NewNoLogin does not auto login.
func NewNoLogin(username, password, universe, lang, cookiesFilename string, playerID int64) *OGame {
	b := new(OGame)
	b.planetActivityMu.Lock()
	b.planetActivity = map[CelestialID]int64{}
	b.planetActivityMu.Unlock()

	b.planetResourcesMu.Lock()
	b.planetResources = map[CelestialID]ResourcesDetails{}
	b.planetResourcesMu.Unlock()

	b.planetResourcesBuildingsMu.Lock()
	b.planetResourcesBuildings = map[CelestialID]ResourcesBuildings{}
	b.planetResourcesBuildingsMu.Unlock()

	b.planetFacilitiesMu.Lock()
	b.planetFacilities = map[CelestialID]Facilities{}
	b.planetFacilitiesMu.Unlock()

	b.planetShipsInfosMu.Lock()
	b.planetShipsInfos = map[CelestialID]ShipsInfos{}
	b.planetShipsInfosMu.Unlock()

	b.planetDefensesInfosMu.Lock()
	b.planetDefensesInfos = map[CelestialID]DefensesInfos{}
	b.planetDefensesInfosMu.Unlock()

	b.planetConstructionMu.Lock()
	b.planetConstruction = map[CelestialID]Quantifiable{}
	b.planetConstructionMu.Unlock()

	b.planetConstructionFinishAtMu.Lock()
	b.planetConstructionFinishAt = map[CelestialID]int64{}
	b.planetConstructionFinishAtMu.Unlock()

	b.planetShipyardProductionsMu.Lock()
	b.planetShipyardProductions = map[CelestialID][]Quantifiable{}
	b.planetShipyardProductionsMu.Unlock()

	b.planetShipyardProductionsFinishAtMu.Lock()
	b.planetShipyardProductionsFinishAt = map[CelestialID]int64{}
	b.planetShipyardProductionsFinishAtMu.Unlock()

	b.planetQueueMu.Lock()
	b.planetQueue = map[CelestialID][]Quantifiable{}
	b.planetQueueMu.Unlock()

	filename := username + "_" + universe + "_" + lang + "_data.json"
	info, err := os.Stat(filename)
	if !os.IsNotExist(err) && !info.IsDir() {
		var data Data

		file := LoadFromFile(filename)
		json.Unmarshal(file, &data)

		b.planetsMu.Lock()
		b.planets = data.Planets
		b.planetsMu.Unlock()

		b.planetActivityMu.Lock()
		//b.planetActivity = data.PlanetActivity
		for k, e := range data.PlanetActivity {
			b.planetActivity[k] = e
		}
		b.planetActivityMu.Unlock()

		b.lastActivePlanetMu.Lock()
		b.lastActivePlanet = data.LastActivePlanet
		b.lastActivePlanetMu.Unlock()


		b.planetResourcesMu.Lock()
		//b.planetResources = data.PlanetResources
		for k, e := range data.PlanetResources {
			b.planetResources[k] = e
		}
		b.planetResourcesMu.Unlock()

		b.planetResourcesBuildingsMu.Lock()
		//b.planetResourcesBuildings = data.PlanetResourcesBuildings
		for k, e := range data.PlanetResourcesBuildings {
			b.planetResourcesBuildings[k] = e
		}
		b.planetResourcesBuildingsMu.Unlock()

		b.planetFacilitiesMu.Lock()
		//b.planetFacilities = data.PlanetFacilities
		for k, e := range data.PlanetFacilities {
			b.planetFacilities[k] = e
		}
		b.planetFacilitiesMu.Unlock()

		b.planetShipsInfosMu.Lock()
		//b.planetShipsInfos = data.PlanetShipsInfos
		for k, e := range data.PlanetShipsInfos {
			b.planetShipsInfos[k] = e
		}
		b.planetShipsInfosMu.Unlock()

		b.planetDefensesInfosMu.Lock()
		//b.planetDefensesInfos = data.PlanetDefensesInfos
		for k, e := range data.PlanetDefensesInfos {
			b.planetDefensesInfos[k] = e
		}
		b.planetDefensesInfosMu.Unlock()

		b.planetConstructionMu.Lock()
		//b.planetConstruction = data.PlanetConstruction
		for k, e := range data.PlanetConstruction {
			b.planetConstruction[k] = e
		}
		b.planetConstructionMu.Unlock()

		b.planetConstructionFinishAtMu.Lock()
		//b.planetConstructionFinishAt = data.PlanetConstructionFinishAt
		for k, e := range data.PlanetConstructionFinishAt {
			b.planetConstructionFinishAt[k] = e
		}
		b.planetConstructionFinishAtMu.Unlock()

		b.planetShipyardProductionsMu.Lock()
		//b.planetShipyardProductions = data.PlanetShipyardProductions
		for k, e := range data.PlanetShipyardProductions {
			b.planetShipyardProductions[k] = e
		}
		b.planetShipyardProductionsMu.Unlock()

		b.planetShipyardProductionsFinishAtMu.Lock()
		//b.planetShipyardProductionsFinishAt = data.PlanetShipyardProductionsFinishAt
		for k, e := range data.PlanetShipyardProductionsFinishAt {
			b.planetShipyardProductionsFinishAt[k] = e
		}
		b.planetShipyardProductionsFinishAtMu.Unlock()

		b.planetQueueMu.Lock()
		//b.planetQueue = data.PlanetQueue
		for k, e := range data.PlanetQueue {
			b.planetQueue[k] = e
		}
		b.planetQueueMu.Unlock()

		b.researchesCacheMu.Lock()
		b.researchesCache = data.Researches
		b.researchesCacheMu.Unlock()

		b.researchesActiveMu.Lock()
		b.researchesActive = data.ResearchesActive
		b.researchesActiveMu.Unlock()

		b.researchFinishAtMu.Lock()
		b.researchFinishAt = data.ResearchFinishAt
		b.researchFinishAtMu.Unlock()
		//b.SetResearchFinishAt(data.ResearchFinishAt)

		b.eventboxRespMu.Lock()
		b.eventboxResp = data.EventboxResp
		b.eventboxRespMu.Unlock()

		b.movementFleetsMu.Lock()
		b.movementFleets = data.MovementFleets
		b.movementFleetsMu.Unlock()

		b.slotsMu.Lock()
		b.slots = data.Slots
		b.slotsMu.Unlock()
	} else {
		var data Data

		b.planetsMu.RLock()
		data.Planets = b.planets
		b.planetsMu.RUnlock()

		data.Celestials = b.GetCachedCelestials()

		b.lastActivePlanetMu.RLock()
		data.LastActivePlanet = b.lastActivePlanet
		b.lastActivePlanetMu.RUnlock()

		data.PlanetActivity = map[CelestialID]int64{}
		data.PlanetResources = map[CelestialID]ResourcesDetails{}
		data.PlanetResourcesBuildings = map[CelestialID]ResourcesBuildings{}
		data.PlanetFacilities = map[CelestialID]Facilities{}
		data.PlanetShipsInfos = map[CelestialID]ShipsInfos{}
		data.PlanetDefensesInfos = map[CelestialID]DefensesInfos{}

		data.PlanetConstruction = map[CelestialID]Quantifiable{}
		data.PlanetConstructionFinishAt = map[CelestialID]int64{}
		data.PlanetShipyardProductions = map[CelestialID][]Quantifiable{}
		data.PlanetShipyardProductionsFinishAt = map[CelestialID]int64{}
		data.PlanetQueue = map[CelestialID][]Quantifiable{}

		b.planetActivityMu.RLock()
		//data.PlanetActivity = b.planetActivity
		for k, e := range b.planetActivity {
			data.PlanetActivity[k] = e
		}
		b.planetActivityMu.RUnlock()

		b.planetResourcesMu.RLock()
		//data.PlanetResources = b.planetResources
		for k, e := range b.planetResources {
			data.PlanetResources[k] = e
		}
		b.planetResourcesMu.RUnlock()

		b.planetResourcesBuildingsMu.RLock()
		//data.PlanetResourcesBuildings = b.planetResourcesBuildings
		for k, e := range b.planetResourcesBuildings {
			data.PlanetResourcesBuildings[k] = e
		}
		b.planetResourcesBuildingsMu.RUnlock()

		b.planetFacilitiesMu.RLock()
		//data.PlanetFacilities = b.planetFacilities
		for k, e := range b.planetFacilities {
			data.PlanetFacilities[k] = e
		}

		b.planetFacilitiesMu.RUnlock()

		b.planetShipsInfosMu.RLock()
		//data.PlanetShipsInfos = b.planetShipsInfos
		for k, e := range b.planetShipsInfos {
			data.PlanetShipsInfos[k] = e
		}
		b.planetShipsInfosMu.RUnlock()

		b.planetDefensesInfosMu.RLock()
		//data.PlanetDefensesInfos = b.planetDefensesInfos
		for k, e := range b.planetDefensesInfos {
			data.PlanetDefensesInfos[k] = e
		}
		b.planetDefensesInfosMu.RUnlock()

		b.planetConstructionMu.RLock()
		//data.PlanetConstruction = b.planetConstruction
		for k, e := range b.planetConstruction {
			data.PlanetConstruction[k] = e
		}
		b.planetConstructionMu.RUnlock()

		b.planetConstructionFinishAtMu.RLock()
		//data.PlanetConstructionFinishAt = b.planetConstructionFinishAt
		for k, e := range b.planetConstructionFinishAt {
			data.PlanetConstructionFinishAt[k] = e
		}
		b.planetConstructionFinishAtMu.RUnlock()

		b.planetShipyardProductionsMu.RLock()
		//data.PlanetShipyardProductions = b.planetShipyardProductions
		for k, e := range b.planetShipyardProductions {
			data.PlanetShipyardProductions[k] = e
		}
		b.planetShipyardProductionsMu.RUnlock()

		b.planetShipyardProductionsFinishAtMu.RLock()
		//data.PlanetShipyardProductionsFinishAt = b.planetShipyardProductionsFinishAt
		for k, e := range b.planetShipyardProductionsFinishAt {
			data.PlanetShipyardProductionsFinishAt[k] = e
		}
		b.planetShipyardProductionsFinishAtMu.RUnlock()

		b.planetQueueMu.RLock()
		//data.PlanetQueue = b.planetQueue
		for k, e := range b.planetQueue {
			data.PlanetQueue[k] = e
		}
		b.planetQueueMu.RUnlock()

		b.researchesCacheMu.RLock()
		data.Researches = b.researchesCache
		b.researchesCacheMu.RUnlock()

		b.researchesActiveMu.RLock()
		data.ResearchesActive = b.researchesActive
		b.researchesActiveMu.RUnlock()

		b.eventboxRespMu.RLock()
		data.EventboxResp = b.eventboxResp
		b.eventboxRespMu.RUnlock()

		b.movementFleetsMu.RLock()
		data.MovementFleets = b.movementFleets
		b.movementFleetsMu.RUnlock()

		b.slotsMu.RLock()
		data.Slots = b.slots
		b.slotsMu.RUnlock()

		by, _ := json.Marshal(data)
		SaveToFile(filename, by)
	}

	b.loginWrapper = DefaultLoginWrapper
	b.Enable()
	b.quiet = false
	b.logger = log.New(os.Stdout, "", 0)

	b.Universe = universe
	b.SetOGameCredentials(username, password)
	b.setOGameLobby("lobby")
	b.language = lang

	b.extractor = NewExtractorV71()

	jar, _ := cookiejar.New(&cookiejar.Options{
		Filename:              cookiesFilename,
		PersistSessionCookies: true,
	})

	// Ensure we remove any cookies that would set the mobile view
	cookies := jar.AllCookies()
	for _, c := range cookies {
		if c.Name == "device" {
			jar.RemoveCookie(c)
		}
	}

	b.Client = NewOGameClient()
	b.Client.Jar = jar
	b.Client.UserAgent = defaultUserAgent

	b.tasks = make(priorityQueue, 0)
	heap.Init(&b.tasks)
	b.tasksPushCh = make(chan *item, 100)
	b.tasksPopCh = make(chan struct{}, 100)
	b.taskRunner()

	b.wsCallbacks = make(map[string]func([]byte))

	return b
}

// Server ogame information for their servers
type Server struct {
	Language      string
	Number        int64
	Name          string
	PlayerCount   int64
	PlayersOnline int64
	Opened        string
	StartDate     string
	EndDate       *string
	ServerClosed  int64
	Prefered      int64
	SignupClosed  int64
	Settings      struct {
		AKS                      int64
		FleetSpeed               int64
		WreckField               int64
		ServerLabel              string
		EconomySpeed             int64
		PlanetFields             int64
		UniverseSize             int64 // Nb of galaxies
		ServerCategory           string
		EspionageProbeRaids      int64
		PremiumValidationGift    int64
		DebrisFieldFactorShips   int64
		DebrisFieldFactorDefence int64
	}
}

// ogame cookie name for php session id
const phpSessionIDCookieName = "PHPSESSID"

func getPhpSessionID(b *OGame, username, password string) (string, error) {
	payload := url.Values{
		"kid":                   {""},
		"language":              {"en"},
		"autologin":             {"false"},
		"credentials[email]":    {username},
		"credentials[password]": {password},
	}
	req, err := http.NewRequest("POST", "https://"+b.lobby+".ogame.gameforge.com/api/users", strings.NewReader(payload.Encode()))
	if err != nil {
		return "", err
	}

	req.Header.Add("Content-Type", "application/x-www-form-urlencoded")

	resp, err := b.doReqWithLoginProxyTransport(req)
	if err != nil {
		return "", err
	}
	defer func() {
		if err := resp.Body.Close(); err != nil {
			b.error(err)
		}
	}()

	if resp.StatusCode >= 500 {
		return "", errors.New("OGame server error code : " + resp.Status)
	}

	if resp.StatusCode != 200 {
		by, err := ioutil.ReadAll(resp.Body)
		b.error(resp.StatusCode, string(by), err)
		return "", ErrBadCredentials
	}

	for _, cookie := range resp.Cookies() {
		if cookie.Name == phpSessionIDCookieName {
			return cookie.Value, nil
		}
	}

	return "", errors.New(phpSessionIDCookieName + " not found")
}

type account struct {
	Server struct {
		Language string
		Number   int64
	}
	ID         int64
	Name       string
	LastPlayed string
	Blocked    bool
	Details    []struct {
		Type  string
		Title string
		Value interface{} // Can be string or int
	}
	Sitting struct {
		Shared       bool
		EndTime      *string
		CooldownTime *string
	}
}

func getUserAccounts(b *OGame) ([]account, error) {
	var userAccounts []account
	req, err := http.NewRequest("GET", "https://"+b.lobby+".ogame.gameforge.com/api/users/me/accounts", nil)
	if err != nil {
		return userAccounts, err
	}
	req.Header.Add("Accept-Encoding", "gzip, deflate, br")
	resp, err := b.Client.Do(req)
	if err != nil {
		return userAccounts, err
	}
	defer func() {
		if err := resp.Body.Close(); err != nil {
			b.error(err)
		}
	}()
	by, err := readBody(b, resp)
	if err != nil {
		return userAccounts, err
	}
	b.bytesUploaded += req.ContentLength
	if err := json.Unmarshal(by, &userAccounts); err != nil {
		return userAccounts, err
	}
	return userAccounts, nil
}

func getServers(b *OGame) ([]Server, error) {
	var servers []Server
	req, err := http.NewRequest("GET", "https://"+b.lobby+".ogame.gameforge.com/api/servers", nil)
	if err != nil {
		return servers, err
	}
	req.Header.Add("Accept-Encoding", "gzip, deflate, br")
	resp, err := b.Client.Do(req)
	if err != nil {
		return servers, err
	}
	defer func() {
		if err := resp.Body.Close(); err != nil {
			b.error(err)
		}
	}()
	by, err := readBody(b, resp)
	if err != nil {
		return servers, err
	}
	b.bytesUploaded += req.ContentLength
	if err := json.Unmarshal(by, &servers); err != nil {
		return servers, err
	}
	return servers, nil
}

func findAccount(universe, lang string, playerID int64, accounts []account, servers []Server) (account, Server, error) {
	var server Server
	var acc account
	for _, s := range servers {
		if s.Name == universe && s.Language == lang {
			server = s
			break
		}
	}
	for _, a := range accounts {
		if a.Server.Language == server.Language && a.Server.Number == server.Number {
			if playerID != 0 {
				if a.ID == playerID {
					acc = a
					break
				}
			} else {
				acc = a
				break
			}
		}
	}
	if server.Number == 0 {
		return account{}, Server{}, fmt.Errorf("server %s, %s not found", universe, lang)
	}
	if acc.ID == 0 {
		return account{}, Server{}, ErrAccountNotFound
	}
	return acc, server, nil
}

func execLoginLink(b *OGame, loginLink string) ([]byte, error) {
	req, err := http.NewRequest("GET", loginLink, nil)
	if err != nil {
		return nil, err
	}
	req.Header.Add("Accept-Encoding", "gzip, deflate, br")
	b.debug("login to universe")
	resp, err := b.doReqWithLoginProxyTransport(req)
	if err != nil {
		return nil, err
	}
	defer func() {
		if err := resp.Body.Close(); err != nil {
			b.error(err)
		}
	}()
	b.bytesUploaded += req.ContentLength
	return readBody(b, resp)
}

func readBody(b *OGame, resp *http.Response) ([]byte, error) {
	n := int64(0)
	defer func() {
		b.bytesDownloaded += n
	}()
	isGzip := false
	var reader io.ReadCloser
	switch resp.Header.Get("Content-Encoding") {
	case "gzip":
		isGzip = true
		n = resp.ContentLength
		var err error
		reader, err = gzip.NewReader(resp.Body)
		if err != nil {
			return []byte{}, err
		}
		defer reader.Close()
	default:
		reader = resp.Body
	}
	by, err := ioutil.ReadAll(reader)
	if err != nil {
		return []byte{}, err
	}
	if !isGzip {
		n = int64(len(by))
	}
	return by, nil
}

func getLoginLink(b *OGame, userAccount account) (string, error) {
	ogURL := fmt.Sprintf("https://"+b.lobby+".ogame.gameforge.com/api/users/me/loginLink?id=%d&server[language]=%s&server[number]=%d",
		userAccount.ID, userAccount.Server.Language, userAccount.Server.Number)
	req, err := http.NewRequest("GET", ogURL, nil)
	if err != nil {
		return "", err
	}
	req.Header.Add("Accept-Encoding", "gzip, deflate, br")
	resp, err := b.Client.Do(req)
	if err != nil {
		return "", err
	}
	defer func() {
		if err := resp.Body.Close(); err != nil {
			b.error(err)
		}
	}()
	by, err := readBody(b, resp)
	if err != nil {
		return "", err
	}
	b.bytesUploaded += req.ContentLength
	var loginLink struct {
		URL string
	}
	if err := json.Unmarshal(by, &loginLink); err != nil {
		return "", err
	}
	return loginLink.URL, nil
}

// ServerData represent api result from https://s157-ru.ogame.gameforge.com/api/serverData.xml
type ServerData struct {
	Name                          string  `xml:"name"`                          // Europa
	Number                        int64   `xml:"number"`                        // 157
	Language                      string  `xml:"language"`                      // ru
	Timezone                      string  `xml:"timezone"`                      // Europe/Moscow
	TimezoneOffset                string  `xml:"timezoneOffset"`                // +03:00
	Domain                        string  `xml:"domain"`                        // s157-ru.ogame.gameforge.com
	Version                       string  `xml:"version"`                       // 6.8.8-pl2
	Speed                         int64   `xml:"speed"`                         // 6
	SpeedFleet                    int64   `xml:"speedFleet"`                    // 6
	Galaxies                      int64   `xml:"galaxies"`                      // 4
	Systems                       int64   `xml:"systems"`                       // 499
	ACS                           bool    `xml:"aCS"`                           // 1
	RapidFire                     bool    `xml:"rapidFire"`                     // 1
	DefToTF                       bool    `xml:"defToTF"`                       // 0
	DebrisFactor                  float64 `xml:"debrisFactor"`                  // 0.5
	DebrisFactorDef               float64 `xml:"debrisFactorDef"`               // 0
	RepairFactor                  float64 `xml:"repairFactor"`                  // 0.7
	NewbieProtectionLimit         int64   `xml:"newbieProtectionLimit"`         // 500000
	NewbieProtectionHigh          int64   `xml:"newbieProtectionHigh"`          // 50000
	TopScore                      int64   `xml:"topScore"`                      // 60259362
	BonusFields                   int64   `xml:"bonusFields"`                   // 30
	DonutGalaxy                   bool    `xml:"donutGalaxy"`                   // 1
	DonutSystem                   bool    `xml:"donutSystem"`                   // 1
	WfEnabled                     bool    `xml:"wfEnabled"`                     // 1 (WreckField)
	WfMinimumRessLost             int64   `xml:"wfMinimumRessLost"`             // 150000
	WfMinimumLossPercentage       int64   `xml:"wfMinimumLossPercentage"`       // 5
	WfBasicPercentageRepairable   int64   `xml:"wfBasicPercentageRepairable"`   // 45
	GlobalDeuteriumSaveFactor     float64 `xml:"globalDeuteriumSaveFactor"`     // 0.5
	Bashlimit                     int64   `xml:"bashlimit"`                     // 0
	ProbeCargo                    int64   `xml:"probeCargo"`                    // 5
	ResearchDurationDivisor       int64   `xml:"researchDurationDivisor"`       // 2
	DarkMatterNewAcount           int64   `xml:"darkMatterNewAcount"`           // 8000
	CargoHyperspaceTechMultiplier int64   `xml:"cargoHyperspaceTechMultiplier"` // 5
}

// gets the server data from xml api
func (b *OGame) getServerData() (ServerData, error) {
	var serverData ServerData
	req, err := http.NewRequest("GET", "https://s"+strconv.FormatInt(b.server.Number, 10)+"-"+b.server.Language+".ogame.gameforge.com/api/serverData.xml", nil)
	if err != nil {
		return serverData, err
	}
	req.Header.Add("Accept-Encoding", "gzip, deflate, br")
	resp, err := b.Client.Do(req)
	if err != nil {
		return serverData, err
	}
	defer func() {
		if err := resp.Body.Close(); err != nil {
			b.error(err)
		}
	}()
	by, err := readBody(b, resp)
	if err != nil {
		return serverData, err
	}
	b.bytesUploaded += req.ContentLength
	if err := xml.Unmarshal(by, &serverData); err != nil {
		return serverData, err
	}
	return serverData, nil
}

// Return either or not the bot logged in using the existing cookies.
func (b *OGame) loginWithExistingCookies() (bool, error) {
	cookies := b.Client.Jar.(*cookiejar.Jar).AllCookies()
	found := false
	for _, c := range cookies {
		if c.Name == phpSessionIDCookieName {
			found = true
			break
		}
	}
	if !found {
		err := b.login()
		return false, err
	}
	server, userAccount, err := b.loginPart1()
	if err == ErrAccountBlocked {
		return false, err
	}
	if err != nil {
		err := b.login()
		return false, err
	}

	if err := b.loginPart2(server, userAccount); err != nil {
		return false, err
	}

	pageHTML, err := b.getPage(OverviewPage, CelestialID(0))
	if err != nil {
		return false, err
	}
	b.debug("login using existing cookies")
	if err := b.loginPart3(userAccount, pageHTML); err != nil {
		return false, err
	}
	return true, nil
}

func (b *OGame) login() error {
	b.debug("get session")
	if _, err := getPhpSessionID(b, b.Username, b.password); err != nil {
		return err
	}

	server, userAccount, err := b.loginPart1()
	if err != nil {
		return err
	}

	b.debug("get login link")
	loginLink, err := getLoginLink(b, userAccount)
	if err != nil {
		return err
	}
	pageHTML, err := execLoginLink(b, loginLink)
	if err != nil {
		return err
	}

	if err := b.loginPart2(server, userAccount); err != nil {
		return err
	}
	if err := b.loginPart3(userAccount, pageHTML); err != nil {
		return err
	}

	if err := b.Client.Jar.(*cookiejar.Jar).Save(); err != nil {
		return err
	}
	for _, fn := range b.interceptorCallbacks {
		fn("GET", loginLink, nil, nil, pageHTML)
	}
	return nil
}

func (b *OGame) loginPart1() (server Server, userAccount account, err error) {
	b.debug("get user accounts")
	accounts, err := getUserAccounts(b)
	if err != nil {
		return
	}
	b.debug("get servers")
	servers, err := getServers(b)
	if err != nil {
		return
	}
	b.debug("find account & server for universe")
	userAccount, server, err = findAccount(b.Universe, b.language, b.playerID, accounts, servers)
	if err != nil {
		return
	}
	if userAccount.Blocked {
		return server, userAccount, ErrAccountBlocked
	}
	b.debug("Players online: " + strconv.FormatInt(server.PlayersOnline, 10) + ", Players: " + strconv.FormatInt(server.PlayerCount, 10))
	return
}

func (b *OGame) loginPart2(server Server, userAccount account) error {
	atomic.StoreInt32(&b.isLoggedInAtom, 1) // At this point, we are logged in
	atomic.StoreInt32(&b.isConnectedAtom, 1)
	// Get server data
	start := time.Now()
	b.server = server
	serverData, err := b.getServerData()
	if err != nil {
		return err
	}
	b.serverData = serverData
	b.language = userAccount.Server.Language
	b.serverURL = "https://s" + strconv.FormatInt(server.Number, 10) + "-" + server.Language + ".ogame.gameforge.com"
	b.debug("get server data", time.Since(start))
	return nil
}

func (b *OGame) loginPart3(userAccount account, pageHTML []byte) error {
	if ogVersion, err := version.NewVersion(b.serverData.Version); err == nil {
		if ogVersion.GreaterThanOrEqual(version.Must(version.NewVersion("7.1.0-rc0"))) {
			b.extractor = NewExtractorV71()
		} else if ogVersion.GreaterThanOrEqual(version.Must(version.NewVersion("7.0.0-rc0"))) {
			b.extractor = NewExtractorV7()
		}
	} else {
		b.error("failed to parse ogame version: " + err.Error())
	}

	b.sessionChatCounter = 1

	b.debug("logged in as " + userAccount.Name + " on " + b.Universe + "-" + b.language)

	b.debug("extract information from html")
	doc, err := goquery.NewDocumentFromReader(bytes.NewReader(pageHTML))
	if err != nil {
		return err
	}
	b.ogameSession = b.extractor.ExtractOGameSessionFromDoc(doc)
	if b.ogameSession == "" {
		return ErrBadCredentials
	}

	serverTime, _ := b.extractor.ExtractServerTime(pageHTML)
	b.location = serverTime.Location()

	b.cacheFullPageInfo("overview", pageHTML)

	_, _ = b.getPage(PreferencesPage, CelestialID(0)) // Will update preferences cached values

	// Extract chat host and port
	m := regexp.MustCompile(`var nodeUrl\s?=\s?"https:\\/\\/([^:]+):(\d+)\\/socket.io\\/socket.io.js"`).FindSubmatch(pageHTML)
	chatHost := string(m[1])
	chatPort := string(m[2])

	if atomic.CompareAndSwapInt32(&b.chatConnectedAtom, 0, 1) {
		b.closeChatCh = make(chan struct{})
		go func(b *OGame) {
			defer atomic.StoreInt32(&b.chatConnectedAtom, 0)
			b.chatRetry = NewExponentialBackoff(60)
		LOOP:
			for {
				select {
				case <-b.closeChatCh:
					break LOOP
				default:
					b.connectChat(chatHost, chatPort)
					b.chatRetry.Wait()
				}
			}
		}(b)
	} else {
		b.ReconnectChat()
	}

	return nil
}

func (b *OGame) cacheFullPageInfo(page string, pageHTML []byte) {
	//b.debug("Cache Run for Page:"+page)
	doc, _ := goquery.NewDocumentFromReader(bytes.NewReader(pageHTML))
	b.planetsMu.Lock()
	b.planets = b.extractor.ExtractPlanetsFromDoc(doc, b)
	b.planetsMu.Unlock()

	celestialID, _ := b.extractor.ExtractPlanetID(pageHTML)

	b.planetResourcesMu.Lock()
	b.planetResources[celestialID], _ = b.fetchResources(celestialID)
	b.planetResourcesMu.Unlock()

	b.eventboxRespMu.Lock()
	b.eventboxResp, _ = b.fetchEventbox()
	b.eventboxRespMu.Unlock()

	b.attackEventsMu.Lock()
	b.attackEvents, _ = b.getAttacks(celestialID)
	b.attackEventsMu.Unlock()

	b.lastActivePlanetMu.Lock()
	b.lastActivePlanet, _ = b.extractor.ExtractPlanetID(pageHTML)
	b.lastActivePlanetMu.Unlock()

	b.planetActivityMu.Lock()
	b.planetActivity[celestialID] = b.extractor.ExtractOgameTimestamp(pageHTML)
	b.planetActivityMu.Unlock()

	timestamp := b.extractor.ExtractOgameTimestamp(pageHTML)

	switch page {
	case OverviewPage:
		buildingID, buildingCountdown, researchID, researchCountdown := b.extractor.ExtractConstructions(pageHTML)
		b.planetConstructionMu.Lock()
		b.planetConstruction[celestialID] = Quantifiable{ID: buildingID, Nbr: buildingCountdown}
		b.planetConstructionMu.Unlock()
		if buildingID.Int64() != 0 && buildingCountdown != 0 {
			b.planetConstructionFinishAtMu.Lock()
			b.planetConstructionFinishAt[celestialID] = timestamp + buildingCountdown
			b.planetConstructionFinishAtMu.Unlock()
		} else {
			b.planetConstructionFinishAtMu.Lock()
			b.planetConstructionFinishAt[celestialID] = 0
			b.planetConstructionFinishAtMu.Unlock()
		}

		b.researchesActiveMu.Lock()
		b.researchesActive = Quantifiable{ID: researchID, Nbr: researchCountdown}
		b.researchesActiveMu.Unlock()
		if researchID != 0 && researchCountdown != 0 {
			b.researchFinishAtMu.Lock()
			b.researchFinishAt = researchCountdown + time.Now().Unix()
			b.researchFinishAtMu.Unlock()
			//b.SetResearchFinishAt(researchCountdown + time.Now().Unix())
		} else {
			b.researchFinishAtMu.Lock()
			b.researchFinishAt = 0
			b.researchFinishAtMu.Unlock()
		}

		ships, shipyardCountdown, _ := b.extractor.ExtractOverviewProduction(pageHTML)
		b.planetShipyardProductionsMu.Lock()
		b.planetShipyardProductions[celestialID] = ships
		b.planetShipyardProductionsMu.Unlock()
		if shipyardCountdown != 0 {
			b.planetShipyardProductionsFinishAtMu.Lock()
			b.planetShipyardProductionsFinishAt[celestialID] = timestamp + shipyardCountdown
			b.planetShipyardProductionsFinishAtMu.Unlock()
		} else {
			b.planetShipyardProductionsFinishAtMu.Lock()
			b.planetShipyardProductionsFinishAt[celestialID] = 0
			b.planetShipyardProductionsFinishAtMu.Unlock()
		}

		break
	case SuppliesPage:
		buildingID, buildingCountdown, _, _ := b.extractor.ExtractConstructions(pageHTML)
		b.planetConstructionMu.Lock()
		b.planetConstruction[celestialID] = Quantifiable{ID: buildingID, Nbr: buildingCountdown}
		b.planetConstructionMu.Unlock()
		if buildingID.Int64() != 0 && buildingCountdown != 0 {
			b.planetConstructionFinishAtMu.Lock()
			b.planetConstructionFinishAt[celestialID] = timestamp + buildingCountdown
			b.planetConstructionFinishAtMu.Unlock()
		} else {
			b.planetConstructionFinishAtMu.Lock()
			b.planetConstructionFinishAt[celestialID] = 0
			b.planetConstructionFinishAtMu.Unlock()
		}

		res, err := b.extractor.ExtractResourcesBuildings(pageHTML)
		if err == nil {
			b.planetResourcesBuildingsMu.Lock()
			b.planetResourcesBuildings[celestialID] = res
			b.planetResourcesBuildingsMu.Unlock()
		}
		break
	case FacilitiesPage:
		buildingID, buildingCountdown, _, _ := b.extractor.ExtractConstructions(pageHTML)
		b.planetConstructionMu.Lock()
		b.planetConstruction[celestialID] = Quantifiable{ID: buildingID, Nbr: buildingCountdown}
		b.planetConstructionMu.Unlock()
		if buildingID.Int64() != 0 && buildingCountdown != 0 {
			b.planetConstructionFinishAtMu.Lock()
			b.planetConstructionFinishAt[celestialID] = timestamp + buildingCountdown
			b.planetConstructionFinishAtMu.Unlock()
		} else {
			b.planetConstructionFinishAtMu.Lock()
			b.planetConstructionFinishAt[celestialID] = 0
			b.planetConstructionFinishAtMu.Unlock()
		}

		fac, err := b.extractor.ExtractFacilities(pageHTML)
		if err == nil {
			b.planetFacilitiesMu.Lock()
			b.planetFacilities[celestialID] = fac
			b.planetFacilitiesMu.Unlock()
		}
		break
	case ShipyardPage:
		ships, shipyardCountdown, _ := b.extractor.ExtractProduction(pageHTML)
		b.planetShipyardProductionsMu.Lock()
		b.planetShipyardProductions[celestialID] = ships
		b.planetShipyardProductionsMu.Unlock()
		if shipyardCountdown != 0 {
			b.planetShipyardProductionsFinishAtMu.Lock()
			b.planetShipyardProductionsFinishAt[celestialID] = timestamp + shipyardCountdown
			b.planetShipyardProductionsFinishAtMu.Unlock()
		} else {
			b.planetShipyardProductionsFinishAtMu.Lock()
			b.planetShipyardProductionsFinishAt[celestialID] = 0
			b.planetShipyardProductionsFinishAtMu.Unlock()
		}

		shipyard, err := b.extractor.ExtractShips(pageHTML)
		if err == nil {
			b.planetShipsInfosMu.Lock()
			b.planetShipsInfos[celestialID] = shipyard
			b.planetShipsInfosMu.Unlock()
		}
		break
	case DefensePage:
		defenses, err := b.extractor.ExtractDefense(pageHTML)
		ships, shipyardCountdown, _ := b.extractor.ExtractProduction(pageHTML)
		b.planetShipyardProductionsMu.Lock()
		b.planetShipyardProductions[celestialID] = ships
		b.planetShipyardProductionsMu.Unlock()
		if shipyardCountdown != 0 {
			b.planetShipyardProductionsFinishAtMu.Lock()
			b.planetShipyardProductionsFinishAt[celestialID] = timestamp + shipyardCountdown
			b.planetShipyardProductionsFinishAtMu.Unlock()
		} else {
			b.planetShipyardProductionsFinishAtMu.Lock()
			b.planetShipyardProductionsFinishAt[celestialID] = 0
			b.planetShipyardProductionsFinishAtMu.Unlock()
		}

		if err == nil {
			b.planetDefensesInfosMu.Lock()
			b.planetDefensesInfos[celestialID] = defenses
			b.planetDefensesInfosMu.Unlock()
		}
		break
	case DefensesPage:
		defenses, err := b.extractor.ExtractDefense(pageHTML)
		ships, shipyardCountdown, _ := b.extractor.ExtractProduction(pageHTML)
		b.planetShipyardProductionsMu.Lock()
		b.planetShipyardProductions[celestialID] = ships
		b.planetShipyardProductionsMu.Unlock()
		if shipyardCountdown != 0 {
			b.planetShipyardProductionsFinishAtMu.Lock()
			b.planetShipyardProductionsFinishAt[celestialID] = timestamp + shipyardCountdown
			b.planetShipyardProductionsFinishAtMu.Unlock()

		}

		if err == nil {
			b.planetDefensesInfosMu.Lock()
			b.planetDefensesInfos[celestialID] = defenses
			b.planetDefensesInfosMu.Unlock()
		}
		break
	case MovementPage:
		fleets := b.extractor.ExtractFleets(pageHTML)

		for i := 0; i<len(fleets); i++  {
			fleets[i].StartTime = b.fixTimezone(fleets[i].StartTime)
		}
		b.movementFleetsMu.Lock()
		b.movementFleets = fleets
		b.movementFleetsMu.Unlock()
		/*
		for i := 0; i<len(b.movementFleets); i++  {
			loc, _ := time.LoadLocation(b.serverData.Timezone)
			tmp, _ := time.ParseInLocation("2006-01-02 15:04:05 +0000 UTC", b.movementFleets[i].StartTime.String(), loc)
			b.movementFleets[i].StartTime = tmp
		}
		*/

		b.slotsMu.Lock()
		b.slots = b.extractor.ExtractSlots(pageHTML)
		b.slotsMu.Unlock()
		break

	case ResearchPage:
		_, _, researchID, researchCountdown := b.extractor.ExtractConstructions(pageHTML)
		b.researchesActiveMu.Lock()
		b.researchesActive = Quantifiable{ID: researchID, Nbr: researchCountdown}
		b.researchesActiveMu.Unlock()
		if researchID != 0 && researchCountdown != 0 {
			b.researchFinishAtMu.Lock()
			b.researchFinishAt = researchCountdown + time.Now().Unix()
			b.researchFinishAtMu.Unlock()
		} else {
			b.researchFinishAtMu.Lock()
			b.researchFinishAt = 0
			b.researchFinishAtMu.Unlock()
		}
		b.researchesCacheMu.Lock()
		b.researchesCache = b.extractor.ExtractResearch(pageHTML)
		b.researchesCacheMu.Unlock()
		break

	case FleetdispatchPage:
		b.planetShipsInfosMu.Lock()
		si := b.extractor.ExtractFleet1Ships(pageHTML)
		si.SolarSatellite = b.planetShipsInfos[celestialID].SolarSatellite
		si.Crawler = b.planetShipsInfos[celestialID].SolarSatellite
		b.planetShipsInfos[celestialID] = si
		b.planetShipsInfosMu.Unlock()
		break

	case Fleet1Page:
		b.planetShipsInfosMu.Lock()
		si := b.extractor.ExtractFleet1Ships(pageHTML)
		si.SolarSatellite = b.planetShipsInfos[celestialID].SolarSatellite
		si.Crawler = b.planetShipsInfos[celestialID].SolarSatellite
		b.planetShipsInfos[celestialID] = si
		b.planetShipsInfosMu.Unlock()
		break

	case ResourceSettingsPage:

		break
	}

	b.isVacationModeEnabledMu.Lock()
	b.isVacationModeEnabled = b.extractor.ExtractIsInVacationFromDoc(doc)
	b.isVacationModeEnabledMu.Unlock()

	b.ajaxChatToken, _ = b.extractor.ExtractAjaxChatToken(pageHTML)

	b.characterClassMu.Lock()
	b.characterClass, _ = b.extractor.ExtractCharacterClassFromDoc(doc)
	b.characterClassMu.Unlock()

	b.hasCommander = b.extractor.ExtractCommanderFromDoc(doc)
	b.hasAdmiral = b.extractor.ExtractAdmiralFromDoc(doc)
	b.hasEngineer = b.extractor.ExtractEngineerFromDoc(doc)
	b.hasGeologist = b.extractor.ExtractGeologistFromDoc(doc)
	b.hasTechnocrat = b.extractor.ExtractTechnocratFromDoc(doc)

	if page == "overview" {
		b.playerMu.Lock()
		b.player, _ = b.extractor.ExtractUserInfos(pageHTML, b.language)
		b.playerMu.Unlock()
	} else if page == "preferences" {
		b.CachedPreferences = b.extractor.ExtractPreferencesFromDoc(doc)
	}

	var data Data
	var filename string = b.Username + "_" + b.Universe + "_" + b.language + "_data.json"
	b.planetsMu.RLock()
	data.Planets = b.planets
	b.planetsMu.RUnlock()

	data.Celestials = b.GetCachedCelestials()

	data.PlanetActivity = map[CelestialID]int64{}
	data.PlanetResources = map[CelestialID]ResourcesDetails{}
	data.PlanetResourcesBuildings = map[CelestialID]ResourcesBuildings{}
	data.PlanetFacilities = map[CelestialID]Facilities{}
	data.PlanetShipsInfos = map[CelestialID]ShipsInfos{}
	data.PlanetDefensesInfos = map[CelestialID]DefensesInfos{}

	data.PlanetConstruction = map[CelestialID]Quantifiable{}
	data.PlanetConstructionFinishAt = map[CelestialID]int64{}
	data.PlanetShipyardProductions = map[CelestialID][]Quantifiable{}
	data.PlanetShipyardProductionsFinishAt = map[CelestialID]int64{}
	data.PlanetQueue = map[CelestialID][]Quantifiable{}

	b.researchFinishAtMu.RLock()
	data.ResearchFinishAt = b.researchFinishAt
	b.researchFinishAtMu.RUnlock()

	b.planetActivityMu.RLock()
	//data.PlanetActivity = b.planetActivity
	for k, e := range b.planetActivity {
		data.PlanetActivity[k] = e
	}
	b.planetActivityMu.RUnlock()

	b.planetResourcesMu.RLock()
	//data.PlanetResources = b.planetResources
	for k, e := range b.planetResources {
		data.PlanetResources[k] = e
	}
	b.planetResourcesMu.RUnlock()

	b.planetResourcesBuildingsMu.RLock()
	//data.PlanetResourcesBuildings = b.planetResourcesBuildings
	for k, e := range b.planetResourcesBuildings {
		data.PlanetResourcesBuildings[k] = e
	}
	b.planetResourcesBuildingsMu.RUnlock()

	b.planetFacilitiesMu.RLock()
	//data.PlanetFacilities = b.planetFacilities
	for k, e := range b.planetFacilities {
		data.PlanetFacilities[k] = e
	}
	b.planetFacilitiesMu.RUnlock()

	b.planetShipsInfosMu.RLock()
	//data.PlanetShipsInfos = b.planetShipsInfos
	for k, e := range b.planetShipsInfos {
		data.PlanetShipsInfos[k] = e
	}
	b.planetShipsInfosMu.RUnlock()

	b.planetDefensesInfosMu.RLock()
	//data.PlanetDefensesInfos = b.planetDefensesInfos
	for k, e := range b.planetDefensesInfos {
		data.PlanetDefensesInfos[k] = e
	}
	b.planetDefensesInfosMu.RUnlock()

	b.planetConstructionMu.RLock()
	//data.PlanetConstruction = b.planetConstruction
	for k, e := range b.planetConstruction {
		data.PlanetConstruction[k] = e
	}
	b.planetConstructionMu.RUnlock()

	b.planetConstructionFinishAtMu.RLock()
	//data.PlanetConstructionFinishAt = b.planetConstructionFinishAt
	for k, e := range b.planetConstructionFinishAt {
		data.PlanetConstructionFinishAt[k] = e
	}
	b.planetConstructionFinishAtMu.RUnlock()

	b.planetShipyardProductionsMu.RLock()
	//data.PlanetShipyardProductions = b.planetShipyardProductions
	for k, e := range b.planetShipyardProductions {
		data.PlanetShipyardProductions[k] = e
	}
	b.planetShipyardProductionsMu.RUnlock()

	b.planetShipyardProductionsFinishAtMu.RLock()
	//data.PlanetShipyardProductionsFinishAt = b.planetShipyardProductionsFinishAt
	for k, e := range b.planetShipyardProductionsFinishAt {
		data.PlanetShipyardProductionsFinishAt[k] = e
	}
	b.planetShipyardProductionsFinishAtMu.RUnlock()

	b.planetQueueMu.RLock()
	//data.PlanetQueue = b.planetQueue
	for k, e := range b.planetQueue {
		data.PlanetQueue[k] = e
	}
	b.planetQueueMu.RUnlock()

	b.researchesCacheMu.RLock()
	data.Researches = b.researchesCache
	b.researchesCacheMu.RUnlock()

	b.researchesActiveMu.RLock()
	data.ResearchesActive = b.researchesActive
	b.researchesActiveMu.RUnlock()

	b.eventboxRespMu.RLock()
	data.EventboxResp = b.eventboxResp
	b.eventboxRespMu.RUnlock()

	b.attackEventsMu.RLock()
	data.AttackEvents = b.attackEvents
	b.attackEventsMu.RUnlock()

	b.movementFleetsMu.RLock()
	data.MovementFleets = b.movementFleets
	b.movementFleetsMu.RUnlock()

	b.slotsMu.RLock()
	data.Slots = b.slots
	b.slotsMu.RUnlock()


	data = b.GetCachedData()

	by, _ := json.Marshal(data)
	SaveToFile(filename, by)
}

var SaveToFileMu sync.Mutex

func SaveToFile(filename string, by []byte) {
	SaveToFileMu.Lock()
	ioutil.WriteFile(filename, by, 0644)
	SaveToFileMu.Unlock()
}

func LoadFromFile(filename string) ([]byte) {
	SaveToFileMu.Lock()
	by, _ := ioutil.ReadFile(filename)
	SaveToFileMu.Unlock()
	return by
}


// DefaultLoginWrapper ...
var DefaultLoginWrapper = func(loginFn func() (bool, error)) error {
	_, err := loginFn()
	return err
}

func (b *OGame) wrapLoginWithExistingCookies() (useCookies bool, err error) {
	fn := func() (bool, error) {
		useCookies, err = b.loginWithExistingCookies()
		return useCookies, err
	}
	return useCookies, b.loginWrapper(fn)
}

func (b *OGame) wrapLogin() error {
	return b.loginWrapper(func() (bool, error) { return false, b.login() })
}

// GetExtractor gets extractor object
func (b *OGame) GetExtractor() Extractor {
	return b.extractor
}

// SetOGameCredentials sets ogame credentials for the bot
func (b *OGame) SetOGameCredentials(username, password string) {
	b.Username = username
	b.password = password
}

func (b *OGame) setOGameLobby(lobby string) {
	if lobby != "lobby-pioneers" {
		lobby = "lobby"
	}
	b.lobby = lobby
}

// SetLoginWrapper ...
func (b *OGame) SetLoginWrapper(newWrapper func(func() (bool, error)) error) {
	b.loginWrapper = newWrapper
}

// execute a request using the login proxy transport if set
func (b *OGame) doReqWithLoginProxyTransport(req *http.Request) (resp *http.Response, err error) {
	if b.loginProxyTransport != nil {
		oldTransport := b.Client.Transport
		b.Client.Transport = b.loginProxyTransport
		resp, err = b.Client.Do(req)
		b.Client.Transport = oldTransport
	} else {
		resp, err = b.Client.Do(req)
	}
	return
}

// Creates a proxy http transport with optional basic auth
func getProxyTransport(proxy, username, password string) (*http.Transport, error) {
	proxyURL, err := url.Parse(proxy)
	if err != nil {
		return nil, err
	}
	t := &http.Transport{Proxy: http.ProxyURL(proxyURL)}
	if username != "" || password != "" {
		basicAuth := "Basic " + base64.StdEncoding.EncodeToString([]byte(username+":"+password))
		t.ProxyConnectHeader = http.Header{"Proxy-Authorization": {basicAuth}}
	}
	return t, nil
}

func getSocks5Transport(proxyAddress, username, password string) (*http.Transport, error) {
	var auth *proxy.Auth
	if username != "" || password != "" {
		auth = &proxy.Auth{User: username, Password: password}
	}
	dialer, err := proxy.SOCKS5("tcp", proxyAddress, auth, proxy.Direct)
	if err != nil {
		return nil, err
	}
	transport := &http.Transport{
		DialContext: func(ctx context.Context, network, addr string) (net.Conn, error) {
			return dialer.Dial(network, addr)
		},
	}
	return transport, nil
}

func (b *OGame) setProxy(proxyAddress, username, password, proxyType string, loginOnly bool) error {
	if proxyType == "" {
		proxyType = "socks5"
	}
	if proxyAddress == "" {
		b.loginProxyTransport = nil
		b.Client.Transport = http.DefaultTransport
		return nil
	}
	var err error
	transport := http.DefaultTransport
	if proxyType == "socks5" {
		transport, err = getSocks5Transport(proxyAddress, username, password)
	} else if proxyType == "http" {
		transport, err = getProxyTransport(proxyAddress, username, password)
	}
	if loginOnly {
		b.loginProxyTransport = transport
		b.Client.Transport = http.DefaultTransport
	} else {
		b.loginProxyTransport = transport
		b.Client.Transport = transport
	}
	return err
}

// SetProxy this will change the bot http transport object.
// proxyType can be "http" or "socks5".
// An empty proxyAddress will reset the client transport to default value.
func (b *OGame) SetProxy(proxyAddress, username, password, proxyType string, loginOnly bool) error {
	return b.setProxy(proxyAddress, username, password, proxyType, loginOnly)
}

func (b *OGame) connectChat(host, port string) {
	req, err := http.NewRequest("GET", "https://"+host+":"+port+"/socket.io/1/?t="+strconv.FormatInt(time.Now().UnixNano()/int64(time.Millisecond), 10), nil)
	if err != nil {
		b.error("failed to create request:", err)
		return
	}
	client := &http.Client{}
	resp, err := client.Do(req)
	if err != nil {
		b.error("failed to get socket.io token:", err)
		return
	}
	defer func() {
		if err := resp.Body.Close(); err != nil {
			b.error(err)
		}
	}()
	b.chatRetry.Reset()
	by, _ := ioutil.ReadAll(resp.Body)
	token := strings.Split(string(by), ":")[0]

	origin := "https://" + host + ":" + port + "/"
	wssURL := "wss://" + host + ":" + port + "/socket.io/1/websocket/" + token
	b.ws, err = websocket.Dial(wssURL, "", origin)
	if err != nil {
		b.error("failed to dial websocket:", err)
		return
	}

	// Recv msgs
LOOP:
	for {
		select {
		case <-b.closeChatCh:
			break LOOP
		default:
		}

		var buf = make([]byte, 1024*1024)
		if err := b.ws.SetReadDeadline(time.Now().Add(time.Second)); err != nil {
			b.error("failed to set read deadline:", err)
		}
		n, err := b.ws.Read(buf)
		if err != nil {
			if err == io.EOF {
				b.error("chat eof:", err)
				break
			} else if strings.HasSuffix(err.Error(), "use of closed network connection") {
				break
			} else if strings.HasSuffix(err.Error(), "i/o timeout") {
				continue
			} else {
				b.error("chat unexpected error", err)
				// connection reset by peer
				break
			}
		}
		for _, clb := range b.wsCallbacks {
			go clb(buf[0:n])
		}
		msg := bytes.Trim(buf, "\x00")
		if bytes.Equal(msg, []byte("1::")) {
			_, _ = b.ws.Write([]byte("1::/chat"))       // subscribe to chat events
			_, _ = b.ws.Write([]byte("1::/auctioneer")) // subscribe to auctioneer events
		} else if bytes.Equal(msg, []byte("1::/chat")) {
			authMsg := `5:` + strconv.FormatInt(b.sessionChatCounter, 10) + `+:/chat:{"name":"authorize","args":["` + b.ogameSession + `"]}`
			_, _ = b.ws.Write([]byte(authMsg))
			b.sessionChatCounter++
		} else if bytes.Equal(msg, []byte("2::")) {
			_, _ = b.ws.Write([]byte("2::"))
		} else if regexp.MustCompile(`\d+::/auctioneer`).Match(msg) {
			// 5::/auctioneer:{"name":"timeLeft","args":["<span style=\"color:#FFA500;\"><b>approx. 10m</b></span> remaining until the auction ends"]} // every minute
			// 5::/auctioneer:{"name":"new bid","args":[{"player":{"id":106734,"name":"Someone","link":"https://s152-en.ogame.gameforge.com/game/index.php?page=ingame&component=galaxy&galaxy=4&system=116"},"sum":2000,"price":3000,"bids":2,"auctionId":"13355"}]}
			// 5::/auctioneer:{"name":"auction finished","args":[{"sum":2000,"player":{"id":106734,"name":"Someone","link":"http://s152-en.ogame.gameforge.com/game/index.php?page=ingame&component=galaxy&galaxy=4&system=116"},"bids":2,"info":"Next auction in:<br />\n<span class=\"nextAuction\" id=\"nextAuction\">1390</span>","time":"06:36"}]}
			for _, clb := range b.auctioneerCallbacks {
				clb(msg)
			}
		} else if regexp.MustCompile(`6::/chat:\d+\+\[true]`).Match(msg) {
			b.debug("chat connected")
		} else if regexp.MustCompile(`6::/chat:\d+\+\[false]`).Match(msg) {
			b.error("Failed to connect to chat")
		} else if bytes.HasPrefix(msg, []byte("5::/chat:")) {
			payload := bytes.TrimPrefix(msg, []byte("5::/chat:"))
			var chatPayload ChatPayload
			if err := json.Unmarshal(payload, &chatPayload); err != nil {
				b.error("Unable to unmarshal chat payload", err, payload)
				continue
			}
			for _, chatMsg := range chatPayload.Args {
				for _, clb := range b.chatCallbacks {
					clb(chatMsg)
				}
			}
		} else {
			b.error("unknown message received:", string(buf))
			time.Sleep(time.Second)
		}
	}
}

// ReconnectChat ...
func (b *OGame) ReconnectChat() bool {
	if b.ws == nil {
		return false
	}
	_, _ = b.ws.Write([]byte("1::/chat"))
	return true
}

// ChatPayload ...
type ChatPayload struct {
	Name string    `json:"name"`
	Args []ChatMsg `json:"args"`
}

// ChatMsg ...
type ChatMsg struct {
	SenderID      int64  `json:"senderId"`
	SenderName    string `json:"senderName"`
	AssociationID int64  `json:"associationId"`
	Text          string `json:"text"`
	ID            int64  `json:"id"`
	Date          int64  `json:"date"`
}

func (m ChatMsg) String() string {
	return "\n" +
		"     Sender ID: " + strconv.FormatInt(m.SenderID, 10) + "\n" +
		"   Sender name: " + m.SenderName + "\n" +
		"Association ID: " + strconv.FormatInt(m.AssociationID, 10) + "\n" +
		"          Text: " + m.Text + "\n" +
		"            ID: " + strconv.FormatInt(m.ID, 10) + "\n" +
		"          Date: " + strconv.FormatInt(m.Date, 10)
}

func (b *OGame) logout() {
	_, _ = b.getPage(LogoutPage, CelestialID(0))
	b.Client.Jar.(*cookiejar.Jar).RemoveAll()
	if atomic.CompareAndSwapInt32(&b.isLoggedInAtom, 1, 0) {
		select {
		case <-b.closeChatCh:
		default:
			close(b.closeChatCh)
			if b.ws != nil {
				_ = b.ws.Close()
			}
		}
	}
}

func isLogged(pageHTML []byte) bool {
	return len(regexp.MustCompile(`<meta name="ogame-session" content="\w+"/>`).FindSubmatch(pageHTML)) == 1 ||
		len(regexp.MustCompile(`var session = "\w+"`).FindSubmatch(pageHTML)) == 1
}

// IsKnowFullPage ...
func IsKnowFullPage(vals url.Values) bool {
	page := vals.Get("page")
	if page == "ingame" {
		page = vals.Get("component")
	}
	return page == OverviewPage ||
		page == ResourcesPage ||
		page == StationPage ||
		page == TraderOverviewPage ||
		page == ResearchPage ||
		page == ShipyardPage ||
		page == DefensePage ||
		page == Fleet1Page ||
		page == GalaxyPage ||
		page == AlliancePage ||
		page == PremiumPage ||
		page == ShopPage ||
		page == RewardsPage ||
		page == ResourceSettingsPage ||
		page == MovementPage ||
		page == HighscorePage ||
		page == BuddiesPage ||
		page == PreferencesPage ||
		page == MessagesPage ||
		page == ChatPage ||

		page == DefensesPage ||
		page == SuppliesPage ||
		page == FacilitiesPage ||
		page == FleetdispatchPage
}

// IsAjaxPage either the requested page is a partial/ajax page
func IsAjaxPage(vals url.Values) bool {
	page := vals.Get("page")
	if page == "ingame" {
		page = vals.Get("component")
	}
	ajax := vals.Get("ajax")
	asJson := vals.Get("asJson")
	return page == FetchEventboxAjaxPage ||
		page == FetchResourcesAjaxPage ||
		page == GalaxyContentAjaxPage ||
		page == EventListAjaxPage ||
		page == AjaxChatAjaxPage ||
		page == NoticesAjaxPage ||
		page == RepairlayerAjaxPage ||
		page == TechtreeAjaxPage ||
		page == PhalanxAjaxPage ||
		page == ShareReportOverlayAjaxPage ||
		page == JumpgatelayerAjaxPage ||
		page == FederationlayerAjaxPage ||
		page == UnionchangeAjaxPage ||
		page == ChangenickAjaxPage ||
		page == PlanetlayerAjaxPage ||
		page == TraderlayerAjaxPage ||
		page == PlanetRenameAjaxPage ||
		page == RightmenuAjaxPage ||
		page == AllianceOverviewAjaxPage ||
		page == SupportAjaxPage ||
		page == BuffActivationAjaxPage ||
		page == AuctioneerAjaxPage ||
		page == HighscoreContentAjaxPage ||
		ajax == "1" ||
		asJson == "1"
}

func canParseEventBox(by []byte) bool {
	err := json.Unmarshal(by, &eventboxResp{})
	return err == nil
}

func canParseSystemInfos(by []byte) bool {
	err := json.Unmarshal(by, &SystemInfos{})
	return err == nil
}

func (b *OGame) preRequestChecks() error {
	if !b.IsEnabled() {
		return ErrBotInactive
	}
	if !b.IsLoggedIn() {
		return ErrBotLoggedOut
	}
	if b.serverURL == "" {
		return errors.New("serverURL is empty")
	}
	return nil
}

func (b *OGame) execRequest(method, finalURL string, payload, vals url.Values) ([]byte, error) {
	var req *http.Request
	var err error
	if method == "GET" {
		req, err = http.NewRequest(method, finalURL, nil)
	} else {
		req, err = http.NewRequest(method, finalURL, strings.NewReader(payload.Encode()))
	}
	if err != nil {
		return []byte{}, err
	}

	if method == "POST" {
		req.Header.Add("Content-Type", "application/x-www-form-urlencoded")
	}
	req.Header.Add("Accept-Encoding", "gzip, deflate, br")
	if IsAjaxPage(vals) {
		req.Header.Add("X-Requested-With", "XMLHttpRequest")
	}

	resp, err := b.Client.Do(req)
	if err != nil {
		return []byte{}, err
	}
	defer func() {
		if err := resp.Body.Close(); err != nil {
			b.error(err)
		}
	}()

	if resp.StatusCode >= 500 {
		return []byte{}, err
	}
	by, err := readBody(b, resp)
	if err != nil {
		return []byte{}, err
	}
	b.bytesUploaded += req.ContentLength
	return by, nil
}

func (b *OGame) getPageContent(vals url.Values, opts ...Option) ([]byte, error) {
	var cfg options
	for _, opt := range opts {
		opt(&cfg)
	}

	if err := b.preRequestChecks(); err != nil {
		return []byte{}, err
	}

	finalURL := b.serverURL + "/game/index.php?" + vals.Encode()

	allianceID := vals.Get("allianceId")
	if allianceID != "" {
		finalURL = b.serverURL + "/game/allianceInfo.php?allianceID=" + allianceID
	}

	page := vals.Get("page")

	if page == "ingame" ||
		(page == "componentOnly" && vals.Get("component") == "fetchEventbox") ||
		(page == "componentOnly" && vals.Get("component") == "eventList" && vals.Get("action") != "fetchEventBox") {
		page = vals.Get("component")
	}
	var pageHTMLBytes []byte

	log.Printf("Visit page: %s (%s)", page, finalURL)

	if err := b.withRetry(func() (err error) {
		pageHTMLBytes, err = b.execRequest("GET", finalURL, nil, vals)
		if err != nil {
			return err
		}

		if allianceID != "" {
			return nil
		}
		if (page != LogoutPage && (IsKnowFullPage(vals) || page == "") && !IsAjaxPage(vals) && !isLogged(pageHTMLBytes)) ||
			(page == "eventList" && !bytes.Contains(pageHTMLBytes, []byte("eventListWrap"))) ||
			(page == "fetchEventbox" && !canParseEventBox(pageHTMLBytes)) {
			b.error("Err not logged on page : ", page)
			atomic.StoreInt32(&b.isConnectedAtom, 0)
			return ErrNotLogged
		}

		return nil
	}); err != nil {
		b.error(err)
		return []byte{}, err
	}

<<<<<<< HEAD
	if !IsAjaxPage(vals) && isLogged(pageHTMLBytes) && vals.Get("return") == "" && page != "fetchResources"{
		b.cacheFullPageInfo(page, pageHTMLBytes)
=======
	if !IsAjaxPage(vals) && isLogged(pageHTMLBytes) {
		page := vals.Get("page")
		component := vals.Get("component")
		if page != "standalone" && component != "empire" {
			if page == "ingame" {
				page = component
			}
			b.cacheFullPageInfo(page, pageHTMLBytes)
		}
>>>>>>> d9744891
	}

	if !cfg.SkipInterceptor {
		go func() {
			for _, fn := range b.interceptorCallbacks {
				fn("GET", finalURL, vals, nil, pageHTMLBytes)
			}
		}()
	}

	return pageHTMLBytes, nil
}

func (b *OGame) postPageContent(vals, payload url.Values, opts ...Option) ([]byte, error) {
	var cfg options
	for _, opt := range opts {
		opt(&cfg)
	}

	if err := b.preRequestChecks(); err != nil {
		return []byte{}, err
	}

	if vals.Get("page") == "ajaxChat" && payload.Get("mode") == "1" {
		payload.Set("token", b.ajaxChatToken)
	}

	finalURL := b.serverURL + "/game/index.php?" + vals.Encode()
	page := vals.Get("page")
	if page == "ingame" {
		page = vals.Get("component")
	}
	var pageHTMLBytes []byte

	if err := b.withRetry(func() (err error) {
		// Needs to be inside the withRetry, so if we need to re-login the redirect is back for the login call
		// Prevent redirect (301) https://stackoverflow.com/a/38150816/4196220
		b.Client.CheckRedirect = func(req *http.Request, via []*http.Request) error { return http.ErrUseLastResponse }
		defer func() { b.Client.CheckRedirect = nil }()

		pageHTMLBytes, err = b.execRequest("POST", finalURL, payload, vals)
		if err != nil {
			return err
		}

		if page == "galaxyContent" && !canParseSystemInfos(pageHTMLBytes) {
			b.error("Err not logged on page : ", page)
			atomic.StoreInt32(&b.isConnectedAtom, 0)
			return ErrNotLogged
		}

		return nil
	}); err != nil {
		b.error(err)
		return []byte{}, err
	}

	if page == "preferences" {
		b.CachedPreferences = b.extractor.ExtractPreferences(pageHTMLBytes)
	} else if page == "ajaxChat" && (payload.Get("mode") == "1" || payload.Get("mode") == "3") {
		var res ChatPostResp
		if err := json.Unmarshal(pageHTMLBytes, &res); err != nil {
			return []byte{}, err
		}
		b.ajaxChatToken = res.NewToken
	}

	if !cfg.SkipInterceptor {
		go func() {
			for _, fn := range b.interceptorCallbacks {
				fn("POST", finalURL, vals, payload, pageHTMLBytes)
			}
		}()
	}

	return pageHTMLBytes, nil
}

func (b *OGame) getAlliancePageContent(vals url.Values) ([]byte, error) {
	if err := b.preRequestChecks(); err != nil {
		return []byte{}, err
	}
	finalURL := b.serverURL + "/game/allianceInfo.php?" + vals.Encode()
	return b.execRequest("GET", finalURL, nil, vals)
}

type eventboxResp struct {
	Hostile  int
	Neutral  int
	Friendly int
}

func (b *OGame) withRetry(fn func() error) error {
	maxRetry := 10
	retryInterval := 1
	retry := func(err error) {
		b.error(err.Error())
		time.Sleep(time.Duration(retryInterval) * time.Second)
		retryInterval *= 2
		if retryInterval > 60 {
			retryInterval = 60
		}
	}

	for {
		err := fn()
		if err == nil {
			break
		}
		// If we manually logged out, do not try to auto re login.
		if !b.IsEnabled() {
			return ErrBotInactive
		}
		if !b.IsLoggedIn() {
			return ErrBotLoggedOut
		}
		maxRetry--
		if maxRetry <= 0 {
			return errors.Wrap(err, ErrFailedExecuteCallback.Error())
		}

		retry(err)

		if err == ErrNotLogged {
			if loginErr := b.wrapLogin(); loginErr != nil {
				b.error(loginErr.Error()) // log error
				if loginErr == ErrAccountNotFound ||
					loginErr == ErrAccountBlocked {
					return loginErr
				}
			}
		}
	}
	return nil
}

func (b *OGame) getPageJSON(vals url.Values, v interface{}) error {
	pageJSON, err := b.getPageContent(vals)
	if err != nil {
		return err
	}
	if err := json.Unmarshal(pageJSON, v); err != nil {
		return ErrNotLogged
	}
	return nil
}

func (b *OGame) enable() {
	atomic.StoreInt32(&b.isEnabledAtom, 1)
	b.stateChanged(false, "Enable")
}

func (b *OGame) disable() {
	atomic.StoreInt32(&b.isEnabledAtom, 0)
	b.stateChanged(false, "Disable")
}

func (b *OGame) isEnabled() bool {
	return atomic.LoadInt32(&b.isEnabledAtom) == 1
}

func (b *OGame) isCollector() bool {
	return b.characterClass == Collector
}

func (b *OGame) isGeneral() bool {
	return b.characterClass == General
}

func (b *OGame) isDiscoverer() bool {
	return b.characterClass == Discoverer
}

func (b *OGame) getUniverseSpeed() int64 {
	return b.serverData.Speed
}

func (b *OGame) getUniverseSpeedFleet() int64 {
	return b.serverData.SpeedFleet
}

func (b *OGame) isDonutGalaxy() bool {
	return b.serverData.DonutGalaxy
}

func (b *OGame) isDonutSystem() bool {
	return b.serverData.DonutSystem
}

func (b *OGame) fetchEventbox() (res eventboxResp, err error) {
	err = b.getPageJSON(url.Values{"page": {"fetchEventbox"}}, &res)
	return
}

func (b *OGame) isUnderAttack() (bool, error) {
	res, err := b.fetchEventbox()
	return res.Hostile > 0, err
}

type resourcesResp struct {
	Metal struct {
		Resources struct {
			ActualFormat string
			Actual       int64
			Max          int64
			Production   float64
		}
		Tooltip string
		Class   string
	}
	Crystal struct {
		Resources struct {
			ActualFormat string
			Actual       int64
			Max          int64
			Production   float64
		}
		Tooltip string
		Class   string
	}
	Deuterium struct {
		Resources struct {
			ActualFormat string
			Actual       int64
			Max          int64
			Production   float64
		}
		Tooltip string
		Class   string
	}
	Energy struct {
		Resources struct {
			ActualFormat string
			Actual       int64
		}
		Tooltip string
		Class   string
	}
	Darkmatter struct {
		Resources struct {
			ActualFormat string
			Actual       int64
		}
		String  string
		Tooltip string
	}
	HonorScore int64
}

func (b *OGame) getPlanets() []Planet {
	pageHTML, _ := b.getPage(OverviewPage, CelestialID(0))
	return b.extractor.ExtractPlanets(pageHTML, b)
}

func (b *OGame) getPlanet(v interface{}) (Planet, error) {
	pageHTML, _ := b.getPage(OverviewPage, CelestialID(0))
	return b.extractor.ExtractPlanet(pageHTML, v, b)
}

func (b *OGame) getMoons() []Moon {
	pageHTML, _ := b.getPage(OverviewPage, CelestialID(0))
	return b.extractor.ExtractMoons(pageHTML, b)
}

func (b *OGame) getMoon(v interface{}) (Moon, error) {
	pageHTML, _ := b.getPage(OverviewPage, CelestialID(0))
	return b.extractor.ExtractMoon(pageHTML, b, v)
}

func (b *OGame) getCelestials() ([]Celestial, error) {
	pageHTML, _ := b.getPage(OverviewPage, CelestialID(0))
	return b.extractor.ExtractCelestials(pageHTML, b)
}

func (b *OGame) getCelestial(v interface{}) (Celestial, error) {
	pageHTML, _ := b.getPage(OverviewPage, CelestialID(0))
	return b.extractor.ExtractCelestial(pageHTML, b, v)
}

func (b *OGame) abandon(v interface{}) error {
	pageHTML, _ := b.getPage(OverviewPage, CelestialID(0))
	var planetID PlanetID
	if coordStr, ok := v.(string); ok {
		coord, err := ParseCoord(coordStr)
		if err != nil {
			return err
		}
		planet, err := b.extractor.ExtractPlanetByCoord(pageHTML, b, coord)
		if err != nil {
			return err
		}
		planetID = planet.ID
	} else if coord, ok := v.(Coordinate); ok {
		planet, err := b.extractor.ExtractPlanetByCoord(pageHTML, b, coord)
		if err != nil {
			return err
		}
		planetID = planet.ID
	} else if planet, ok := v.(Planet); ok {
		planetID = planet.ID
	} else if id, ok := v.(PlanetID); ok {
		planetID = id
	} else if id, ok := v.(int); ok {
		planetID = PlanetID(id)
	} else if id, ok := v.(int32); ok {
		planetID = PlanetID(id)
	} else if id, ok := v.(int64); ok {
		planetID = PlanetID(id)
	} else if id, ok := v.(float32); ok {
		planetID = PlanetID(id)
	} else if id, ok := v.(float64); ok {
		planetID = PlanetID(id)
	} else if id, ok := v.(lua.LNumber); ok {
		planetID = PlanetID(id)
	} else {
		return errors.New("invalid parameter")
	}
	planets := b.extractor.ExtractPlanets(pageHTML, b)
	found := false
	for _, planet := range planets {
		if planet.ID == planetID {
			found = true
			break
		}
	}
	if !found {
		return errors.New("invalid planet id")
	}
	pageHTML, _ = b.getPage(PlanetlayerPage, planetID.Celestial())
	doc, _ := goquery.NewDocumentFromReader(bytes.NewReader(pageHTML))
	abandonToken := doc.Find("form#planetMaintenanceDelete input[name=abandon]").AttrOr("value", "")
	token := doc.Find("form#planetMaintenanceDelete input[name=token]").AttrOr("value", "")
	payload := url.Values{
		"abandon":  {abandonToken},
		"token":    {token},
		"password": {b.password},
	}
	_, err := b.postPageContent(url.Values{"page": {"planetGiveup"}}, payload)
	return err
}

func (b *OGame) serverTime() time.Time {
	pageHTML, _ := b.getPage(OverviewPage, CelestialID(0))
	serverTime, err := b.extractor.ExtractServerTime(pageHTML)
	if err != nil {
		b.error(err.Error())
	}
	return serverTime
}

func (b *OGame) getUserInfos() UserInfos {
	pageHTML, _ := b.getPage(OverviewPage, CelestialID(0))
	userInfos, err := b.extractor.ExtractUserInfos(pageHTML, b.language)
	if err != nil {
		b.error(err)
	}
	return userInfos
}

// ChatPostResp ...
type ChatPostResp struct {
	Status   string `json:"status"`
	ID       int    `json:"id"`
	SenderID int    `json:"senderId"`
	TargetID int    `json:"targetId"`
	Text     string `json:"text"`
	Date     int    `json:"date"`
	NewToken string `json:"newToken"`
}

func (b *OGame) sendMessage(id int64, message string, isPlayer bool) error {
	payload := url.Values{
		"text":  {message + "\n"},
		"ajax":  {"1"},
		"token": {b.ajaxChatToken},
	}
	if isPlayer {
		payload.Set("playerId", strconv.FormatInt(id, 10))
		payload.Set("mode", "1")
	} else {
		payload.Set("associationId", strconv.FormatInt(id, 10))
		payload.Set("mode", "3")
	}
	bobyBytes, err := b.postPageContent(url.Values{"page": {"ajaxChat"}}, payload)
	if err != nil {
		return err
	}
	if strings.Contains(string(bobyBytes), "INVALID_PARAMETERS") {
		return errors.New("invalid parameters")
	}
	doc, _ := goquery.NewDocumentFromReader(strings.NewReader(string(bobyBytes)))
	if doc.Find("title").Text() == "OGame Lobby" {
		return ErrNotLogged
	}
	var res ChatPostResp
	if err := json.Unmarshal(bobyBytes, &res); err != nil {
		return err
	}
	b.ajaxChatToken = res.NewToken
	return nil
}

func (b *OGame) getFleetsFromEventList() []Fleet {
	pageHTML, _ := b.getPageContent(url.Values{"eventList": {"movement"}, "ajax": {"1"}})
	return b.extractor.ExtractFleetsFromEventList(pageHTML)
}

func (b *OGame) getFleets(opts ...Option) ([]Fleet, Slots) {
	pageHTML, _ := b.getPage(MovementPage, CelestialID(0), opts...)
	fleets := b.extractor.ExtractFleets(pageHTML)
	for i := 0; i<len(fleets); i++  {
		fleets[i].StartTime = b.fixTimezone(fleets[i].StartTime)
	}
	slots := b.extractor.ExtractSlots(pageHTML)
	return fleets, slots
}

func (b *OGame) fixTimezone(t time.Time) time.Time {
	loc, _ := time.LoadLocation(b.serverData.Timezone)
	tFixed, _ := time.ParseInLocation("2006-01-02 15:04:05 +0000 UTC", t.String(), loc)
	return tFixed
}

func (b *OGame) cancelFleet(fleetID FleetID) error {
	_, _ = b.getPageContent(url.Values{"page": {"movement"}, "return": {fleetID.String()}})
	return nil
}

// Slots ...
type Slots struct {
	InUse    int64
	Total    int64
	ExpInUse int64
	ExpTotal int64
}

func (b *OGame) getSlots() Slots {
	pageHTML, _ := b.getPage(Fleet1Page, CelestialID(0))
	return b.extractor.ExtractSlots(pageHTML)
}

// Returns the distance between two galaxy
func galaxyDistance(galaxy1, galaxy2, universeSize int64, donutGalaxy bool) (distance int64) {
	if !donutGalaxy {
		return int64(20000 * math.Abs(float64(galaxy2-galaxy1)))
	}
	if galaxy1 > galaxy2 {
		galaxy1, galaxy2 = galaxy2, galaxy1
	}
	val := math.Min(float64(galaxy2-galaxy1), float64((galaxy1+universeSize)-galaxy2))
	return int64(20000 * val)
}

func systemDistance(nbSystems, system1, system2 int64, donutSystem bool) (distance int64) {
	if !donutSystem {
		return int64(math.Abs(float64(system2 - system1)))
	}
	if system1 > system2 {
		system1, system2 = system2, system1
	}
	return int64(math.Min(float64(system2-system1), float64((system1+nbSystems)-system2)))
}

// Returns the distance between two systems
func flightSystemDistance(nbSystems, system1, system2 int64, donutSystem bool) (distance int64) {
	return 2700 + 95*systemDistance(nbSystems, system1, system2, donutSystem)
}

// Returns the distance between two planets
func planetDistance(planet1, planet2 int64) (distance int64) {
	return int64(1000 + 5*math.Abs(float64(planet2-planet1)))
}

// Distance returns the distance between two coordinates
func Distance(c1, c2 Coordinate, universeSize, nbSystems int64, donutGalaxy, donutSystem bool) (distance int64) {
	if c1.Galaxy != c2.Galaxy {
		return galaxyDistance(c1.Galaxy, c2.Galaxy, universeSize, donutGalaxy)
	}
	if c1.System != c2.System {
		return flightSystemDistance(nbSystems, c1.System, c2.System, donutSystem)
	}
	if c1.Position != c2.Position {
		return planetDistance(c1.Position, c2.Position)
	}
	return 5
}

func findSlowestSpeed(ships ShipsInfos, techs Researches, isCollector, isGeneral bool) int64 {
	var minSpeed int64 = math.MaxInt64
	for _, ship := range Ships {
		if ship.GetID() == SolarSatelliteID || ship.GetID() == CrawlerID {
			continue
		}
		shipSpeed := ship.GetSpeed(techs, isCollector, isGeneral)
		if ships.ByID(ship.GetID()) > 0 && shipSpeed < minSpeed {
			minSpeed = shipSpeed
		}
	}
	return minSpeed
}

func calcFuel(ships ShipsInfos, dist, duration int64, universeSpeedFleet, fleetDeutSaveFactor float64, techs Researches, isCollector, isGeneral bool) (fuel int64) {
	tmpFn := func(baseFuel, nbr, shipSpeed int64) float64 {
		tmpSpeed := (35000 / (float64(duration)*universeSpeedFleet - 10)) * math.Sqrt(float64(dist)*10/float64(shipSpeed))
		return float64(baseFuel*nbr*dist) / 35000 * math.Pow(tmpSpeed/10+1, 2)
	}
	tmpFuel := 0.0
	for _, ship := range Ships {
		if ship.GetID() == SolarSatelliteID || ship.GetID() == CrawlerID {
			continue
		}
		nbr := ships.ByID(ship.GetID())
		if nbr > 0 {
			tmpFuel += tmpFn(ship.GetFuelConsumption(techs, fleetDeutSaveFactor, isGeneral), nbr, ship.GetSpeed(techs, isCollector, isGeneral))
		}
	}
	fuel = int64(1 + math.Round(tmpFuel))
	return
}

func calcFlightTime(origin, destination Coordinate, universeSize, nbSystems int64, donutGalaxy, donutSystem bool,
	fleetDeutSaveFactor, speed float64, universeSpeedFleet int64, ships ShipsInfos, techs Researches, characterClass CharacterClass) (secs, fuel int64) {
	if !ships.HasMovableShips() {
		return
	}
	isCollector := characterClass == Collector
	isGeneral := characterClass == General

	s := speed
	v := float64(findSlowestSpeed(ships, techs, isCollector, isGeneral))
	a := float64(universeSpeedFleet)
	d := float64(Distance(origin, destination, universeSize, nbSystems, donutGalaxy, donutSystem))
	secs = int64(math.Round(((3500/s)*math.Sqrt(d*10/v) + 10) / a))
	fuel = calcFuel(ships, int64(d), secs, float64(universeSpeedFleet), fleetDeutSaveFactor, techs, isCollector, isGeneral)
	//cargo = ships.Cargo(techs, false, isCollector)
	return
}

// getPhalanx makes 3 calls to ogame server (2 validation, 1 scan)
func (b *OGame) getPhalanx(moonID MoonID, coord Coordinate) ([]Fleet, error) {
	res := make([]Fleet, 0)

	// Get moon facilities html page (first call to ogame server)
	moonFacilitiesHTML, _ := b.getPage(StationPage, moonID.Celestial())

	// Extract bunch of infos from the html
	moon, err := b.extractor.ExtractMoon(moonFacilitiesHTML, b, moonID)
	if err != nil {
		return res, errors.New("moon not found")
	}
	resources := b.extractor.ExtractResources(moonFacilitiesHTML)
	moonFacilities, _ := b.extractor.ExtractFacilities(moonFacilitiesHTML)
	phalanxLvl := moonFacilities.SensorPhalanx

	// Ensure we have the resources to scan the planet
	if resources.Deuterium < SensorPhalanx.ScanConsumption() {
		return res, errors.New("not enough deuterium")
	}

	// Verify that coordinate is in phalanx range
	phalanxRange := SensorPhalanx.GetRange(phalanxLvl)
	if moon.Coordinate.Galaxy != coord.Galaxy ||
		systemDistance(b.serverData.Systems, moon.Coordinate.System, coord.System, b.serverData.DonutSystem) > phalanxRange {
		return res, errors.New("coordinate not in phalanx range")
	}

	// Get galaxy planets information, verify coordinate is valid planet (second call to ogame server)
	planetInfos, _ := b.galaxyInfos(coord.Galaxy, coord.System)
	target := planetInfos.Position(coord.Position)
	if target == nil {
		return res, errors.New("invalid planet coordinate")
	}
	// Ensure you are not scanning your own planet
	b.playerMu.RLock()
	defer b.playerMu.RUnlock()
	if target.Player.ID == b.player.PlayerID {
		return res, errors.New("cannot scan own planet")
	}

	// Run the phalanx scan (third call to ogame server)
	return b.getUnsafePhalanx(moonID, coord)
}

// getUnsafePhalanx ...
func (b *OGame) getUnsafePhalanx(moonID MoonID, coord Coordinate) ([]Fleet, error) {
	pageHTML, _ := b.getPageContent(url.Values{
		"page":     {"phalanx"},
		"galaxy":   {strconv.FormatInt(coord.Galaxy, 10)},
		"system":   {strconv.FormatInt(coord.System, 10)},
		"position": {strconv.FormatInt(coord.Position, 10)},
		"ajax":     {"1"},
		"cp":       {strconv.FormatInt(int64(moonID), 10)},
	})
	return b.extractor.ExtractPhalanx(pageHTML)
}

func moonIDInSlice(needle MoonID, haystack []MoonID) bool {
	for _, element := range haystack {
		if needle == element {
			return true
		}
	}
	return false
}

func (b *OGame) headersForPage(url string) (http.Header, error) {
	if !b.IsEnabled() {
		return nil, ErrBotInactive
	}
	if !b.IsLoggedIn() {
		return nil, ErrBotLoggedOut
	}

	if b.serverURL == "" {
		err := errors.New("serverURL is empty")
		b.error(err)
		return nil, err
	}

	if !strings.HasPrefix(url, "/") {
		url = "/" + url
	}

	finalURL := b.serverURL + url

	req, err := http.NewRequest("HEAD", finalURL, nil)
	if err != nil {
		return nil, err
	}

	resp, err := b.Client.Do(req)
	if err != nil {
		return nil, err
	}
	defer resp.Body.Close()

	if resp.StatusCode >= 500 {
		return nil, err
	}

	return resp.Header, err
}

func (b *OGame) jumpGateDestinations(originMoonID MoonID) ([]MoonID, int64, error) {
	pageHTML, _ := b.getPage(JumpgatelayerPage, originMoonID.Celestial())
	_, _, dests, wait := b.extractor.ExtractJumpGate(pageHTML)
	if wait > 0 {
		return dests, wait, fmt.Errorf("jump gate is in recharge mode for %d seconds", wait)
	}
	return dests, wait, nil
}

func (b *OGame) executeJumpGate(originMoonID, destMoonID MoonID, ships ShipsInfos) (bool, int64, error) {
	pageHTML, _ := b.getPage(JumpgatelayerPage, originMoonID.Celestial())
	availShips, token, dests, wait := b.extractor.ExtractJumpGate(pageHTML)
	if wait > 0 {
		return false, wait, fmt.Errorf("jump gate is in recharge mode for %d seconds", wait)
	}

	// Validate destination moon id
	if !moonIDInSlice(destMoonID, dests) {
		return false, 0, errors.New("destination moon id invalid")
	}

	payload := url.Values{"token": {token}, "zm": {strconv.FormatInt(int64(destMoonID), 10)}}

	// Add ships to payload
	for _, s := range Ships {
		// Get the min between what is available and what we want
		nbr := int64(math.Min(float64(ships.ByID(s.GetID())), float64(availShips.ByID(s.GetID()))))
		if nbr > 0 {
			payload.Add("ship_"+strconv.FormatInt(int64(s.GetID()), 10), strconv.FormatInt(nbr, 10))
		}
	}

	if _, err := b.postPageContent(url.Values{"page": {"jumpgate_execute"}}, payload); err != nil {
		return false, 0, err
	}
	return true, 0, nil
}

func (b *OGame) getEmpire(nbr int64) (interface{}, error) {
	// Valid URLs:
	// /game/index.php?page=standalone&component=empire&planetType=0
	// /game/index.php?page=standalone&component=empire&planetType=1
	vals := url.Values{"page": {"standalone"}, "component": {"empire"}, "planetType": {strconv.FormatInt(nbr, 10)}}
	pageHTMLBytes, err := b.getPageContent(vals)
	if err != nil {
		return nil, err
	}
	// Replace the Ogame hostname with our custom hostname
	pageHTML := strings.Replace(string(pageHTMLBytes), b.serverURL, b.apiNewHostname, -1)
	return b.extractor.ExtractEmpire([]byte(pageHTML), nbr)
}

func (b *OGame) createUnion(fleet Fleet, unionUsers []string) (int64, error) {
	if fleet.ID == 0 {
		return 0, errors.New("invalid fleet id")
	}
	pageHTML, _ := b.getPageContent(url.Values{"page": {"federationlayer"}, "union": {"0"}, "fleet": {strconv.FormatInt(int64(fleet.ID), 10)}, "target": {strconv.FormatInt(fleet.TargetPlanetID, 10)}, "ajax": {"1"}})
	payload := b.extractor.ExtractFederation(pageHTML)

	payloadUnionUsers := payload["unionUsers"]
	for _, user := range payloadUnionUsers {
		if user != "" {
			unionUsers = append(unionUsers, user)
		}
	}
	payload.Set("unionUsers", strings.Join(unionUsers, ";"))

	by, err := b.postPageContent(url.Values{"page": {"unionchange"}, "ajax": {"1"}}, payload)
	if err != nil {
		return 0, err
	}
	var res struct {
		FleetID  int64
		UnionID  int64
		TargetID int64
		Errorbox struct {
			Type   string
			Text   string
			Failed int64
		}
	}
	if err := json.Unmarshal(by, &res); err != nil {
		return 0, err
	}
	if res.Errorbox.Failed != 0 {
		return 0, errors.New(res.Errorbox.Text)
	}
	return res.UnionID, nil
}

func (b *OGame) highscore(category, typ, page int64) (out Highscore, err error) {
	if category < 1 || category > 2 {
		return out, errors.New("category must be in [1, 2] (1:player, 2:alliance)")
	}
	if typ < 0 || typ > 7 {
		return out, errors.New("category must be in [0, 7] (0:Total, 1:Economy, 2:Research, 3:Military, 4:Military Built, 5:Military Destroyed, 6:Military Lost, 7:Honor)")
	}
	if page < 1 {
		return out, errors.New("page must be greater than or equal to 1")
	}
	vals := url.Values{
		"page":     {HighscoreContentAjaxPage},
		"category": {strconv.FormatInt(category, 10)},
		"type":     {strconv.FormatInt(typ, 10)},
		"site":     {strconv.FormatInt(page, 10)},
	}
	payload := url.Values{}
	pageHTML, _ := b.postPageContent(vals, payload)
	return b.extractor.ExtractHighscore(pageHTML)
}

func (b *OGame) getAllResources() (map[CelestialID]Resources, error) {
	vals := url.Values{
		"page": {"traderOverview"},
	}
	payload := url.Values{
		"show": {"auctioneer"},
		"ajax": {"1"},
	}
	pageHTML, _ := b.postPageContent(vals, payload)
	return b.extractor.ExtractAllResources(pageHTML)
}

func (b *OGame) getDMCosts(celestialID CelestialID) (DMCosts, error) {
	pageHTML, _ := b.getPage(OverviewPage, celestialID)
	return b.extractor.ExtractDMCosts(pageHTML)
}

func (b *OGame) useDM(typ string, celestialID CelestialID) error {
	if typ != "buildings" && typ != "research" && typ != "shipyard" {
		return fmt.Errorf("invalid type %s", typ)
	}
	pageHTML, _ := b.getPage(OverviewPage, celestialID)
	costs, err := b.extractor.ExtractDMCosts(pageHTML)
	if err != nil {
		return err
	}
	var buyAndActivate, token string
	switch typ {
	case "buildings":
		buyAndActivate, token = costs.Buildings.BuyAndActivateToken, costs.Buildings.Token
	case "research":
		buyAndActivate, token = costs.Research.BuyAndActivateToken, costs.Research.Token
	case "shipyard":
		buyAndActivate, token = costs.Shipyard.BuyAndActivateToken, costs.Shipyard.Token
	}
	params := url.Values{
		"page":           {"inventory"},
		"buyAndActivate": {buyAndActivate},
	}
	payload := url.Values{
		"ajax":         {"1"},
		"token":        {token},
		"referrerPage": {"ingame"},
	}
	if _, err := b.postPageContent(params, payload); err != nil {
		return err
	}
	return nil
}

// marketItemType 3 -> offer buy
// marketItemType 4 -> offer sell
// itemID 1 -> metal
// itemID 2 -> crystal
// itemID 3 -> deuterium
// itemID 204 -> light fighter
// itemID <HASH> -> item
func (b *OGame) offerMarketplace(marketItemType int64, itemID interface{}, quantity, priceType, price, priceRange int64, celestialID CelestialID) error {
	params := url.Values{"page": {"ingame"}, "component": {"marketplace"}, "tab": {"create_offer"}, "action": {"submitOffer"}, "asJson": {"1"}}
	if celestialID != 0 {
		params.Set("cp", strconv.FormatInt(int64(celestialID), 10))
	}
	const (
		shipsItemType = iota + 1
		resourcesItemType
		itemItemType
	)
	var itemIDPayload string
	var itemType int64
	if itemIDStr, ok := itemID.(string); ok {
		if len(itemIDStr) == 40 {
			itemType = itemItemType
			itemIDPayload = itemIDStr
		} else {
			return errors.New("invalid itemID string")
		}
	} else if itemIDInt64, ok := itemID.(int64); ok {
		if itemIDInt64 >= 1 && itemIDInt64 <= 3 {
			itemType = resourcesItemType
			itemIDPayload = strconv.FormatInt(itemIDInt64, 10)
		} else if ID(itemIDInt64).IsShip() {
			itemType = shipsItemType
			itemIDPayload = strconv.FormatInt(itemIDInt64, 10)
		} else {
			return errors.New("invalid itemID int64")
		}
	} else if itemIDInt, ok := itemID.(int); ok {
		if itemIDInt >= 1 && itemIDInt <= 3 {
			itemType = resourcesItemType
			itemIDPayload = strconv.Itoa(itemIDInt)
		} else if ID(itemIDInt).IsShip() {
			itemType = shipsItemType
			itemIDPayload = strconv.Itoa(itemIDInt)
		} else {
			return errors.New("invalid itemID int")
		}
	} else if itemIDID, ok := itemID.(ID); ok {
		if itemIDID.IsShip() {
			itemType = shipsItemType
			itemIDPayload = strconv.FormatInt(int64(itemIDID), 10)
		} else {
			return errors.New("invalid itemID ID")
		}
	} else {
		return errors.New("invalid itemID type")
	}

	vals := url.Values{
		"page":      {"ingame"},
		"component": {"marketplace"},
		"tab":       {"create_offer"},
	}
	pageHTML, err := b.getPageContent(vals)
	if err != nil {
		return err
	}
	getToken := func(pageHTML []byte) (string, error) {
		m := regexp.MustCompile(`var token = "([^"]+)"`).FindSubmatch(pageHTML)
		if len(m) != 2 {
			return "", errors.New("unable to find token")
		}
		return string(m[1]), nil
	}
	token, _ := getToken(pageHTML)

	payload := url.Values{
		"marketItemType": {strconv.FormatInt(marketItemType, 10)},
		"itemType":       {strconv.FormatInt(itemType, 10)},
		"itemId":         {itemIDPayload},
		"quantity":       {strconv.FormatInt(quantity, 10)},
		"priceType":      {strconv.FormatInt(priceType, 10)},
		"price":          {strconv.FormatInt(price, 10)},
		"priceRange":     {strconv.FormatInt(priceRange, 10)},
		"token":          {token},
	}
	var res struct {
		Status  string `json:"status"`
		Message string `json:"message"`
		Errors  []struct {
			Message string `json:"message"`
			Error   int64  `json:"error"`
		} `json:"errors"`
	}
	by, err := b.postPageContent(params, payload)
	if err != nil {
		return err
	}
	if err := json.Unmarshal(by, &res); err != nil {
		return err
	}
	if len(res.Errors) > 0 {
		return errors.New(strconv.FormatInt(res.Errors[0].Error, 10) + " : " + res.Errors[0].Message)
	}
	return err
}

func (b *OGame) buyMarketplace(itemID int64, celestialID CelestialID) (err error) {
	params := url.Values{"page": {"ingame"}, "component": {"marketplace"}, "tab": {"buying"}, "action": {"acceptRequest"}, "asJson": {"1"}}
	if celestialID != 0 {
		params.Set("cp", strconv.FormatInt(int64(celestialID), 10))
	}
	payload := url.Values{
		"marketItemId": {strconv.FormatInt(itemID, 10)},
	}
	var res struct {
		Status  string `json:"status"`
		Message string `json:"message"`
		Errors  []struct {
			Message string `json:"message"`
			Error   int64  `json:"error"`
		} `json:"errors"`
	}
	by, err := b.postPageContent(params, payload)
	if err != nil {
		return err
	}
	if err := json.Unmarshal(by, &res); err != nil {
		return err
	}
	if len(res.Errors) > 0 {
		return errors.New(strconv.FormatInt(res.Errors[0].Error, 10) + " : " + res.Errors[0].Message)
	}
	return err
}

func (b *OGame) getItems(celestialID CelestialID) (items []Item, err error) {
	params := url.Values{"page": {"buffActivation"}, "ajax": {"1"}, "type": {"1"}}
	if celestialID != 0 {
		params.Set("cp", strconv.FormatInt(int64(celestialID), 10))
	}
	pageHTML, _ := b.getPageContent(params)
	_, items, err = b.extractor.ExtractBuffActivation(pageHTML)
	return
}

func (b *OGame) activateItem(ref string, celestialID CelestialID) error {
	params := url.Values{"page": {"buffActivation"}, "ajax": {"1"}, "type": {"1"}}
	if celestialID != 0 {
		params.Set("cp", strconv.FormatInt(int64(celestialID), 10))
	}
	pageHTML, _ := b.getPageContent(params)
	token, _, err := b.extractor.ExtractBuffActivation(pageHTML)
	if err != nil {
		return err
	}
	params = url.Values{"page": {"inventory"}}
	payload := url.Values{
		"ajax":         {"1"},
		"token":        {token},
		"referrerPage": {"ingame"},
		"item":         {ref},
	}
	var res struct {
		Message string `json:"message"`
		Error   bool   `json:"error"`
	}
	by, err := b.postPageContent(params, payload)
	if err != nil {
		return err
	}
	if err := json.Unmarshal(by, &res); err != nil {
		return err
	}
	if res.Error {
		return errors.New(res.Message)
	}
	return err
}

func (b *OGame) getAuction(celestialID CelestialID) (Auction, error) {
	payload := url.Values{"show": {"auctioneer"}, "ajax": {"1"}}
	if celestialID != 0 {
		payload.Set("cp", strconv.FormatInt(int64(celestialID), 10))
	}
	auctionHTML, err := b.postPageContent(url.Values{"page": {"traderOverview"}}, payload)
	if err != nil {
		return Auction{}, err
	}
	return b.extractor.ExtractAuction(auctionHTML)
}

func (b *OGame) doAuction(celestialID CelestialID, bid map[CelestialID]Resources) error {
	// Get fresh token (among others)
	auction, err := b.getAuction(celestialID)
	if err != nil {
		return err
	}

	if auction.HasFinished {
		return errors.New("auction completed")
	}

	payload := url.Values{}
	for auctionCelestialIDString, _ := range auction.Resources {
		payload.Set("bid[planets]["+auctionCelestialIDString+"][metal]", "0")
		payload.Set("bid[planets]["+auctionCelestialIDString+"][crystal]", "0")
		payload.Set("bid[planets]["+auctionCelestialIDString+"][deuterium]", "0")
	}
	for celestialID, resources := range bid {
		payload.Set("bid[planets]["+strconv.FormatInt(int64(celestialID), 10)+"][metal]", strconv.FormatInt(resources.Metal, 10))
		payload.Set("bid[planets]["+strconv.FormatInt(int64(celestialID), 10)+"][crystal]", strconv.FormatInt(resources.Crystal, 10))
		payload.Set("bid[planets]["+strconv.FormatInt(int64(celestialID), 10)+"][deuterium]", strconv.FormatInt(resources.Deuterium, 10))
	}

	payload.Add("bid[honor]", "0")
	payload.Add("token", auction.Token)
	payload.Add("ajax", "1")

	if celestialID != 0 {
		payload.Set("cp", strconv.FormatInt(int64(celestialID), 10))
	}

	auctionHTML, err := b.postPageContent(url.Values{"page": {"auctioneer"}}, payload)
	if err != nil {
		return err
	}

	/*
		Example return from postPageContent on page:auctioneer :
		{
		  "error": false,
		  "message": "Your bid has been accepted.",
		  "planetResources": {
		    "$planetID": {
		      "metal": $metal,
		      "crystal": $crystal,
		      "deuterium": $deuterium
		    },
		    "31434289": {
		      "metal": 5202955.0986408,
		      "crystal": 2043854.5003197,
		      "deuterium": 1552571.3257004
		    }
		    <...>
		  },
		  "honor": 10107,
		  "newToken": "940387sf93e28fbf47b24920c510db38"
		}
	*/

	var jsonObj map[string]interface{}
	if err := json.Unmarshal(auctionHTML, &jsonObj); err != nil {
		return err
	}
	if jsonObj["error"] == true {
		return errors.New(jsonObj["message"].(string))
	}
	return nil
}

type planetResource struct {
	Input struct {
		Metal     int64
		Crystal   int64
		Deuterium int64
	}
	Output struct {
		Metal     int64
		Crystal   int64
		Deuterium int64
	}
	IsMoon        bool
	ImageFileName string
	Name          string
	// OtherPlanet   string // can be null or apparently number (cannot unmarshal number into Go struct field planetResource.OtherPlanet of type string)
}

// PlanetResources ...
type PlanetResources map[CelestialID]planetResource

// Multiplier ...
type Multiplier struct {
	Metal     float64
	Crystal   float64
	Deuterium float64
	Honor     float64
}

func calcResources(price int64, planetResources PlanetResources, multiplier Multiplier) url.Values {
	sortedCelestialIDs := make([]CelestialID, 0)
	for celestialID := range planetResources {
		sortedCelestialIDs = append(sortedCelestialIDs, celestialID)
	}
	sort.Slice(sortedCelestialIDs, func(i, j int) bool {
		return int64(sortedCelestialIDs[i]) < int64(sortedCelestialIDs[j])
	})

	payload := url.Values{}
	remaining := price
	for celestialID, res := range planetResources {
		metalNeeded := res.Input.Metal
		if remaining < int64(float64(metalNeeded)*multiplier.Metal) {
			metalNeeded = int64(math.Ceil(float64(remaining) / multiplier.Metal))
		}
		remaining -= int64(float64(metalNeeded) * multiplier.Metal)

		crystalNeeded := res.Input.Crystal
		if remaining < int64(float64(crystalNeeded)*multiplier.Crystal) {
			crystalNeeded = int64(math.Ceil(float64(remaining) / multiplier.Crystal))
		}
		remaining -= int64(float64(crystalNeeded) * multiplier.Crystal)

		deuteriumNeeded := res.Input.Deuterium
		if remaining < int64(float64(deuteriumNeeded)*multiplier.Deuterium) {
			deuteriumNeeded = int64(math.Ceil(float64(remaining) / multiplier.Deuterium))
		}
		remaining -= int64(float64(deuteriumNeeded) * multiplier.Deuterium)

		payload.Add("bid[planets]["+strconv.FormatInt(int64(celestialID), 10)+"][metal]", strconv.FormatInt(metalNeeded, 10))
		payload.Add("bid[planets]["+strconv.FormatInt(int64(celestialID), 10)+"][crystal]", strconv.FormatInt(crystalNeeded, 10))
		payload.Add("bid[planets]["+strconv.FormatInt(int64(celestialID), 10)+"][deuterium]", strconv.FormatInt(deuteriumNeeded, 10))
	}
	return payload
}

func (b *OGame) buyOfferOfTheDay() error {
	pageHTML, err := b.postPageContent(url.Values{"page": {"traderOverview"}}, url.Values{"show": {"importexport"}, "ajax": {"1"}})
	if err != nil {
		return err
	}

	price, importToken, planetResources, multiplier, err := b.extractor.ExtractOfferOfTheDay(pageHTML)
	if err != nil {
		return err
	}
	payload := calcResources(price, planetResources, multiplier)
	payload.Add("action", "trade")
	payload.Add("bid[honor]", "0")
	payload.Add("token", importToken)
	payload.Add("ajax", "1")
	pageHTML1, err := b.postPageContent(url.Values{"page": {"import"}}, payload)
	if err != nil {
		return err
	}
	// {"message":"You have bought a container.","error":false,"item":{"uuid":"40f6c78e11be01ad3389b7dccd6ab8efa9347f3c","itemText":"You have purchased 1 KRAKEN Bronze.","bargainText":"The contents of the container not appeal to you? For 500 Dark Matter you can exchange the container for another random container of the same quality. You can only carry out this exchange 2 times per daily offer.","bargainCost":500,"bargainCostText":"Costs: 500 Dark Matter","tooltip":"KRAKEN Bronze|Reduces the building time of buildings currently under construction by <b>30m<\/b>.<br \/><br \/>\nDuration: now<br \/><br \/>\nPrice: --- <br \/>\nIn Inventory: 1","image":"98629d11293c9f2703592ed0314d99f320f45845","amount":1,"rarity":"common"},"newToken":"07eefc14105db0f30cb331a8b7af0bfe"}
	var tmp struct {
		Message  string
		Error    bool
		NewToken string
	}
	if err := json.Unmarshal(pageHTML1, &tmp); err != nil {
		return err
	}
	if tmp.Error {
		return errors.New(tmp.Message)
	}

	payload2 := url.Values{"action": {"takeItem"}, "token": {tmp.NewToken}, "ajax": {"1"}}
	pageHTML2, err := b.postPageContent(url.Values{"page": {"import"}}, payload2)
	var tmp2 struct {
		Message  string
		Error    bool
		NewToken string
	}
	if err := json.Unmarshal(pageHTML2, &tmp2); err != nil {
		return err
	}
	if tmp2.Error {
		return errors.New(tmp2.Message)
	}
	// {"message":"You have accepted the offer and put the item in your inventory.","error":false,"item":{"name":"KRAKEN Bronze","image":"bc4e2315f7db4286ba72a424a32c920e78af8e27","imageLarge":"98629d11293c9f2703592ed0314d99f320f45845","title":"KRAKEN Bronze|Reduces the building time of buildings currently under construction by <b>30m<\/b>.<br \/><br \/>\nDuration: now<br \/><br \/>\nPrice: --- <br \/>\nIn Inventory: 2","effect":"Reduces the building time of buildings currently under construction by <b>30m<\/b>.","ref":"40f6c78e11be01ad3389b7dccd6ab8efa9347f3c","rarity":"common","amount":2,"amount_free":2,"amount_bought":0,"category":["d8d49c315fa620d9c7f1f19963970dea59a0e3be","dc9ec90e5a2163cc063b8bb3e9fe392782f565c8"],"currency":"dm","costs":"3000","isReduced":false,"buyable":false,"canBeActivated":false,"canBeBoughtAndActivated":false,"isAnUpgrade":false,"hasEnoughCurrency":true,"cooldown":0,"duration":0,"durationExtension":null,"totalTime":null,"timeLeft":null,"status":null,"extendable":false,"firstStatus":"effecting","toolTip":"KRAKEN Bronze|Reduces the building time of buildings currently under construction by &lt;b&gt;30m&lt;\/b&gt;.&lt;br \/&gt;&lt;br \/&gt;\nDuration: now&lt;br \/&gt;&lt;br \/&gt;\nPrice: --- &lt;br \/&gt;\nIn Inventory: 2","buyTitle":"This item is currently unavailable for purchase.","activationTitle":"There is no facility currently being built whose construction time can be shortened.","moonOnlyItem":false,"newOffer":false,"noOfferMessage":"There are no further offers today. Please come again tomorrow."},"newToken":"68198ffde0837211de8421b1c6447448"}

	return nil
}

// Hack fix: When moon name is >12, the moon image disappear from the EventsBox
// and attacks are detected on planet instead.
func fixAttackEvents(attacks []AttackEvent, planets []Planet) {
	for i, attack := range attacks {
		if len(attack.DestinationName) > 12 {
			for _, planet := range planets {
				if attack.Destination.Equal(planet.Coordinate) &&
					planet.Moon != nil &&
					attack.DestinationName != planet.Name &&
					attack.DestinationName == planet.Moon.Name {
					attacks[i].Destination.Type = MoonType
				}
			}
		}
	}
}

func (b *OGame) getAttacks(celestialID CelestialID) (out []AttackEvent, err error) {
	params := url.Values{"page": {"eventList"}, "ajax": {"1"}}
	if b.IsV7() {
		params = url.Values{"page": {"componentOnly"}, "component": {"eventList"}, "ajax": {"1"}}
	}
	if celestialID != 0 {
		params.Set("cp", strconv.FormatInt(int64(celestialID), 10))
	}
	pageHTML, err := b.getPageContent(params)
	if err != nil {
		return
	}
	out, err = b.extractor.ExtractAttacks(pageHTML)
	if err != nil {
		return
	}
	planets := b.GetCachedPlanets()
	fixAttackEvents(out, planets)
	return
}

func (b *OGame) galaxyInfos(galaxy, system int64, options ...Option) (SystemInfos, error) {
	if galaxy < 0 || galaxy > b.server.Settings.UniverseSize {
		return SystemInfos{}, fmt.Errorf("galaxy must be within [0, %d]", b.server.Settings.UniverseSize)
	}
	if system < 0 || system > b.serverData.Systems {
		return SystemInfos{}, errors.New("system must be within [0, " + strconv.FormatInt(b.serverData.Systems, 10) + "]")
	}
	payload := url.Values{
		"galaxy": {strconv.FormatInt(galaxy, 10)},
		"system": {strconv.FormatInt(system, 10)},
	}
	var res SystemInfos
	vals := url.Values{"page": {"galaxyContent"}, "ajax": {"1"}}
	if b.IsV7() {
		vals = url.Values{"page": {"ingame"}, "component": {"galaxyContent"}, "ajax": {"1"}}
	}
	pageHTML, err := b.postPageContent(vals, payload, options...)
	if err != nil {
		return res, err
	}
	b.playerMu.RLock()
	defer b.playerMu.RUnlock()
	return b.extractor.ExtractGalaxyInfos(pageHTML, b.player.PlayerName, b.player.PlayerID, b.player.Rank)
}

func (b *OGame) getResourceSettings(planetID PlanetID) (ResourceSettings, error) {
	pageHTML, _ := b.getPage(ResourceSettingsPage, planetID.Celestial())
	return b.extractor.ExtractResourceSettings(pageHTML)
}

func (b *OGame) setResourceSettings(planetID PlanetID, settings ResourceSettings) error {
	pageHTML, _ := b.getPage(ResourceSettingsPage, planetID.Celestial())
	doc, _ := goquery.NewDocumentFromReader(bytes.NewReader(pageHTML))
	bodyID := b.extractor.ExtractBodyIDFromDoc(doc)
	if bodyID == "overview" {
		return ErrInvalidPlanetID
	}
	token, exists := doc.Find("form input[name=token]").Attr("value")
	if !exists {
		return errors.New("unable to find token")
	}
	payload := url.Values{
		"saveSettings": {"1"},
		"token":        {token},
		"last1":        {strconv.FormatInt(settings.MetalMine, 10)},
		"last2":        {strconv.FormatInt(settings.CrystalMine, 10)},
		"last3":        {strconv.FormatInt(settings.DeuteriumSynthesizer, 10)},
		"last4":        {strconv.FormatInt(settings.SolarPlant, 10)},
		"last12":       {strconv.FormatInt(settings.FusionReactor, 10)},
		"last212":      {strconv.FormatInt(settings.SolarSatellite, 10)},
		"last217":      {strconv.FormatInt(settings.Crawler, 10)},
	}
	url2 := b.serverURL + "/game/index.php?page=resourceSettings"
	resp, err := b.Client.PostForm(url2, payload)
	if err != nil {
		return err
	}
	defer func() {
		if err := resp.Body.Close(); err != nil {
			b.error(err)
		}
	}()
	return nil
}

func getNbr(doc *goquery.Document, name string) int64 {
	div := doc.Find("div." + name)
	level := div.Find("span.level")
	level.Children().Remove()
	return int64(ParseInt(level.Text()))
}

func getNbrShips(doc *goquery.Document, name string) int64 {
	div := doc.Find("div." + name)
	title := div.AttrOr("title", "")
	if title == "" {
		title = div.Find("a").AttrOr("title", "")
	}
	m := regexp.MustCompile(`.+\(([\d.,]+)\)`).FindStringSubmatch(title)
	if len(m) != 2 {
		return 0
	}
	return ParseInt(m[1])
}

func (b *OGame) getCachedResearch() Researches {
	if b.researches == nil {
		return b.getResearch()
	}
	return *b.researches
}

func (b *OGame) getResearch() Researches {
	pageHTML, _ := b.getPage(ResearchPage, CelestialID(0))
	researches := b.extractor.ExtractResearch(pageHTML)
	b.researches = &researches
	return researches
}

func (b *OGame) getResourcesBuildings(celestialID CelestialID) (ResourcesBuildings, error) {
	pageHTML, _ := b.getPage(ResourcesPage, celestialID)
	return b.extractor.ExtractResourcesBuildings(pageHTML)
}

func (b *OGame) getDefense(celestialID CelestialID) (DefensesInfos, error) {
	pageHTML, _ := b.getPage(DefensePage, celestialID)
	return b.extractor.ExtractDefense(pageHTML)
}

func (b *OGame) getShips(celestialID CelestialID) (ShipsInfos, error) {
	pageHTML, _ := b.getPage(ShipyardPage, celestialID)
	return b.extractor.ExtractShips(pageHTML)
}

func (b *OGame) getFacilities(celestialID CelestialID) (Facilities, error) {
	pageHTML, _ := b.getPage(StationPage, celestialID)
	return b.extractor.ExtractFacilities(pageHTML)
}

func (b *OGame) getProduction(celestialID CelestialID) ([]Quantifiable, int64, error) {
	pageHTML, _ := b.getPage(ShipyardPage, celestialID)
	return b.extractor.ExtractProduction(pageHTML)
}

// IsV7 ...
func (b *OGame) IsV7() bool {
	return len(b.ServerVersion()) > 0 && b.ServerVersion()[0] == '7'
}

func getToken(b *OGame, page string, celestialID CelestialID) (string, error) {
	pageHTML, _ := b.getPage(page, celestialID)
	if b.IsV7() {
		rgx := regexp.MustCompile(`var upgradeEndpoint = ".+&token=([^&]+)&`)
		m := rgx.FindSubmatch(pageHTML)
		if len(m) != 2 {
			return "", errors.New("unable to find form token")
		}
		return string(m[1]), nil
	}

	doc, err := goquery.NewDocumentFromReader(bytes.NewReader(pageHTML))
	if err != nil {
		return "", err
	}
	token, exists := doc.Find("form").Find("input[name=token]").Attr("value")
	if !exists {
		return "", errors.New("unable to find form token")
	}
	return token, nil
}

func getDemolishToken(b *OGame, page string, celestialID CelestialID) (string, error) {
	pageHTML, _ := b.getPage(page, celestialID)
	m := regexp.MustCompile(`modus=3&token=([^&]+)&`).FindSubmatch(pageHTML)
	if len(m) != 2 {
		return "", errors.New("unable to find form token")
	}
	return string(m[1]), nil
}

func (b *OGame) tearDown(celestialID CelestialID, id ID) error {
	var page string
	if id.IsResourceBuilding() {
		page = "supplies"
	} else if id.IsFacility() {
		page = "facilities"
	} else {
		return errors.New("invalid id " + id.String())
	}

	token, err := getDemolishToken(b, page, celestialID)
	if err != nil {
		return err
	}

	pageHTML, _ := b.getPageContent(url.Values{
		"page":       {"ingame"},
		"component":  {"technologydetails"},
		"ajax":       {"1"},
		"action":     {"getDetails"},
		"technology": {strconv.FormatInt(int64(id), 10)},
		"cp":         {strconv.FormatInt(int64(celestialID), 10)},
	})

	doc, err := goquery.NewDocumentFromReader(bytes.NewReader(pageHTML))
	if err != nil {
		return err
	}
	imgDisabled := doc.Find("a.demolish_link div").HasClass("demolish_img_disabled")
	if imgDisabled {
		return errors.New("tear down button is disabled")
	}

	params := url.Values{
		"page":      {"ingame"},
		"component": {page},
		"modus":     {"3"},
		"token":     {token},
		"type":      {strconv.FormatInt(int64(id), 10)},
		"cp":        {strconv.FormatInt(int64(celestialID), 10)},
	}
	_, err = b.getPageContent(params)
	return err
}

func (b *OGame) build(celestialID CelestialID, id ID, nbr int64) error {
	if b.IsV7() {
		return b.buildV7(celestialID, id, nbr)
	}
	return b.buildV6(celestialID, id, nbr)
}

func (b *OGame) buildV6(celestialID CelestialID, id ID, nbr int64) error {
	var page string
	if id.IsDefense() {
		page = "defense"
	} else if id.IsShip() {
		page = "shipyard"
	} else if id.IsBuilding() {
		page = "resources"
	} else if id.IsTech() {
		page = "research"
	} else {
		return errors.New("invalid id " + id.String())
	}
	payload := url.Values{
		"modus": {"1"},
		"type":  {strconv.FormatInt(int64(id), 10)},
	}

	// Techs don't have a token
	if !id.IsTech() {
		token, err := getToken(b, page, celestialID)
		if err != nil {
			return err
		}
		payload.Add("token", token)
	}

	if id.IsDefense() || id.IsShip() {
		var maximumNbr int64 = 99999
		var err error
		var token string
		for nbr > 0 {
			tmp := int64(math.Min(float64(nbr), float64(maximumNbr)))
			payload.Set("menge", strconv.FormatInt(tmp, 10))
			_, err = b.postPageContent(url.Values{"page": {page}, "cp": {strconv.FormatInt(int64(celestialID), 10)}}, payload)
			if err != nil {
				break
			}
			token, err = getToken(b, page, celestialID)
			if err != nil {
				break
			}
			payload.Set("token", token)
			nbr -= maximumNbr
		}
		return err
	}

	_, err := b.postPageContent(url.Values{"page": {page}, "cp": {strconv.FormatInt(int64(celestialID), 10)}}, payload)
	return err
}

func (b *OGame) buildV7(celestialID CelestialID, id ID, nbr int64) error {
	var page string
	if id.IsDefense() {
		page = DefensesPage
	} else if id.IsShip() {
		page = ShipyardPage
	} else if id.IsBuilding() {
		page = SuppliesPage
	} else if id.IsTech() {
		page = ResearchPage
	} else {
		return errors.New("invalid id " + id.String())
	}
	vals := url.Values{
		"page":      {"ingame"},
		"component": {page},
		"modus":     {"1"},
		"type":      {strconv.FormatInt(int64(id), 10)},
		"cp":        {strconv.FormatInt(int64(celestialID), 10)},
	}

	// Techs don't have a token
	if !id.IsTech() {
		token, err := getToken(b, page, celestialID)
		if err != nil {
			return err
		}
		vals.Add("token", token)
	}

	if id.IsDefense() || id.IsShip() {
		var maximumNbr int64 = 99999
		var err error
		var token string
		for nbr > 0 {
			tmp := int64(math.Min(float64(nbr), float64(maximumNbr)))
			vals.Set("menge", strconv.FormatInt(tmp, 10))
			_, err = b.getPageContent(vals)
			if err != nil {
				break
			}
			token, err = getToken(b, page, celestialID)
			if err != nil {
				break
			}
			vals.Set("token", token)
			nbr -= maximumNbr
		}
		return err
	}

	_, err := b.getPageContent(vals)
	return err
}

func (b *OGame) buildCancelable(celestialID CelestialID, id ID) error {
	if !id.IsBuilding() && !id.IsTech() {
		return errors.New("invalid id " + id.String())
	}
	return b.build(celestialID, id, 0)
}

func (b *OGame) buildProduction(celestialID CelestialID, id ID, nbr int64) error {
	if !id.IsDefense() && !id.IsShip() {
		return errors.New("invalid id " + id.String())
	}
	return b.build(celestialID, id, nbr)
}

func (b *OGame) buildBuilding(celestialID CelestialID, buildingID ID) error {
	if !buildingID.IsBuilding() {
		return errors.New("invalid building id " + buildingID.String())
	}
	return b.buildCancelable(celestialID, buildingID)
}

func (b *OGame) buildTechnology(celestialID CelestialID, technologyID ID) error {
	if !technologyID.IsTech() {
		return errors.New("invalid technology id " + technologyID.String())
	}
	return b.buildCancelable(celestialID, technologyID)
}

func (b *OGame) buildDefense(celestialID CelestialID, defenseID ID, nbr int64) error {
	if !defenseID.IsDefense() {
		return errors.New("invalid defense id " + defenseID.String())
	}
	return b.buildProduction(celestialID, ID(defenseID), nbr)
}

func (b *OGame) buildShips(celestialID CelestialID, shipID ID, nbr int64) error {
	if !shipID.IsShip() {
		return errors.New("invalid ship id " + shipID.String())
	}
	return b.buildProduction(celestialID, shipID, nbr)
}

func (b *OGame) constructionsBeingBuilt(celestialID CelestialID) (ID, int64, ID, int64) {
	pageHTML, _ := b.getPage(OverviewPage, celestialID)
	return b.extractor.ExtractConstructions(pageHTML)
}

func (b *OGame) cancel(token string, techID, listID int64) error {
	if b.IsV7() {
		_, _ = b.getPageContent(url.Values{"page": {"ingame"}, "component": {"overview"}, "modus": {"2"}, "token": {token},
			"type": {strconv.FormatInt(techID, 10)}, "listid": {strconv.FormatInt(listID, 10)}, "action": {"cancel"}})
	} else {
		_, _ = b.getPageContent(url.Values{"page": {"overview"}, "modus": {"2"}, "token": {token},
			"techid": {strconv.FormatInt(techID, 10)}, "listid": {strconv.FormatInt(listID, 10)}})
	}
	return nil
}

func (b *OGame) cancelBuilding(celestialID CelestialID) error {
	pageHTML, err := b.getPage(OverviewPage, celestialID)
	if err != nil {
		return err
	}
	token, techID, listID, _ := b.extractor.ExtractCancelBuildingInfos(pageHTML)
	return b.cancel(token, techID, listID)
}

func (b *OGame) cancelResearch(celestialID CelestialID) error {
	pageHTML, err := b.getPage(OverviewPage, celestialID)
	if err != nil {
		return err
	}
	token, techID, listID, _ := b.extractor.ExtractCancelResearchInfos(pageHTML)
	return b.cancel(token, techID, listID)
}

func (b *OGame) fetchResources(celestialID CelestialID) (ResourcesDetails, error) {
	pageJSON, err := b.getPage(FetchResourcesPage, celestialID)
	if err != nil {
		return ResourcesDetails{}, err
	}
	return b.extractor.ExtractResourcesDetails(pageJSON)
}

func (b *OGame) getResources(celestialID CelestialID) (Resources, error) {
	res, err := b.fetchResources(celestialID)
	if err != nil {
		return Resources{}, err
	}
	return Resources{
		Metal:      res.Metal.Available,
		Crystal:    res.Crystal.Available,
		Deuterium:  res.Deuterium.Available,
		Energy:     res.Energy.Available,
		Darkmatter: res.Darkmatter.Available,
	}, nil
}

func (b *OGame) getResourcesDetails(celestialID CelestialID) (ResourcesDetails, error) {
	return b.fetchResources(celestialID)
}

func (b *OGame) sendIPM(planetID PlanetID, coord Coordinate, nbr int64, priority ID) (int64, error) {
	if priority != 0 && (!priority.IsDefense() || priority == AntiBallisticMissilesID || priority == InterplanetaryMissilesID) {
		return 0, errors.New("invalid defense target id")
	}
	vals := url.Values{
		"page":       {"missileattacklayer"},
		"galaxy":     {strconv.FormatInt(coord.Galaxy, 10)},
		"system":     {strconv.FormatInt(coord.System, 10)},
		"position":   {strconv.FormatInt(coord.Position, 10)},
		"planetType": {strconv.FormatInt(int64(coord.Type), 10)},
		"cp":         {strconv.FormatInt(int64(planetID), 10)},
	}
	if b.IsV7() {
		vals = url.Values{
			"page":       {"ajax"},
			"component":  {"missileattacklayer"},
			"galaxy":     {strconv.FormatInt(coord.Galaxy, 10)},
			"system":     {strconv.FormatInt(coord.System, 10)},
			"position":   {strconv.FormatInt(coord.Position, 10)},
			"planetType": {strconv.FormatInt(int64(coord.Type), 10)},
			"cp":         {strconv.FormatInt(int64(planetID), 10)},
		}
	}
	pageHTML, err := b.getPageContent(vals)
	if err != nil {
		return 0, err
	}
	duration, max, token := b.extractor.ExtractIPM(pageHTML)
	if max == 0 {
		return 0, errors.New("no missile available")
	}
	if nbr > max {
		nbr = max
	}
	payload := url.Values{
		"galaxy":     {strconv.FormatInt(coord.Galaxy, 10)},
		"system":     {strconv.FormatInt(coord.System, 10)},
		"position":   {strconv.FormatInt(coord.Position, 10)},
		"planetType": {strconv.FormatInt(int64(coord.Type), 10)},
		"token":      {token},
		"anz":        {strconv.FormatInt(nbr, 10)},
		"pziel":      {},
	}
	if priority != 0 {
		payload.Add("pziel", strconv.FormatInt(int64(priority), 10))
	}
	params := url.Values{"page": {"missileattack_execute"}}
	if b.IsV7() {
		params = url.Values{
			"page":      {"ajax"},
			"component": {"missileattacklayer"},
			"action":    {"sendMissiles"},
			"ajax":      {"1"},
			"asJson":    {"1"},
		}
		payload = url.Values{
			"galaxy":               {strconv.FormatInt(coord.Galaxy, 10)},
			"system":               {strconv.FormatInt(coord.System, 10)},
			"position":             {strconv.FormatInt(coord.Position, 10)},
			"type":                 {strconv.FormatInt(int64(coord.Type), 10)},
			"token":                {token},
			"missileCount":         {strconv.FormatInt(nbr, 10)},
			"missilePrimaryTarget": {},
		}
		if priority != 0 {
			payload.Add("missilePrimaryTarget", strconv.FormatInt(int64(priority), 10))
		}
	}
	by, err := b.postPageContent(params, payload)
	if err != nil {
		return 0, err
	}
	// {"status":false,"errorbox":{"type":"fadeBox","text":"Target doesn`t exist!","failed":1}} // OgameV6
	// {"status":true,"rockets":0,"errorbox":{"type":"fadeBox","text":"25 raketten zijn gelanceerd!","failed":0},"components":[]} // OgameV7
	var resp struct {
		Status   bool
		Rockets  int64
		ErrorBox struct {
			Type   string
			Text   string
			Failed int
		}
		// components??
	}
	if err := json.Unmarshal(by, &resp); err != nil {
		return 0, err
	}
	if resp.ErrorBox.Failed == 1 {
		return 0, errors.New(resp.ErrorBox.Text)
	}

	return duration, nil
}

func (b *OGame) sendFleet(celestialID CelestialID, ships []Quantifiable, speed Speed, where Coordinate,
	mission MissionID, resources Resources, expeditiontime, unionID int64, ensure bool) (Fleet, error) {
	if b.IsV7() {
		fleet, err := b.sendFleetV7(celestialID, ships, speed, where, mission, resources, expeditiontime, unionID, ensure)
		fleet.StartTime = b.fixTimezone(fleet.StartTime)
		return fleet, err
	}
	fleet, err := b.sendFleetV6(celestialID, ships, speed, where, mission, resources, expeditiontime, unionID, ensure)
	fleet.StartTime = b.fixTimezone(fleet.StartTime)
	return fleet, err
}

// CheckTargetResponse ...
type CheckTargetResponse struct {
	Status string `json:"status"`
	Orders struct {
		Num1  bool `json:"1"`
		Num2  bool `json:"2"`
		Num3  bool `json:"3"`
		Num4  bool `json:"4"`
		Num5  bool `json:"5"`
		Num6  bool `json:"6"`
		Num7  bool `json:"7"`
		Num8  bool `json:"8"`
		Num9  bool `json:"9"`
		Num15 bool `json:"15"`
	} `json:"orders"`
	TargetInhabited           bool   `json:"targetInhabited"`
	TargetIsStrong            bool   `json:"targetIsStrong"`
	TargetIsOutlaw            bool   `json:"targetIsOutlaw"`
	TargetIsBuddyOrAllyMember bool   `json:"targetIsBuddyOrAllyMember"`
	TargetPlayerID            int    `json:"targetPlayerId"`
	TargetPlayerName          string `json:"targetPlayerName"`
	TargetPlayerColorClass    string `json:"targetPlayerColorClass"`
	TargetPlayerRankIcon      string `json:"targetPlayerRankIcon"`
	PlayerIsOutlaw            bool   `json:"playerIsOutlaw"`
	TargetPlanet              struct {
		Galaxy   int    `json:"galaxy"`
		System   int    `json:"system"`
		Position int    `json:"position"`
		Type     int    `json:"type"`
		Name     string `json:"name"`
	} `json:"targetPlanet"`
	Errors []struct {
		Message string `json:"message"`
		Error   int    `json:"error"`
	} `json:"errors"`
	TargetOk   bool          `json:"targetOk"`
	Components []interface{} `json:"components"`
}

func (b *OGame) sendFleetV7(celestialID CelestialID, ships []Quantifiable, speed Speed, where Coordinate,
	mission MissionID, resources Resources, expeditiontime, unionID int64, ensure bool) (Fleet, error) {

	// Get existing fleet, so we can ensure new fleet ID is greater
	initialFleets, slots := b.getFleets()
	maxInitialFleetID := FleetID(0)
	for _, f := range initialFleets {
		if f.ID > maxInitialFleetID {
			maxInitialFleetID = f.ID
		}
	}

	if slots.InUse == slots.Total {
		return Fleet{}, ErrAllSlotsInUse
	}

	if mission == Expedition {
		if slots.ExpInUse == slots.ExpTotal {
			return Fleet{}, ErrAllSlotsInUse
		}
	}

	// Page 1 : get to fleet page
	pageHTML, err := b.getPage(Fleet1Page, celestialID)
	if err != nil {
		return Fleet{}, err
	}

	fleet1Doc, _ := goquery.NewDocumentFromReader(bytes.NewReader(pageHTML))
	fleet1BodyID := b.extractor.ExtractBodyIDFromDoc(fleet1Doc)
	if fleet1BodyID != FleetdispatchPage {
		now := time.Now().Unix()
		b.error(ErrInvalidPlanetID.Error()+", planetID:", celestialID, ", ts: ", now)
		return Fleet{}, ErrInvalidPlanetID
	}

	if b.extractor.ExtractIsInVacationFromDoc(fleet1Doc) {
		return Fleet{}, ErrAccountInVacationMode
	}

	// Ensure we're not trying to attack/spy ourselves
	destinationIsMyOwnPlanet := false
	myCelestials, _ := b.extractor.ExtractCelestialsFromDoc(fleet1Doc, b)
	for _, c := range myCelestials {
		if c.GetCoordinate().Equal(where) && c.GetID() == celestialID {
			return Fleet{}, errors.New("origin and destination are the same")
		}
		if c.GetCoordinate().Equal(where) {
			destinationIsMyOwnPlanet = true
			break
		}
	}
	if destinationIsMyOwnPlanet {
		switch mission {
		case Spy:
			return Fleet{}, errors.New("you cannot spy yourself")
		case Attack:
			return Fleet{}, errors.New("you cannot attack yourself")
		}
	}

	availableShips := b.extractor.ExtractFleet1ShipsFromDoc(fleet1Doc)

	atLeastOneShipSelected := false
	if !ensure {
		for i := range ships {
			avail := availableShips.ByID(ships[i].ID)
			ships[i].Nbr = int64(math.Min(float64(ships[i].Nbr), float64(avail)))
			if ships[i].Nbr > 0 {
				atLeastOneShipSelected = true
			}
		}
	} else {
		for _, ship := range ships {
			if ship.Nbr > availableShips.ByID(ship.ID) {
				return Fleet{}, fmt.Errorf("not enough ships to send, %s", Objs.ByID(ship.ID).GetName())
			}
			atLeastOneShipSelected = true
		}
	}
	if !atLeastOneShipSelected {
		return Fleet{}, ErrNoShipSelected
	}

	payload := b.extractor.ExtractHiddenFieldsFromDoc(fleet1Doc)
	for _, s := range ships {
		if s.Nbr > 0 {
			payload.Set("am"+strconv.FormatInt(int64(s.ID), 10), strconv.FormatInt(s.Nbr, 10))
		}
	}

	tokenM := regexp.MustCompile(`var fleetSendingToken = "([^"]+)";`).FindSubmatch(pageHTML)
	if len(tokenM) != 2 {
		return Fleet{}, errors.New("token not found")
	}

	payload.Set("token", string(tokenM[1]))
	payload.Set("galaxy", strconv.FormatInt(where.Galaxy, 10))
	payload.Set("system", strconv.FormatInt(where.System, 10))
	payload.Set("position", strconv.FormatInt(where.Position, 10))
	if mission == RecycleDebrisField {
		where.Type = DebrisType // Send to debris field
	} else if mission == Colonize || mission == Expedition {
		where.Type = PlanetType
	}
	payload.Set("type", strconv.FormatInt(int64(where.Type), 10))
	payload.Set("union", "0")

	if unionID != 0 {
		found := false
		fleet1Doc.Find("select[name=acsValues] option").Each(func(i int, s *goquery.Selection) {
			acsValues := s.AttrOr("value", "")
			m := regexp.MustCompile(`\d+#\d+#\d+#\d+#.*#(\d+)`).FindStringSubmatch(acsValues)
			if len(m) == 2 {
				optUnionID, _ := strconv.ParseInt(m[1], 10, 64)
				if unionID == optUnionID {
					found = true
					payload.Add("acsValues", acsValues)
					payload.Add("union", m[1])
					mission = GroupedAttack
				}
			}
		})
		if !found {
			return Fleet{}, ErrUnionNotFound
		}
	}

	// Check
	by1, err := b.postPageContent(url.Values{"page": {"ingame"}, "component": {"fleetdispatch"}, "action": {"checkTarget"}, "ajax": {"1"}, "asJson": {"1"}}, payload)
	if err != nil {
		b.error(err.Error())
		return Fleet{}, err
	}
	var checkRes CheckTargetResponse
	if err := json.Unmarshal(by1, &checkRes); err != nil {
		b.error(err.Error())
		return Fleet{}, err
	}

	if !checkRes.TargetOk {
		if len(checkRes.Errors) > 0 {
			return Fleet{}, errors.New(checkRes.Errors[0].Message + " (" + strconv.Itoa(checkRes.Errors[0].Error) + ")")
		}
		return Fleet{}, errors.New("target is not ok")
	}

	cargo := ShipsInfos{}.FromQuantifiables(ships).Cargo(b.getCachedResearch(), b.server.Settings.EspionageProbeRaids == 1, b.isCollector())
	newResources := Resources{}
	if resources.Total() > cargo {
		newResources.Deuterium = int64(math.Min(float64(resources.Deuterium), float64(cargo)))
		cargo -= newResources.Deuterium
		newResources.Crystal = int64(math.Min(float64(resources.Crystal), float64(cargo)))
		cargo -= newResources.Crystal
		newResources.Metal = int64(math.Min(float64(resources.Metal), float64(cargo)))
		cargo -= newResources.Metal
	} else {
		newResources = resources
	}

	newResources.Metal = MaxInt(newResources.Metal, 0)
	newResources.Crystal = MaxInt(newResources.Crystal, 0)
	newResources.Deuterium = MaxInt(newResources.Deuterium, 0)

	// Page 3 : select coord, mission, speed
	payload.Set("speed", strconv.FormatInt(int64(speed), 10))
	payload.Set("crystal", strconv.FormatInt(newResources.Crystal, 10))
	payload.Set("deuterium", strconv.FormatInt(newResources.Deuterium, 10))
	payload.Set("metal", strconv.FormatInt(newResources.Metal, 10))
	payload.Set("mission", strconv.FormatInt(int64(mission), 10))
	if mission == Expedition {
		if expeditiontime <= 0 {
			expeditiontime = 1
		}
		payload.Set("holdingtime", strconv.FormatInt(expeditiontime, 10))
	}

	// Page 4 : send the fleet
	res, _ := b.postPageContent(url.Values{"page": {"ingame"}, "component": {"fleetdispatch"}, "action": {"sendFleet"}, "ajax": {"1"}, "asJson": {"1"}}, payload)
	// {"success":true,"message":"Your fleet has been successfully sent.","redirectUrl":"https:\/\/s801-en.ogame.gameforge.com\/game\/index.php?page=ingame&component=fleetdispatch","components":[]}
	// Insufficient resources. (4060)
	// {"success":false,"errors":[{"message":"Not enough cargo space!","error":4029}],"fleetSendingToken":"b4786751c6d5e64e56d8eb94807fbf88","components":[]}
	// {"success":false,"errors":[{"message":"Fleet launch failure: The fleet could not be launched. Please try again later.","error":4047}],"fleetSendingToken":"1507c7228b206b4a298dec1d34a5a207","components":[]} // bad token I think
	// {"success":false,"errors":[{"message":"Recyclers must be sent to recycle this debris field!","error":4013}],"fleetSendingToken":"b826ff8c3d4e04066c28d10399b32ab8","components":[]}
	// {"success":false,"errors":[{"message":"Error, no ships available","error":4059}],"fleetSendingToken":"b369e37ce34bb64e3a59fa26bd8d5602","components":[]}
	// {"success":false,"errors":[{"message":"You have to select a valid target.","error":4049}],"fleetSendingToken":"19218f446d0985dfd79e03c3ec008514","components":[]} // colonize debris field
	// {"success":false,"errors":[{"message":"Planet is already inhabited!","error":4053}],"fleetSendingToken":"3281f9ad5b4cba6c0c26a24d3577bd4c","components":[]}
	// {"success":false,"errors":[{"message":"Colony ships must be sent to colonise this planet!","error":4038}],"fleetSendingToken":"8700c275a055c59ca276a7f66c81b205","components":[]}
	// fetch("https://s801-en.ogame.gameforge.com/game/index.php?page=ingame&component=fleetdispatch&action=sendFleet&ajax=1&asJson=1", {"credentials":"include","headers":{"content-type":"application/x-www-form-urlencoded; charset=UTF-8","sec-fetch-mode":"cors","sec-fetch-site":"same-origin","x-requested-with":"XMLHttpRequest"},"body":"token=414847e59344881d5c71303023735ab8&am209=1&am202=10&galaxy=9&system=297&position=7&type=2&metal=0&crystal=0&deuterium=0&prioMetal=1&prioCrystal=2&prioDeuterium=3&mission=8&speed=1&retreatAfterDefenderRetreat=0&union=0&holdingtime=0","method":"POST","mode":"cors"}).then(res => res.json()).then(r => console.log(r));

	var resStruct struct {
		Success           bool          `json:"success"`
		Message           string        `json:"message"`
		FleetSendingToken string        `json:"fleetSendingToken"`
		Components        []interface{} `json:"components"`
		RedirectURL       string        `json:"redirectUrl"`
		Errors            []struct {
			Message string `json:"message"`
			Error   int64  `json:"error"`
		} `json:"errors"`
	}
	if err := json.Unmarshal(res, &resStruct); err != nil {
		return Fleet{}, errors.New("failed to unmarshal response: " + err.Error())
	}

	if len(resStruct.Errors) > 0 {
		return Fleet{}, errors.New(resStruct.Errors[0].Message + " (" + strconv.FormatInt(resStruct.Errors[0].Error, 10) + ")")
	}

	// Page 5
	movementHTML, _ := b.getPage(MovementPage, CelestialID(0))
	movementDoc, _ := goquery.NewDocumentFromReader(bytes.NewReader(movementHTML))
	originCoords, _ := b.extractor.ExtractPlanetCoordinate(movementHTML)
	fleets := b.extractor.ExtractFleetsFromDoc(movementDoc)
	if len(fleets) > 0 {
		max := Fleet{}
		for i, fleet := range fleets {
			if fleet.ID > max.ID &&
				fleet.Origin.Equal(originCoords) &&
				fleet.Destination.Equal(where) &&
				fleet.Mission == mission &&
				!fleet.ReturnFlight {
				max = fleets[i]
			}
		}
		if max.ID > maxInitialFleetID {
			return max, nil
		}
	}

	slots = b.extractor.ExtractSlotsFromDoc(movementDoc)
	if slots.InUse == slots.Total {
		return Fleet{}, ErrAllSlotsInUse
	}

	if mission == Expedition {
		if slots.ExpInUse == slots.ExpTotal {
			return Fleet{}, ErrAllSlotsInUse
		}
	}

	now := time.Now().Unix()
	b.error(errors.New("could not find new fleet ID").Error()+", planetID:", celestialID, ", ts: ", now)
	return Fleet{}, errors.New("could not find new fleet ID")
}

func (b *OGame) sendFleetV6(celestialID CelestialID, ships []Quantifiable, speed Speed, where Coordinate,
	mission MissionID, resources Resources, expeditiontime, unionID int64, ensure bool) (Fleet, error) {

	// Get existing fleet, so we can ensure new fleet ID is greater
	initialFleets, slots := b.getFleets()
	maxInitialFleetID := FleetID(0)
	for _, f := range initialFleets {
		if f.ID > maxInitialFleetID {
			maxInitialFleetID = f.ID
		}
	}

	if slots.InUse == slots.Total {
		return Fleet{}, ErrAllSlotsInUse
	}

	if mission == Expedition {
		if slots.ExpInUse == slots.ExpTotal {
			return Fleet{}, ErrAllSlotsInUse
		}
	}

	// Page 1 : get to fleet page
	pageHTML, err := b.getPage(Fleet1Page, celestialID)
	if err != nil {
		return Fleet{}, err
	}

	fleet1Doc, _ := goquery.NewDocumentFromReader(bytes.NewReader(pageHTML))
	fleet1BodyID := b.extractor.ExtractBodyIDFromDoc(fleet1Doc)
	if fleet1BodyID != "fleet1" {
		now := time.Now().Unix()
		b.error(ErrInvalidPlanetID.Error()+", planetID:", celestialID, ", ts: ", now)
		return Fleet{}, ErrInvalidPlanetID
	}

	if b.extractor.ExtractIsInVacationFromDoc(fleet1Doc) {
		return Fleet{}, ErrAccountInVacationMode
	}

	// Ensure we're not trying to attack/spy ourselves
	destinationIsMyOwnPlanet := false
	myCelestials, _ := b.extractor.ExtractCelestialsFromDoc(fleet1Doc, b)
	for _, c := range myCelestials {
		if c.GetCoordinate().Equal(where) && c.GetID() == celestialID {
			return Fleet{}, errors.New("origin and destination are the same")
		}
		if c.GetCoordinate().Equal(where) {
			destinationIsMyOwnPlanet = true
			break
		}
	}
	if destinationIsMyOwnPlanet {
		switch mission {
		case Spy:
			return Fleet{}, errors.New("you cannot spy yourself")
		case Attack:
			return Fleet{}, errors.New("you cannot attack yourself")
		}
	}

	availableShips := b.extractor.ExtractFleet1ShipsFromDoc(fleet1Doc)

	atLeastOneShipSelected := false
	if !ensure {
		for _, ship := range ships {
			if ship.Nbr > 0 && availableShips.ByID(ship.ID) > 0 {
				atLeastOneShipSelected = true
				break
			}
		}
	} else {
		for _, ship := range ships {
			if ship.Nbr > availableShips.ByID(ship.ID) {
				return Fleet{}, ErrNotEnoughShips
			}
			atLeastOneShipSelected = true
		}
	}
	if !atLeastOneShipSelected {
		return Fleet{}, ErrNoShipSelected
	}

	payload := b.extractor.ExtractHiddenFieldsFromDoc(fleet1Doc)
	cs := false       // ColonyShip flag for fleet check
	recycler := false // Recycler flag for fleet check
	for _, s := range ships {
		if s.Nbr > 0 {
			if s.ID == ColonyShipID {
				cs = true
			} else if s.ID == RecyclerID {
				recycler = true
			}
			payload.Add("am"+strconv.FormatInt(int64(s.ID), 10), strconv.FormatInt(s.Nbr, 10))
		}
	}

	// Page 2 : select ships
	pageHTML, err = b.postPageContent(url.Values{"page": {"fleet2"}}, payload)
	if err != nil {
		return Fleet{}, err
	}
	fleet2Doc, _ := goquery.NewDocumentFromReader(bytes.NewReader(pageHTML))
	fleet2BodyID := b.extractor.ExtractBodyIDFromDoc(fleet2Doc)
	if fleet2BodyID != "fleet2" {
		now := time.Now().Unix()
		b.error(errors.New("unknown error").Error()+", planetID:", celestialID, ", ts: ", now)
		return Fleet{}, errors.New("unknown error")
	}

	payload = b.extractor.ExtractHiddenFieldsFromDoc(fleet2Doc)
	payload.Add("speed", strconv.FormatInt(int64(speed), 10))
	payload.Add("galaxy", strconv.FormatInt(where.Galaxy, 10))
	payload.Add("system", strconv.FormatInt(where.System, 10))
	payload.Add("position", strconv.FormatInt(where.Position, 10))
	if mission == RecycleDebrisField {
		where.Type = DebrisType // Send to debris field
	} else if mission == Colonize || mission == Expedition {
		where.Type = PlanetType
	}
	payload.Add("type", strconv.FormatInt(int64(where.Type), 10))

	if unionID != 0 {
		found := false
		fleet2Doc.Find("select[name=acsValues] option").Each(func(i int, s *goquery.Selection) {
			acsValues := s.AttrOr("value", "")
			m := regexp.MustCompile(`\d+#\d+#\d+#\d+#.*#(\d+)`).FindStringSubmatch(acsValues)
			if len(m) == 2 {
				optUnionID, _ := strconv.ParseInt(m[1], 10, 64)
				if unionID == optUnionID {
					found = true
					payload.Add("acsValues", acsValues)
					payload.Add("union", m[1])
					mission = GroupedAttack
				}
			}
		})
		if !found {
			return Fleet{}, ErrUnionNotFound
		}
	}

	// Check
	fleetCheckPayload := url.Values{
		"galaxy": {strconv.FormatInt(where.Galaxy, 10)},
		"system": {strconv.FormatInt(where.System, 10)},
		"planet": {strconv.FormatInt(where.Position, 10)},
		"type":   {strconv.FormatInt(int64(where.Type), 10)},
	}
	if cs {
		fleetCheckPayload.Add("cs", "1")
	}
	if recycler {
		fleetCheckPayload.Add("recycler", "1")
	}
	by1, err := b.postPageContent(url.Values{"page": {"fleetcheck"}, "ajax": {"1"}, "espionage": {"0"}}, fleetCheckPayload)
	if err != nil {
		return Fleet{}, err
	}
	switch string(by1) {
	case "1":
		return Fleet{}, ErrUninhabitedPlanet
	case "1d":
		return Fleet{}, ErrNoDebrisField
	case "2":
		return Fleet{}, ErrPlayerInVacationMode
	case "3":
		return Fleet{}, ErrAdminOrGM
	case "4":
		return Fleet{}, ErrNoAstrophysics
	case "5":
		return Fleet{}, ErrNoobProtection
	case "6":
		return Fleet{}, ErrPlayerTooStrong
	case "10":
		return Fleet{}, ErrNoMoonAvailable
	case "11":
		return Fleet{}, ErrNoRecyclerAvailable
	case "15":
		return Fleet{}, ErrNoEventsRunning
	case "16":
		return Fleet{}, ErrPlanetAlreadyReservedForRelocation
	}

	// Page 3 : select coord, mission, speed
	pageHTML, err = b.postPageContent(url.Values{"page": {"fleet3"}}, payload)
	if err != nil {
		return Fleet{}, err
	}

	fleet3Doc, _ := goquery.NewDocumentFromReader(bytes.NewReader(pageHTML))
	fleet3BodyID := b.extractor.ExtractBodyIDFromDoc(fleet3Doc)
	if fleet3BodyID != "fleet3" {
		now := time.Now().Unix()
		b.error(errors.New("unknown error").Error()+", planetID:", celestialID, ", ts: ", now)
		return Fleet{}, errors.New("unknown error")
	}

	if mission == Spy && fleet3Doc.Find("li#button6").HasClass("off") {
		return Fleet{}, errors.New("target cannot be spied (button disabled)")
	} else if mission == Attack && fleet3Doc.Find("li#button1").HasClass("off") {
		return Fleet{}, errors.New("target cannot be attacked (button disabled)")
	} else if mission == Transport && fleet3Doc.Find("li#button3").HasClass("off") {
		return Fleet{}, errors.New("cannot send transport (button disabled)")
	} else if mission == Park && fleet3Doc.Find("li#button4").HasClass("off") {
		return Fleet{}, errors.New("cannot send deployment (button disabled)")
	} else if mission == Colonize && fleet3Doc.Find("li#button7").HasClass("off") {
		return Fleet{}, errors.New("cannot send colonisation (button disabled)")
	} else if mission == Expedition && fleet3Doc.Find("li#button15").HasClass("off") {
		return Fleet{}, errors.New("cannot send expedition (button disabled)")
	} else if mission == RecycleDebrisField && fleet3Doc.Find("li#button8").HasClass("off") {
		return Fleet{}, errors.New("cannot recycle (button disabled)")
		//} else if mission == Transport && fleet3Doc.Find("li#button5").HasClass("off") {
		//	return Fleet{}, errors.New("cannot acs defend (button disabled)")
	} else if mission == GroupedAttack && fleet3Doc.Find("li#button2").HasClass("off") {
		return Fleet{}, errors.New("cannot acs attack (button disabled)")
	} else if mission == Destroy && fleet3Doc.Find("li#button9").HasClass("off") {
		return Fleet{}, errors.New("cannot destroy (button disabled)")
	}

	payload = b.extractor.ExtractHiddenFieldsFromDoc(fleet3Doc)
	var finalShips ShipsInfos
	for k, v := range payload {
		var shipID int
		if n, err := fmt.Sscanf(k, "am%d", &shipID); err == nil && n == 1 {
			nbr, _ := strconv.ParseInt(v[0], 10, 64)
			finalShips.Set(ID(shipID), nbr)
		}
	}
	deutConsumption := ParseInt(fleet3Doc.Find("div#roundup span#consumption").Text())
	resourcesAvailable := b.extractor.ExtractResourcesFromDoc(fleet3Doc)
	if deutConsumption > resourcesAvailable.Deuterium {
		return Fleet{}, fmt.Errorf("not enough deuterium, avail: %d, need: %d", resourcesAvailable.Deuterium, deutConsumption)
	}
	// finalCargo := ParseInt(fleet3Doc.Find("#maxresources").Text())
	baseCargo := finalShips.Cargo(Researches{}, b.GetServer().Settings.EspionageProbeRaids == 1, b.characterClass == Collector)
	if b.GetServer().Settings.EspionageProbeRaids != 1 {
		baseCargo += finalShips.EspionageProbe * EspionageProbe.BaseCargoCapacity
	}
	if deutConsumption > baseCargo {
		return Fleet{}, fmt.Errorf("not enough cargo capacity for fuel, avail: %d, need: %d", baseCargo, deutConsumption)
	}
	payload.Add("crystal", strconv.FormatInt(resources.Crystal, 10))
	payload.Add("deuterium", strconv.FormatInt(resources.Deuterium, 10))
	payload.Add("metal", strconv.FormatInt(resources.Metal, 10))
	payload.Set("mission", strconv.FormatInt(int64(mission), 10))
	if mission == Expedition {
		payload.Set("expeditiontime", strconv.FormatInt(expeditiontime, 10))
	}

	// Page 4 : send the fleet
	_, _ = b.postPageContent(url.Values{"page": {"movement"}}, payload)

	// Page 5
	movementHTML, _ := b.getPage(MovementPage, CelestialID(0))
	movementDoc, _ := goquery.NewDocumentFromReader(bytes.NewReader(movementHTML))
	originCoords, _ := b.extractor.ExtractPlanetCoordinate(movementHTML)
	fleets := b.extractor.ExtractFleetsFromDoc(movementDoc)
	if len(fleets) > 0 {
		max := Fleet{}
		for i, fleet := range fleets {
			if fleet.ID > max.ID &&
				fleet.Origin.Equal(originCoords) &&
				fleet.Destination.Equal(where) &&
				fleet.Mission == mission &&
				!fleet.ReturnFlight {
				max = fleets[i]
			}
		}
		if max.ID > maxInitialFleetID {
			return max, nil
		}
	}

	slots = b.extractor.ExtractSlotsFromDoc(movementDoc)
	if slots.InUse == slots.Total {
		return Fleet{}, ErrAllSlotsInUse
	}

	if mission == Expedition {
		if slots.ExpInUse == slots.ExpTotal {
			return Fleet{}, ErrAllSlotsInUse
		}
	}

	now := time.Now().Unix()
	b.error(errors.New("could not find new fleet ID").Error()+", planetID:", celestialID, ", ts: ", now)
	return Fleet{}, errors.New("could not find new fleet ID")
}

// EspionageReportType type of espionage report (action or report)
type EspionageReportType int

// Action message received when an enemy is seen near your planet
const Action EspionageReportType = 0

// Report message received when you spied on someone
const Report EspionageReportType = 1

// CombatReportSummary summary of combat report
type CombatReportSummary struct {
	ID           int64
	APIKey       string
	Origin       *Coordinate
	Destination  Coordinate
	AttackerName string
	DefenderName string
	Loot         int64
	Metal        int64
	Crystal      int64
	Deuterium    int64
	DebrisField  int64
	CreatedAt    time.Time
}

// EspionageReportSummary summary of espionage report
type EspionageReportSummary struct {
	ID             int64
	Type           EspionageReportType
	From           string // Fleet Command | Space Monitoring
	Text		   string
	Target         Coordinate
	LootPercentage float64
}

// ExpeditionMessage ...
type ExpeditionMessage struct {
	ID         int64
	Coordinate Coordinate
	Content    string
	CreatedAt  time.Time
}

func (b *OGame) getPageMessages(page, tabid int64) ([]byte, error) {
	payload := url.Values{
		"messageId":  {"-1"},
		"tabid":      {strconv.FormatInt(tabid, 10)},
		"action":     {"107"},
		"pagination": {strconv.FormatInt(page, 10)},
		"ajax":       {"1"},
	}
	return b.postPageContent(url.Values{"page": {"messages"}}, payload)
}

func (b *OGame) getEspionageReportMessages() ([]EspionageReportSummary, error) {
	var tabid int64 = 20
	var page int64 = 1
	var nbPage int64 = 1
	msgs := make([]EspionageReportSummary, 0)
	for page <= nbPage {
		pageHTML, _ := b.getPageMessages(page, tabid)
		newMessages, newNbPage := b.extractor.ExtractEspionageReportMessageIDs(pageHTML)
		msgs = append(msgs, newMessages...)
		nbPage = newNbPage
		page++
	}
	return msgs, nil
}

func (b *OGame) getCombatReportMessages() ([]CombatReportSummary, error) {
	var tabid int64 = 21
	var page int64 = 1
	var nbPage int64 = 1
	msgs := make([]CombatReportSummary, 0)
	for page <= nbPage {
		pageHTML, _ := b.getPageMessages(page, tabid)
		newMessages, newNbPage := b.extractor.ExtractCombatReportMessagesSummary(pageHTML)
		msgs = append(msgs, newMessages...)
		nbPage = newNbPage
		page++
	}
	return msgs, nil
}

func (b *OGame) getExpeditionMessages() ([]ExpeditionMessage, error) {
	var tabid int64 = 22
	var page int64 = 1
	var nbPage int64 = 1
	msgs := make([]ExpeditionMessage, 0)
	for page <= nbPage {
		pageHTML, _ := b.getPageMessages(page, tabid)
		newMessages, newNbPage, _ := b.extractor.ExtractExpeditionMessages(pageHTML, b.location)
		msgs = append(msgs, newMessages...)
		nbPage = newNbPage
		page++
	}
	return msgs, nil
}

func (b *OGame) getExpeditionMessageAt(t time.Time) (ExpeditionMessage, error) {
	var tabid int64 = 22
	var page int64 = 1
	var nbPage int64 = 1
LOOP:
	for page <= nbPage {
		pageHTML, _ := b.getPageMessages(page, tabid)
		newMessages, newNbPage, _ := b.extractor.ExtractExpeditionMessages(pageHTML, b.location)
		for _, m := range newMessages {
			if m.CreatedAt.Unix() == t.Unix() {
				return m, nil
			}
			if m.CreatedAt.Unix() < t.Unix() {
				break LOOP
			}
		}
		nbPage = newNbPage
		page++
	}
	return ExpeditionMessage{}, errors.New("expedition message not found for " + t.String())
}

func (b *OGame) getCombatReportFor(coord Coordinate) (CombatReportSummary, error) {
	var tabid int64 = 21
	var page int64 = 1
	var nbPage int64 = 1
	for page <= nbPage {
		pageHTML, err := b.getPageMessages(page, tabid)
		if err != nil {
			return CombatReportSummary{}, err
		}
		newMessages, newNbPage := b.extractor.ExtractCombatReportMessagesSummary(pageHTML)
		for _, m := range newMessages {
			if m.Destination.Equal(coord) {
				return m, nil
			}
		}
		nbPage = newNbPage
		page++
	}
	return CombatReportSummary{}, errors.New("combat report not found for " + coord.String())
}

func (b *OGame) getEspionageReport(msgID int64) (EspionageReport, error) {
	pageHTML, _ := b.getPageContent(url.Values{"page": {"messages"}, "messageId": {strconv.FormatInt(msgID, 10)}, "tabid": {"20"}, "ajax": {"1"}})
	return b.extractor.ExtractEspionageReport(pageHTML, b.location)
}

func (b *OGame) getEspionageReportFor(coord Coordinate) (EspionageReport, error) {
	var tabid int64 = 20
	var page int64 = 1
	var nbPage int64 = 1
	for page <= nbPage {
		pageHTML, err := b.getPageMessages(page, tabid)
		if err != nil {
			return EspionageReport{}, err
		}
		newMessages, newNbPage := b.extractor.ExtractEspionageReportMessageIDs(pageHTML)
		for _, m := range newMessages {
			if m.Target.Equal(coord) {
				return b.getEspionageReport(m.ID)
			}
		}
		nbPage = newNbPage
		page++
	}
	return EspionageReport{}, errors.New("espionage report not found for " + coord.String())
}

func (b *OGame) deleteMessage(msgID int64) error {
	payload := url.Values{
		"messageId": {strconv.FormatInt(msgID, 10)},
		"action":    {"103"},
		"ajax":      {"1"},
	}
	by, err := b.postPageContent(url.Values{"page": {"messages"}}, payload)
	if err != nil {
		return err
	}

	var res map[string]bool
	if err := json.Unmarshal(by, &res); err != nil {
		return errors.New("unable to find message id " + strconv.FormatInt(msgID, 10))
	}
	if val, ok := res[strconv.FormatInt(msgID, 10)]; !ok || !val {
		return errors.New("unable to find message id " + strconv.FormatInt(msgID, 10))
	}
	return nil
}

func (b *OGame) deleteAllMessagesFromTab(tabID int64) error {
	/*
		Request URL: https://$ogame/game/index.php?page=messages
		Request Method: POST

		tabid: 20 => Espionage
		tabid: 21 => Combat Reports
		tabid: 22 => Expeditions
		tabid: 23 => Unions/Transport
		tabid: 24 => Other

		E.g. :

		tabid=24&messageId=-1&action=103&ajax=1

		tabid: 24
		messageId: -1
		action: 103
		ajax: 1
	*/
	payload := url.Values{
		"tabid":     {strconv.FormatInt(tabID, 10)},
		"messageId": {strconv.FormatInt(-1, 10)},
		"action":    {"103"},
		"ajax":      {"1"},
	}
	_, err := b.postPageContent(url.Values{"page": {"messages"}}, payload)
	return err
}

func energyProduced(temp Temperature, resourcesBuildings ResourcesBuildings, resSettings ResourceSettings, energyTechnology int64) int64 {
	energyProduced := int64(float64(SolarPlant.Production(resourcesBuildings.SolarPlant)) * (float64(resSettings.SolarPlant) / 100))
	energyProduced += int64(float64(FusionReactor.Production(energyTechnology, resourcesBuildings.FusionReactor)) * (float64(resSettings.FusionReactor) / 100))
	energyProduced += int64(float64(SolarSatellite.Production(temp, resourcesBuildings.SolarSatellite, false)) * (float64(resSettings.SolarSatellite) / 100))
	return energyProduced
}

func energyNeeded(resourcesBuildings ResourcesBuildings, resSettings ResourceSettings) int64 {
	energyNeeded := int64(float64(MetalMine.EnergyConsumption(resourcesBuildings.MetalMine)) * (float64(resSettings.MetalMine) / 100))
	energyNeeded += int64(float64(CrystalMine.EnergyConsumption(resourcesBuildings.CrystalMine)) * (float64(resSettings.CrystalMine) / 100))
	energyNeeded += int64(float64(DeuteriumSynthesizer.EnergyConsumption(resourcesBuildings.DeuteriumSynthesizer)) * (float64(resSettings.DeuteriumSynthesizer) / 100))
	return energyNeeded
}

func productionRatio(temp Temperature, resourcesBuildings ResourcesBuildings, resSettings ResourceSettings, energyTechnology int64) float64 {
	energyProduced := energyProduced(temp, resourcesBuildings, resSettings, energyTechnology)
	energyNeeded := energyNeeded(resourcesBuildings, resSettings)
	ratio := 1.0
	if energyNeeded > energyProduced {
		ratio = float64(energyProduced) / float64(energyNeeded)
	}
	return ratio
}

func getProductions(resBuildings ResourcesBuildings, resSettings ResourceSettings, researches Researches, universeSpeed int64,
	temp Temperature, globalRatio float64) Resources {
	energyProduced := energyProduced(temp, resBuildings, resSettings, researches.EnergyTechnology)
	energyNeeded := energyNeeded(resBuildings, resSettings)
	metalSetting := float64(resSettings.MetalMine) / 100
	crystalSetting := float64(resSettings.CrystalMine) / 100
	deutSetting := float64(resSettings.DeuteriumSynthesizer) / 100
	return Resources{
		Metal:     MetalMine.Production(universeSpeed, metalSetting, globalRatio, researches.PlasmaTechnology, resBuildings.MetalMine),
		Crystal:   CrystalMine.Production(universeSpeed, crystalSetting, globalRatio, researches.PlasmaTechnology, resBuildings.CrystalMine),
		Deuterium: DeuteriumSynthesizer.Production(universeSpeed, temp.Mean(), deutSetting, globalRatio, resBuildings.DeuteriumSynthesizer) - FusionReactor.GetFuelConsumption(universeSpeed, globalRatio, resBuildings.FusionReactor),
		Energy:    energyProduced - energyNeeded,
	}
}

func (b *OGame) getResourcesProductions(planetID PlanetID) (Resources, error) {
	planet, _ := b.getPlanet(planetID)
	resBuildings, _ := b.getResourcesBuildings(planetID.Celestial())
	researches := b.getResearch()
	universeSpeed := b.serverData.Speed
	resSettings, _ := b.getResourceSettings(planetID)
	ratio := productionRatio(planet.Temperature, resBuildings, resSettings, researches.EnergyTechnology)
	productions := getProductions(resBuildings, resSettings, researches, universeSpeed, planet.Temperature, ratio)
	return productions, nil
}

func (b *OGame) getResourcesProductionsLight(resBuildings ResourcesBuildings, researches Researches,
	resSettings ResourceSettings, temp Temperature) Resources {
	universeSpeed := b.serverData.Speed
	ratio := productionRatio(temp, resBuildings, resSettings, researches.EnergyTechnology)
	productions := getProductions(resBuildings, resSettings, researches, universeSpeed, temp, ratio)
	return productions
}

func (b *OGame) getPublicIP() (string, error) {
	var res struct {
		IP string `json:"ip"`
	}
	req, err := http.NewRequest("GET", "https://jsonip.com/", nil)
	if err != nil {
		return "", err
	}
	resp, err := b.doReqWithLoginProxyTransport(req)
	if err != nil {
		return "", err
	}
	defer func() {
		if err := resp.Body.Close(); err != nil {
			b.error(err)
		}
	}()
	by, err := ioutil.ReadAll(resp.Body)
	if err != nil {
		return "", err
	}
	if err := json.Unmarshal(by, &res); err != nil {
		return "", err
	}
	return res.IP, nil
}

func (b *OGame) stateChanged(locked bool, actor string) {
	for _, clb := range b.stateChangeCallbacks {
		clb(locked, actor)
	}
}

func (b *OGame) botLock(lockedBy string) {
	b.Lock()
	if atomic.CompareAndSwapInt32(&b.lockedAtom, 0, 1) {
		b.state = lockedBy
		b.stateChanged(true, lockedBy)
	}
}

func (b *OGame) botUnlock(unlockedBy string) {
	b.Unlock()
	if atomic.CompareAndSwapInt32(&b.lockedAtom, 1, 0) {
		b.state = unlockedBy
		b.stateChanged(false, unlockedBy)
	}
}

// NewAccount response from creating a new account
type NewAccount struct {
	ID     int
	Server struct {
		Language string
		Number   int
	}
}

func (b *OGame) addAccount(number int, lang string) (NewAccount, error) {
	var payload struct {
		Language string `json:"language"`
		Number   int    `json:"number"`
	}
	payload.Language = lang
	payload.Number = number
	jsonPayloadBytes, err := json.Marshal(&payload)
	var newAccount NewAccount
	if err != nil {
		return newAccount, err
	}
	req, err := http.NewRequest("PUT", "https://"+b.lobby+".ogame.gameforge.com/api/users/me/accounts", strings.NewReader(string(jsonPayloadBytes)))
	if err != nil {
		return newAccount, err
	}
	req.Header.Add("Content-Type", "application/json")
	resp, err := b.Client.Do(req)
	if err != nil {
		return newAccount, err
	}
	defer func() {
		if err := resp.Body.Close(); err != nil {
			b.error(err)
		}
	}()
	by, err := ioutil.ReadAll(resp.Body)
	if err != nil {
		return newAccount, err
	}
	b.bytesUploaded += req.ContentLength
	b.bytesDownloaded += int64(len(by))
	if err := json.Unmarshal(by, &newAccount); err != nil {
		return newAccount, err
	}
	return newAccount, nil
}

func (b *OGame) taskRunner() {
	go func() {
		for t := range b.tasksPushCh {
			b.tasksLock.Lock()
			heap.Push(&b.tasks, t)
			b.tasksLock.Unlock()
			b.tasksPopCh <- struct{}{}
		}
	}()
	go func() {
		for range b.tasksPopCh {
			b.tasksLock.Lock()
			task := heap.Pop(&b.tasks).(*item)
			b.tasksLock.Unlock()
			close(task.canBeProcessedCh)
			<-task.isDoneCh
		}
	}()
}

func (b *OGame) getCachedCelestial(v interface{}) Celestial {
	if celestial, ok := v.(Celestial); ok {
		return celestial
	} else if planet, ok := v.(Planet); ok {
		return planet
	} else if moon, ok := v.(Moon); ok {
		return moon
	} else if celestialID, ok := v.(CelestialID); ok {
		return b.GetCachedCelestialByID(celestialID)
	} else if planetID, ok := v.(PlanetID); ok {
		return b.GetCachedCelestialByID(planetID.Celestial())
	} else if moonID, ok := v.(MoonID); ok {
		return b.GetCachedCelestialByID(moonID.Celestial())
	} else if id, ok := v.(int); ok {
		return b.GetCachedCelestialByID(CelestialID(id))
	} else if id, ok := v.(int32); ok {
		return b.GetCachedCelestialByID(CelestialID(id))
	} else if id, ok := v.(int64); ok {
		return b.GetCachedCelestialByID(CelestialID(id))
	} else if id, ok := v.(float32); ok {
		return b.GetCachedCelestialByID(CelestialID(id))
	} else if id, ok := v.(float64); ok {
		return b.GetCachedCelestialByID(CelestialID(id))
	} else if id, ok := v.(lua.LNumber); ok {
		return b.GetCachedCelestialByID(CelestialID(id))
	} else if coord, ok := v.(Coordinate); ok {
		return b.GetCachedCelestialByCoord(coord)
	} else if coordStr, ok := v.(string); ok {
		coord, err := ParseCoord(coordStr)
		if err != nil {
			return nil
		}
		return b.GetCachedCelestialByCoord(coord)
	}
	return nil
}

// GetCachedCelestialByID return celestial from cached value
func (b *OGame) GetCachedCelestialByID(celestialID CelestialID) Celestial {
	for _, p := range b.GetCachedPlanets() {
		if p.ID.Celestial() == celestialID {
			return p
		}
		if p.Moon != nil && p.Moon.ID.Celestial() == celestialID {
			return p.Moon
		}
	}
	return nil
}

// GetCachedCelestialByCoord return celestial from cached value
func (b *OGame) GetCachedCelestialByCoord(coord Coordinate) Celestial {
	for _, p := range b.GetCachedPlanets() {
		if p.GetCoordinate().Equal(coord) {
			return p
		}
		if p.Moon != nil && p.Moon.GetCoordinate().Equal(coord) {
			return p.Moon
		}
	}
	return nil
}

func (b *OGame) fakeCall(name string, delay int) {
	fmt.Println("before", name)
	time.Sleep(time.Duration(delay) * time.Millisecond)
	fmt.Println("after", name)
}

// FakeCall used for debugging
func (b *OGame) FakeCall(priority int, name string, delay int) {
	b.WithPriority(priority).FakeCall(name, delay)
}

func (b *OGame) getCachedMoons() []Moon {
	var moons []Moon
	for _, p := range b.GetCachedPlanets() {
		if p.Moon != nil {
			moons = append(moons, *p.Moon)
		}
	}
	return moons
}

func (b *OGame) getCachedCelestials() []Celestial {
	celestials := make([]Celestial, 0)
	for _, p := range b.GetCachedPlanets() {
		celestials = append(celestials, p)
		if p.Moon != nil {
			celestials = append(celestials, p.Moon)
		}
	}
	return celestials
}

func (b *OGame) withPriority(priority int) *Prioritize {
	canBeProcessedCh := make(chan struct{})
	taskIsDoneCh := make(chan struct{})
	task := new(item)
	task.priority = priority
	task.canBeProcessedCh = canBeProcessedCh
	task.isDoneCh = taskIsDoneCh
	b.tasksPushCh <- task
	<-canBeProcessedCh
	return &Prioritize{bot: b, taskIsDoneCh: taskIsDoneCh}
}

// TasksOverview overview of tasks in heap
type TasksOverview struct {
	Low       int64
	Normal    int64
	Important int64
	Critical  int64
	Total     int64
}

func (b *OGame) getTasks() (out TasksOverview) {
	b.tasksLock.Lock()
	out.Total = int64(b.tasks.Len())
	for _, item := range b.tasks {
		switch item.priority {
		case Low:
			out.Low++
		case Normal:
			out.Normal++
		case Important:
			out.Important++
		case Critical:
			out.Critical++
		}
	}
	b.tasksLock.Unlock()
	return
}

// Public interface -----------------------------------------------------------

// Enable enables communications with OGame Server
func (b *OGame) Enable() {
	b.enable()
}

// Disable disables communications with OGame Server
func (b *OGame) Disable() {
	b.disable()
}

// IsEnabled returns true if the bot is enabled, otherwise false
func (b *OGame) IsEnabled() bool {
	return b.isEnabled()
}

// IsLoggedIn returns true if the bot is currently logged-in, otherwise false
func (b *OGame) IsLoggedIn() bool {
	return atomic.LoadInt32(&b.isLoggedInAtom) == 1
}

// IsConnected returns true if the bot is currently connected (communication between the bot and OGame is possible), otherwise false
func (b *OGame) IsConnected() bool {
	return atomic.LoadInt32(&b.isConnectedAtom) == 1
}

// GetClient get the http client used by the bot
func (b *OGame) GetClient() *OGameClient {
	return b.Client
}

// GetPublicIP get the public IP used by the bot
func (b *OGame) GetPublicIP() (string, error) {
	return b.getPublicIP()
}

// OnStateChange register a callback that is notified when the bot state changes
func (b *OGame) OnStateChange(clb func(locked bool, actor string)) {
	b.stateChangeCallbacks = append(b.stateChangeCallbacks, clb)
}

// GetState returns the current bot state
func (b *OGame) GetState() (bool, string) {
	return atomic.LoadInt32(&b.lockedAtom) == 1, b.state
}

// IsLocked returns either or not the bot is currently locked
func (b *OGame) IsLocked() bool {
	return atomic.LoadInt32(&b.lockedAtom) == 1
}

// GetSession get ogame session
func (b *OGame) GetSession() string {
	return b.ogameSession
}

// AddAccount add a new account (server) to your list of accounts
func (b *OGame) AddAccount(number int, lang string) (NewAccount, error) {
	return b.addAccount(number, lang)
}

// WithPriority ...
func (b *OGame) WithPriority(priority int) *Prioritize {
	return b.withPriority(priority)
}

// Begin start a transaction. Once this function is called, "Done" must be called to release the lock.
func (b *OGame) Begin() *Prioritize {
	return b.WithPriority(Normal).Begin()
}

// BeginNamed begins a new transaction with a name. "Done" must be called to release the lock.
func (b *OGame) BeginNamed(name string) *Prioritize {
	return b.WithPriority(Normal).BeginNamed(name)
}

// Tx locks the bot during the transaction and ensure the lock is released afterward
func (b *OGame) Tx(clb func(tx *Prioritize) error) error {
	return b.WithPriority(Normal).Tx(clb)
}

// GetServer get ogame server information that the bot is connected to
func (b *OGame) GetServer() Server {
	return b.server
}

// GetServerData get ogame server data information that the bot is connected to
func (b *OGame) GetServerData() ServerData {
	return b.serverData
}

// ServerURL get the ogame server specific url
func (b *OGame) ServerURL() string {
	return b.serverURL
}

// GetLanguage get ogame server language
func (b *OGame) GetLanguage() string {
	return b.language
}

// SetUserAgent change the user-agent used by the http client
func (b *OGame) SetUserAgent(newUserAgent string) {
	b.Client.UserAgent = newUserAgent
}

// LoginWithExistingCookies to ogame server reusing existing cookies
func (b *OGame) LoginWithExistingCookies() (bool, error) {
	return b.WithPriority(Normal).LoginWithExistingCookies()
}

// Login to ogame server
// Can fails with BadCredentialsError
func (b *OGame) Login() error {
	return b.WithPriority(Normal).Login()
}

// Logout the bot from ogame server
func (b *OGame) Logout() { b.WithPriority(Normal).Logout() }

// BytesDownloaded returns the amount of bytes downloaded
func (b *OGame) BytesDownloaded() int64 {
	return b.bytesDownloaded
}

// BytesUploaded returns the amount of bytes uploaded
func (b *OGame) BytesUploaded() int64 {
	return b.bytesUploaded
}

// GetUniverseName get the name of the universe the bot is playing into
func (b *OGame) GetUniverseName() string {
	return b.Universe
}

// GetUsername get the username that was used to login on ogame server
func (b *OGame) GetUsername() string {
	return b.Username
}

// GetResearchSpeed gets the research speed
func (b *OGame) GetResearchSpeed() int64 {
	return b.serverData.ResearchDurationDivisor
}

// GetNbSystems gets the number of systems
func (b *OGame) GetNbSystems() int64 {
	return b.serverData.Systems
}

// GetUniverseSpeed shortcut to get ogame universe speed
func (b *OGame) GetUniverseSpeed() int64 {
	return b.getUniverseSpeed()
}

// GetUniverseSpeedFleet shortcut to get ogame universe speed fleet
func (b *OGame) GetUniverseSpeedFleet() int64 {
	return b.getUniverseSpeedFleet()
}

// IsDonutGalaxy shortcut to get ogame galaxy donut config
func (b *OGame) IsDonutGalaxy() bool {
	return b.isDonutGalaxy()
}

// IsDonutSystem shortcut to get ogame system donut config
func (b *OGame) IsDonutSystem() bool {
	return b.isDonutSystem()
}

// FleetDeutSaveFactor returns the fleet deut save factor
func (b *OGame) FleetDeutSaveFactor() float64 {
	return b.serverData.GlobalDeuteriumSaveFactor
}

// GetAlliancePageContent gets the html for a specific alliance page
func (b *OGame) GetAlliancePageContent(vals url.Values) ([]byte, error) {
	return b.WithPriority(Normal).GetPageContent(vals)
}

// GetPageContent gets the html for a specific ogame page
func (b *OGame) GetPageContent(vals url.Values) ([]byte, error) {
	return b.WithPriority(Normal).GetPageContent(vals)
}

// PostPageContent make a post request to ogame server
// This is useful when simulating a web browser
func (b *OGame) PostPageContent(vals, payload url.Values) ([]byte, error) {
	return b.WithPriority(Normal).PostPageContent(vals, payload)
}

// IsUnderAttack returns true if the user is under attack, false otherwise
func (b *OGame) IsUnderAttack() (bool, error) {
	return b.WithPriority(Normal).IsUnderAttack()
}

// GetCachedPlayer returns cached player infos
func (b *OGame) GetCachedPlayer() UserInfos {
	b.playerMu.RLock()
	defer b.playerMu.RUnlock()
	return b.player
}

// GetCachedPreferences returns cached preferences
func (b *OGame) GetCachedPreferences() Preferences {
	return b.CachedPreferences
}

// IsVacationModeEnabled returns either or not the bot is in vacation mode
func (b *OGame) IsVacationModeEnabled() bool {
	b.isVacationModeEnabledMu.RLock()
	defer b.isVacationModeEnabledMu.RUnlock()
	return b.isVacationModeEnabled
}

// GetPlanets returns the user planets
func (b *OGame) GetPlanets() []Planet {
	return b.WithPriority(Normal).GetPlanets()
}

// GetCachedPlanets return planets from cached value
func (b *OGame) GetCachedPlanets() []Planet {
	b.planetsMu.RLock()
	defer b.planetsMu.RUnlock()
	return b.planets
}

// GetCachedMoons return moons from cached value
func (b *OGame) GetCachedMoons() []Moon {
	return b.getCachedMoons()
}

// GetCachedCelestials get all cached celestials
func (b *OGame) GetCachedCelestials() []Celestial {
	return b.getCachedCelestials()
}

// GetCachedCelestial return celestial from cached value
func (b *OGame) GetCachedCelestial(v interface{}) Celestial {
	return b.getCachedCelestial(v)
}

// GetPlanet gets infos for planetID
// Fails if planetID is invalid
func (b *OGame) GetPlanet(v interface{}) (Planet, error) {
	return b.WithPriority(Normal).GetPlanet(v)
}

// GetMoons returns the user moons
func (b *OGame) GetMoons() []Moon {
	return b.WithPriority(Normal).GetMoons()
}

// GetMoon gets infos for moonID
func (b *OGame) GetMoon(v interface{}) (Moon, error) {
	return b.WithPriority(Normal).GetMoon(v)
}

// GetCelestials get the player's planets & moons
func (b *OGame) GetCelestials() ([]Celestial, error) {
	return b.WithPriority(Normal).GetCelestials()
}

// Abandon a planet
func (b *OGame) Abandon(v interface{}) error {
	return b.WithPriority(Normal).Abandon(v)
}

// GetCelestial get the player's planet/moon using the coordinate
func (b *OGame) GetCelestial(v interface{}) (Celestial, error) {
	return b.WithPriority(Normal).GetCelestial(v)
}

// ServerVersion returns OGame version
func (b *OGame) ServerVersion() string {
	return b.serverData.Version
}

// ServerTime returns server time
// Timezone is OGT (OGame Time zone)
func (b *OGame) ServerTime() time.Time {
	return b.WithPriority(Normal).ServerTime()
}

// Location returns bot Time zone.
func (b *OGame) Location() *time.Location {
	return b.location
}

// GetUserInfos gets the user information
func (b *OGame) GetUserInfos() UserInfos {
	return b.WithPriority(Normal).GetUserInfos()
}

// SendMessage sends a message to playerID
func (b *OGame) SendMessage(playerID int64, message string) error {
	return b.WithPriority(Normal).SendMessage(playerID, message)
}

// SendMessageAlliance sends a message to associationID
func (b *OGame) SendMessageAlliance(associationID int64, message string) error {
	return b.WithPriority(Normal).SendMessageAlliance(associationID, message)
}

// GetFleets get the player's own fleets activities
func (b *OGame) GetFleets(opts ...Option) ([]Fleet, Slots) {
	return b.WithPriority(Normal).GetFleets(opts...)
}

// GetFleetsFromEventList get the player's own fleets activities
func (b *OGame) GetFleetsFromEventList() []Fleet {
	return b.WithPriority(Normal).GetFleetsFromEventList()
}

// CancelFleet cancel a fleet
func (b *OGame) CancelFleet(fleetID FleetID) error {
	return b.WithPriority(Normal).CancelFleet(fleetID)
}

// GetAttacks get enemy fleets attacking you
func (b *OGame) GetAttacks() ([]AttackEvent, error) {
	return b.WithPriority(Normal).GetAttacks()
}

// GetAttacksUsing get enemy fleets attacking you using a specific celestial to make the check
func (b *OGame) GetAttacksUsing(celestialID CelestialID) ([]AttackEvent, error) {
	return b.WithPriority(Normal).GetAttacksUsing(celestialID)
}

// GalaxyInfos get information of all planets and moons of a solar system
func (b *OGame) GalaxyInfos(galaxy, system int64, options ...Option) (SystemInfos, error) {
	return b.WithPriority(Normal).GalaxyInfos(galaxy, system, options...)
}

// GetResourceSettings gets the resources settings for specified planetID
func (b *OGame) GetResourceSettings(planetID PlanetID) (ResourceSettings, error) {
	return b.WithPriority(Normal).GetResourceSettings(planetID)
}

// SetResourceSettings set the resources settings on a planet
func (b *OGame) SetResourceSettings(planetID PlanetID, settings ResourceSettings) error {
	return b.WithPriority(Normal).SetResourceSettings(planetID, settings)
}

// GetResourcesBuildings gets the resources buildings levels
func (b *OGame) GetResourcesBuildings(celestialID CelestialID) (ResourcesBuildings, error) {
	return b.WithPriority(Normal).GetResourcesBuildings(celestialID)
}

// GetDefense gets all the defenses units information of a planet
// Fails if planetID is invalid
func (b *OGame) GetDefense(celestialID CelestialID) (DefensesInfos, error) {
	return b.WithPriority(Normal).GetDefense(celestialID)
}

// GetShips gets all ships units information of a planet
func (b *OGame) GetShips(celestialID CelestialID) (ShipsInfos, error) {
	return b.WithPriority(Normal).GetShips(celestialID)
}

// GetFacilities gets all facilities information of a planet
func (b *OGame) GetFacilities(celestialID CelestialID) (Facilities, error) {
	return b.WithPriority(Normal).GetFacilities(celestialID)
}

// GetProduction get what is in the production queue.
// (ships & defense being built)
func (b *OGame) GetProduction(celestialID CelestialID) ([]Quantifiable, int64, error) {
	return b.WithPriority(Normal).GetProduction(celestialID)
}

// GetCachedResearch returns cached researches
func (b *OGame) GetCachedResearch() Researches {
	return b.WithPriority(Normal).GetCachedResearch()
}

// GetResearch gets the player researches information
func (b *OGame) GetResearch() Researches {
	return b.WithPriority(Normal).GetResearch()
}

// GetSlots gets the player current and total slots information
func (b *OGame) GetSlots() Slots {
	return b.WithPriority(Normal).GetSlots()
}

// Build builds any ogame objects (building, technology, ship, defence)
func (b *OGame) Build(celestialID CelestialID, id ID, nbr int64) error {
	return b.WithPriority(Normal).Build(celestialID, id, nbr)
}

// TearDown tears down any ogame building
func (b *OGame) TearDown(celestialID CelestialID, id ID) error {
	return b.WithPriority(Normal).TearDown(celestialID, id)
}

// BuildCancelable builds any cancelable ogame objects (building, technology)
func (b *OGame) BuildCancelable(celestialID CelestialID, id ID) error {
	return b.WithPriority(Normal).BuildCancelable(celestialID, id)
}

// BuildProduction builds any line production ogame objects (ship, defence)
func (b *OGame) BuildProduction(celestialID CelestialID, id ID, nbr int64) error {
	return b.WithPriority(Normal).BuildProduction(celestialID, id, nbr)
}

// BuildBuilding ensure what is being built is a building
func (b *OGame) BuildBuilding(celestialID CelestialID, buildingID ID) error {
	return b.WithPriority(Normal).BuildBuilding(celestialID, buildingID)
}

// BuildDefense builds a defense unit
func (b *OGame) BuildDefense(celestialID CelestialID, defenseID ID, nbr int64) error {
	return b.WithPriority(Normal).BuildDefense(celestialID, defenseID, nbr)
}

// BuildShips builds a ship unit
func (b *OGame) BuildShips(celestialID CelestialID, shipID ID, nbr int64) error {
	return b.WithPriority(Normal).BuildShips(celestialID, shipID, nbr)
}

// ConstructionsBeingBuilt returns the building & research being built, and the time remaining (secs)
func (b *OGame) ConstructionsBeingBuilt(celestialID CelestialID) (ID, int64, ID, int64) {
	return b.WithPriority(Normal).ConstructionsBeingBuilt(celestialID)
}

// CancelBuilding cancel the construction of a building on a specified planet
func (b *OGame) CancelBuilding(celestialID CelestialID) error {
	return b.WithPriority(Normal).CancelBuilding(celestialID)
}

// CancelResearch cancel the research
func (b *OGame) CancelResearch(celestialID CelestialID) error {
	return b.WithPriority(Normal).CancelResearch(celestialID)
}

// BuildTechnology ensure that we're trying to build a technology
func (b *OGame) BuildTechnology(celestialID CelestialID, technologyID ID) error {
	return b.WithPriority(Normal).BuildTechnology(celestialID, technologyID)
}

// GetResources gets user resources
func (b *OGame) GetResources(celestialID CelestialID) (Resources, error) {
	return b.WithPriority(Normal).GetResources(celestialID)
}

// GetResourcesDetails gets user resources
func (b *OGame) GetResourcesDetails(celestialID CelestialID) (ResourcesDetails, error) {
	return b.WithPriority(Normal).GetResourcesDetails(celestialID)
}

// SendFleet sends a fleet
func (b *OGame) SendFleet(celestialID CelestialID, ships []Quantifiable, speed Speed, where Coordinate,
	mission MissionID, resources Resources, expeditiontime, unionID int64) (Fleet, error) {
	return b.WithPriority(Normal).SendFleet(celestialID, ships, speed, where, mission, resources, expeditiontime, unionID)
}

// EnsureFleet either sends all the requested ships or fail
func (b *OGame) EnsureFleet(celestialID CelestialID, ships []Quantifiable, speed Speed, where Coordinate,
	mission MissionID, resources Resources, expeditiontime, unionID int64) (Fleet, error) {
	return b.WithPriority(Normal).EnsureFleet(celestialID, ships, speed, where, mission, resources, expeditiontime, unionID)
}

// SendIPM sends IPM
func (b *OGame) SendIPM(planetID PlanetID, coord Coordinate, nbr int64, priority ID) (int64, error) {
	return b.WithPriority(Normal).SendIPM(planetID, coord, nbr, priority)
}

// GetCombatReportSummaryFor gets the latest combat report for a given coordinate
func (b *OGame) GetCombatReportSummaryFor(coord Coordinate) (CombatReportSummary, error) {
	return b.WithPriority(Normal).GetCombatReportSummaryFor(coord)
}

// GetEspionageReportFor gets the latest espionage report for a given coordinate
func (b *OGame) GetEspionageReportFor(coord Coordinate) (EspionageReport, error) {
	return b.WithPriority(Normal).GetEspionageReportFor(coord)
}

// GetExpeditionMessages gets the expedition messages
func (b *OGame) GetExpeditionMessages() ([]ExpeditionMessage, error) {
	return b.WithPriority(Normal).GetExpeditionMessages()
}

// GetExpeditionMessageAt gets the expedition message for time t
func (b *OGame) GetExpeditionMessageAt(t time.Time) (ExpeditionMessage, error) {
	return b.WithPriority(Normal).GetExpeditionMessageAt(t)
}

// GetEspionageReportMessages gets the summary of each espionage reports
func (b *OGame) GetEspionageReportMessages() ([]EspionageReportSummary, error) {
	return b.WithPriority(Normal).GetEspionageReportMessages()
}

// GetEspionageReport gets a detailed espionage report
func (b *OGame) GetEspionageReport(msgID int64) (EspionageReport, error) {
	return b.WithPriority(Normal).GetEspionageReport(msgID)
}

// DeleteMessage deletes a message from the mail box
func (b *OGame) DeleteMessage(msgID int64) error {
	return b.WithPriority(Normal).DeleteMessage(msgID)
}

// DeleteAllMessagesFromTab deletes all messages from a tab in the mail box
func (b *OGame) DeleteAllMessagesFromTab(tabID int64) error {
	return b.WithPriority(Normal).DeleteAllMessagesFromTab(tabID)
}

// GetResourcesProductions gets the planet resources production
func (b *OGame) GetResourcesProductions(planetID PlanetID) (Resources, error) {
	return b.WithPriority(Normal).GetResourcesProductions(planetID)
}

// GetResourcesProductionsLight gets the planet resources production
func (b *OGame) GetResourcesProductionsLight(resBuildings ResourcesBuildings, researches Researches,
	resSettings ResourceSettings, temp Temperature) Resources {
	return b.WithPriority(Normal).GetResourcesProductionsLight(resBuildings, researches, resSettings, temp)
}

// FlightTime calculate flight time and fuel needed
func (b *OGame) FlightTime(origin, destination Coordinate, speed Speed, ships ShipsInfos) (secs, fuel int64) {
	return b.WithPriority(Normal).FlightTime(origin, destination, speed, ships)
}

// Distance return distance between two coordinates
func (b *OGame) Distance(origin, destination Coordinate) int64 {
	return Distance(origin, destination, b.serverData.Galaxies, b.serverData.Systems, b.serverData.DonutGalaxy, b.serverData.DonutSystem)
}

// RegisterWSCallback ...
func (b *OGame) RegisterWSCallback(id string, fn func(msg []byte)) {
	b.Lock()
	defer b.Unlock()
	b.wsCallbacks[id] = fn
}

// RemoveWSCallback ...
func (b *OGame) RemoveWSCallback(id string) {
	b.Lock()
	defer b.Unlock()
	delete(b.wsCallbacks, id)
}

// RegisterChatCallback register a callback that is called when chat messages are received
func (b *OGame) RegisterChatCallback(fn func(msg ChatMsg)) {
	b.chatCallbacks = append(b.chatCallbacks, fn)
}

// RegisterAuctioneerCallback register a callback that is called when auctioneer packets are received
func (b *OGame) RegisterAuctioneerCallback(fn func(packet []byte)) {
	b.auctioneerCallbacks = append(b.auctioneerCallbacks, fn)
}

// RegisterHTMLInterceptor ...
func (b *OGame) RegisterHTMLInterceptor(fn func(method, url string, params, payload url.Values, pageHTML []byte)) {
	b.interceptorCallbacks = append(b.interceptorCallbacks, fn)
}

// Phalanx scan a coordinate from a moon to get fleets information
// IMPORTANT: My account was instantly banned when I scanned an invalid coordinate.
// IMPORTANT: This function DOES validate that the coordinate is a valid planet in range of phalanx
// 			  and that you have enough deuterium.
func (b *OGame) Phalanx(moonID MoonID, coord Coordinate) ([]Fleet, error) {
	return b.WithPriority(Normal).Phalanx(moonID, coord)
}

// UnsafePhalanx same as Phalanx but does not perform any input validation.
func (b *OGame) UnsafePhalanx(moonID MoonID, coord Coordinate) ([]Fleet, error) {
	return b.WithPriority(Normal).UnsafePhalanx(moonID, coord)
}

// JumpGateDestinations returns available destinations for jump gate.
func (b *OGame) JumpGateDestinations(origin MoonID) (moonIDs []MoonID, rechargeCountdown int64, err error) {
	return b.WithPriority(Normal).JumpGateDestinations(origin)
}

// JumpGate sends ships through a jump gate.
func (b *OGame) JumpGate(origin, dest MoonID, ships ShipsInfos) (success bool, rechargeCountdown int64, err error) {
	return b.WithPriority(Normal).JumpGate(origin, dest, ships)
}

// BuyOfferOfTheDay buys the offer of the day.
func (b *OGame) BuyOfferOfTheDay() error {
	return b.WithPriority(Normal).BuyOfferOfTheDay()
}

// CreateUnion creates a union
func (b *OGame) CreateUnion(fleet Fleet, users []string) (int64, error) {
	return b.WithPriority(Normal).CreateUnion(fleet, users)
}

// HeadersForPage gets the headers for a specific ogame page
func (b *OGame) HeadersForPage(url string) (http.Header, error) {
	return b.WithPriority(Normal).HeadersForPage(url)
}

// GetEmpire retrieves JSON from Empire page (Commander only).
func (b *OGame) GetEmpire(nbr int64) (interface{}, error) {
	return b.WithPriority(Normal).GetEmpire(nbr)
}

// CharacterClass returns the bot character class
func (b *OGame) CharacterClass() CharacterClass {
	b.characterClassMu.RLock()
	defer b.characterClassMu.RUnlock()
	return b.characterClass
}

// GetAuction ...
func (b *OGame) GetAuction() (Auction, error) {
	return b.WithPriority(Normal).GetAuction()
}

// DoAuction ...
func (b *OGame) DoAuction(bid map[CelestialID]Resources) error {
	return b.WithPriority(Normal).DoAuction(bid)
}

// Highscore ...
func (b *OGame) Highscore(category, typ, page int64) (Highscore, error) {
	return b.WithPriority(Normal).Highscore(category, typ, page)
}

// GetAllResources gets the resources of all planets and moons
func (b *OGame) GetAllResources() (map[CelestialID]Resources, error) {
	return b.WithPriority(Normal).GetAllResources()
}

// GetTasks return how many tasks are queued in the heap.
func (b *OGame) GetTasks() TasksOverview {
	return b.getTasks()
}

// GetDMCosts returns fast build with DM information
func (b *OGame) GetDMCosts(celestialID CelestialID) (DMCosts, error) {
	return b.WithPriority(Normal).GetDMCosts(celestialID)
}

// UseDM use dark matter to fast build
func (b *OGame) UseDM(typ string, celestialID CelestialID) error {
	return b.WithPriority(Normal).UseDM(typ, celestialID)
}

// GetPlanetsActivity return last activity Unix Timestamp of all Planets in map.
func (b *OGame) GetPlanetsActivity() map[CelestialID]int64 {
	b.planetActivityMu.RLock()
	defer b.planetActivityMu.RUnlock()
	return b.planetActivity
}

// GetPlanetsResources returns the cached PlanetsResources in map.
func (b *OGame) GetPlanetsResources() map[CelestialID]ResourcesDetails {
	b.planetResourcesMu.RLock()
	defer b.planetResourcesMu.RUnlock()
	return b.planetResources
}

// GetItems get all items information
func (b *OGame) GetItems(celestialID CelestialID) ([]Item, error) {
	return b.WithPriority(Normal).GetItems(celestialID)
}

// ActivateItem activate an item
func (b *OGame) ActivateItem(ref string, celestialID CelestialID) error {
	return b.WithPriority(Normal).ActivateItem(ref, celestialID)
}

// BuyMarketplace buy an item on the marketplace
func (b *OGame) BuyMarketplace(itemID int64, celestialID CelestialID) error {
	return b.WithPriority(Normal).BuyMarketplace(itemID, celestialID)
}

// OfferSellMarketplace sell offer on marketplace
func (b *OGame) OfferSellMarketplace(itemID interface{}, quantity, priceType, price, priceRange int64, celestialID CelestialID) error {
	return b.WithPriority(Normal).OfferSellMarketplace(itemID, quantity, priceType, price, priceRange, celestialID)
}

// OfferBuyMarketplace buy offer on marketplace
func (b *OGame) OfferBuyMarketplace(itemID interface{}, quantity, priceType, price, priceRange int64, celestialID CelestialID) error {
	return b.WithPriority(Normal).OfferBuyMarketplace(itemID, quantity, priceType, price, priceRange, celestialID)
}

// GetCachedData gets all Cached Data
func (b *OGame) GetCachedData() Data {
	return b.getCachedData()
	//return b.WithPriority(Normal).GetCachedData()
}

// GetCachedData gets all Cached Data
func (b *OGame) getCachedData() Data {
	var data Data

	b.planetsMu.RLock()
	data.Planets = b.planets
	data.Celestials = b.GetCachedCelestials()
	b.planetsMu.RUnlock()

	b.lastActivePlanetMu.RLock()
	data.LastActivePlanet = b.lastActivePlanet
	b.lastActivePlanetMu.RUnlock()

	data.PlanetActivity = map[CelestialID]int64{}
	data.PlanetResources = map[CelestialID]ResourcesDetails{}
	data.PlanetResourcesBuildings = map[CelestialID]ResourcesBuildings{}
	data.PlanetFacilities = map[CelestialID]Facilities{}
	data.PlanetShipsInfos = map[CelestialID]ShipsInfos{}
	data.PlanetDefensesInfos = map[CelestialID]DefensesInfos{}

	data.PlanetConstruction = map[CelestialID]Quantifiable{}
	data.PlanetConstructionFinishAt = map[CelestialID]int64{}
	data.PlanetShipyardProductions = map[CelestialID][]Quantifiable{}
	data.PlanetShipyardProductionsFinishAt = map[CelestialID]int64{}
	data.PlanetQueue = map[CelestialID][]Quantifiable{}

	b.planetActivityMu.RLock()
	//data.PlanetActivity = b.planetActivity
	for k, e := range b.planetActivity {
		data.PlanetActivity[k] = e
	}
	b.planetActivityMu.RUnlock()

	b.planetResourcesMu.RLock()
	//data.PlanetResources = b.planetResources
	for k, e := range b.planetResources {

		var resProduction struct {
			Metal float64
			Crystal float64
			Deuterium float64
			Energy int64
		}
		resProduction.Metal = float64(e.Metal.CurrentProduction) / 3600
		resProduction.Crystal = float64(e.Crystal.CurrentProduction) / 3600
		resProduction.Deuterium = float64(e.Deuterium.CurrentProduction) / 3600

		b.planetActivityMu.RLock()
		timespan := float64(time.Now().Unix() - b.planetActivity[k])
		b.planetActivityMu.RUnlock()

		resProduction.Metal = resProduction.Metal * timespan
		resProduction.Crystal = resProduction.Crystal * timespan
		resProduction.Deuterium = resProduction.Deuterium * timespan

		e.Metal.Available = e.Metal.Available + int64(resProduction.Metal)
		e.Crystal.Available = e.Crystal.Available + int64(resProduction.Crystal)
		e.Deuterium.Available = e.Deuterium.Available + int64(resProduction.Deuterium)

		data.PlanetResources[k] = e
	}
	b.planetResourcesMu.RUnlock()

	b.planetResourcesBuildingsMu.RLock()
	//data.PlanetResourcesBuildings = b.planetResourcesBuildings
	for k, e := range b.planetResourcesBuildings {
		data.PlanetResourcesBuildings[k] = e
	}
	b.planetResourcesBuildingsMu.RUnlock()

	b.planetFacilitiesMu.RLock()
	//data.PlanetFacilities = b.planetFacilities
	for k, e := range b.planetFacilities {
		data.PlanetFacilities[k] = e
	}
	b.planetFacilitiesMu.RUnlock()

	b.planetShipsInfosMu.RLock()
	//data.PlanetShipsInfos = b.planetShipsInfos
	for k, e := range b.planetShipsInfos {
		data.PlanetShipsInfos[k] = e
	}
	b.planetShipsInfosMu.RUnlock()

	b.planetDefensesInfosMu.RLock()
	//data.PlanetDefensesInfos = b.planetDefensesInfos
	for k, e := range b.planetDefensesInfos {
		data.PlanetDefensesInfos[k] = e
	}
	b.planetDefensesInfosMu.RUnlock()

	b.planetConstructionMu.RLock()
	//data.PlanetConstruction = b.planetConstruction
	for k, e := range b.planetConstruction {
		data.PlanetConstruction[k] = e
	}
	b.planetConstructionMu.RUnlock()

	b.planetConstructionFinishAtMu.RLock()
	//data.PlanetConstructionFinishAt = b.planetConstructionFinishAt
	for k, e := range b.planetConstructionFinishAt {
		data.PlanetConstructionFinishAt[k] = e
	}
	b.planetConstructionFinishAtMu.RUnlock()

	b.planetShipyardProductionsMu.RLock()
	//data.PlanetShipyardProductions = b.planetShipyardProductions
	for k, e := range b.planetShipyardProductions {
		data.PlanetShipyardProductions[k] = e
	}
	b.planetShipyardProductionsMu.RUnlock()

	b.planetShipyardProductionsFinishAtMu.RLock()
	//data.PlanetShipyardProductionsFinishAt = b.planetShipyardProductionsFinishAt
	for k, e := range b.planetShipyardProductionsFinishAt {
		data.PlanetShipyardProductionsFinishAt[k] = e
	}
	b.planetShipyardProductionsFinishAtMu.RUnlock()

	b.planetQueueMu.RLock()
	//data.PlanetQueue = b.planetQueue
	for k, e := range b.planetQueue {
		data.PlanetQueue[k] = e
	}
	b.planetQueueMu.RUnlock()

	b.researchesCacheMu.RLock()
	data.Researches = b.researchesCache
	b.researchesCacheMu.RUnlock()

	b.researchesActiveMu.RLock()
	data.ResearchesActive = b.researchesActive
	b.researchesActiveMu.RUnlock()

	b.researchFinishAtMu.RLock()
	data.ResearchFinishAt = b.researchFinishAt
	b.researchFinishAtMu.RUnlock()

	b.eventboxRespMu.RLock()
	data.EventboxResp = b.eventboxResp
	b.eventboxRespMu.RUnlock()

	b.attackEventsMu.RLock()
	data.AttackEvents = b.attackEvents
	b.attackEventsMu.RUnlock()

	b.movementFleetsMu.RLock()
	data.MovementFleets = b.movementFleets
	b.movementFleetsMu.RUnlock()

	b.slotsMu.RLock()
	data.Slots = b.slots
	b.slotsMu.RUnlock()

	return data
}

// SetResearchFinishAt set b.SetResearchFinishAt
func (b *OGame) SetResearchFinishAt(e int64) {
	b.WithPriority(Normal).SetResearchFinishAt(e)
}

// SetResearchFinishAt set b.SetResearchFinishAt
func (b *OGame) setResearchFinishAt(e int64) {
	b.researchFinishAtMu.Lock()
	b.researchFinishAt = e
	b.researchFinishAtMu.Unlock()
}

// GetResearchFinishAt get b.SetResearchFinishAt
func (b *OGame) GetResearchFinishAt() int64{
	return b.WithPriority(Normal).GetResearchFinishAt()
}

// GetResearchFinishAt get b.SetResearchFinishAt
func (b *OGame) getResearchFinishAt() int64{
	b.researchFinishAtMu.RLock()
	defer b.researchFinishAtMu.RUnlock()
	return b.researchFinishAt

}<|MERGE_RESOLUTION|>--- conflicted
+++ resolved
@@ -1979,11 +1979,7 @@
 		return []byte{}, err
 	}
 
-<<<<<<< HEAD
 	if !IsAjaxPage(vals) && isLogged(pageHTMLBytes) && vals.Get("return") == "" && page != "fetchResources"{
-		b.cacheFullPageInfo(page, pageHTMLBytes)
-=======
-	if !IsAjaxPage(vals) && isLogged(pageHTMLBytes) {
 		page := vals.Get("page")
 		component := vals.Get("component")
 		if page != "standalone" && component != "empire" {
@@ -1992,7 +1988,6 @@
 			}
 			b.cacheFullPageInfo(page, pageHTMLBytes)
 		}
->>>>>>> d9744891
 	}
 
 	if !cfg.SkipInterceptor {
