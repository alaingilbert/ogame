package ogame

import (
	"bytes"
	"compress/gzip"
	"container/heap"
	"context"
	"encoding/base64"
	"encoding/json"
	"encoding/xml"
	"fmt"
	"io"
	"io/ioutil"
	"log"
	"math"
	"net"
	"net/http"
	"net/url"
	"os"
	"regexp"
	"sort"
	"strconv"
	"strings"
	"sync"
	"sync/atomic"
	"time"

	"github.com/PuerkitoBio/goquery"
	"github.com/hashicorp/go-version"
	cookiejar "github.com/orirawlings/persistent-cookiejar"
	"github.com/pkg/errors"
	lua "github.com/yuin/gopher-lua"
	"golang.org/x/net/proxy"
	"golang.org/x/net/websocket"
)

// OGame is a client for ogame.org. It is safe for concurrent use by
// multiple goroutines (thread-safe)
type OGame struct {
	sync.Mutex
	isEnabledAtom         int32  // atomic, prevent auto re login if we manually logged out
	isLoggedInAtom        int32  // atomic, prevent auto re login if we manually logged out
	isConnectedAtom       int32  // atomic, either or not communication between the bot and OGame is possible
	lockedAtom            int32  // atomic, bot state locked/unlocked
	chatConnectedAtom     int32  // atomic, either or not the chat is connected
	state                 string // keep name of the function that currently lock the bot
	stateChangeCallbacks  []func(locked bool, actor string)
	quiet                 bool
	Player                UserInfos
	CachedPreferences     Preferences
	isVacationModeEnabled bool
	researches            *Researches
	Planets               []Planet

	LastActivePlanet                  CelestialID
	PlanetActivity                    map[CelestialID]int64
	PlanetResources                   map[CelestialID]ResourcesDetails
	PlanetResourcesBuildings          map[CelestialID]ResourcesBuildings
	PlanetFacilities                  map[CelestialID]Facilities
	PlanetShipsInfos                  map[CelestialID]ShipsInfos
	PlanetDefensesInfos               map[CelestialID]DefensesInfos
	PlanetConstruction                map[CelestialID]Quantifiable
	PlanetConstructionFinishAt        map[CelestialID]int64
	PlanetShipyardProductions         map[CelestialID][]Quantifiable
	PlanetShipyardProductionsFinishAt map[CelestialID]int64
	PlanetQueue                       map[CelestialID][]Quantifiable
	Researches                        Researches
	ResearchesActive                  Quantifiable
	ResearchFinishAt                  int64
	EventboxResp                      eventboxResp
	AttackEvents                      []AttackEvent
	MovementFleets                    []Fleet
	Slots                             Slots
	ajaxChatToken         string
	Universe              string
	Username              string
	password              string
	language              string
	playerID              int64
	lobby                 string
	ogameSession          string
	sessionChatCounter    int64
	server                Server
	serverData            ServerData
	location              *time.Location
	serverURL             string
	Client                *OGameClient
	logger                *log.Logger
	chatCallbacks         []func(msg ChatMsg)
	wsCallbacks           map[string]func(msg []byte)
	auctioneerCallbacks   []func(packet []byte)
	interceptorCallbacks  []func(method, url string, params, payload url.Values, pageHTML []byte)
	closeChatCh           chan struct{}
	chatRetry             *ExponentialBackoff
	ws                    *websocket.Conn
	tasks                 priorityQueue
	tasksLock             sync.Mutex
	tasksPushCh           chan *item
	tasksPopCh            chan struct{}
	loginWrapper          func(func() error) error
	loginProxyTransport   http.RoundTripper
	bytesUploaded         int64
	bytesDownloaded       int64
	extractor             Extractor
	apiNewHostname        string
	characterClass        CharacterClass
	hasCommander          bool
	hasAdmiral            bool
	hasEngineer           bool
	hasGeologist          bool
	hasTechnocrat         bool
}

type Data struct {
	Planets                  []Planet
	Celestials				 []Celestial
	PlanetActivity           map[CelestialID]int64
	PlanetResources          map[CelestialID]ResourcesDetails
	PlanetResourcesBuildings map[CelestialID]ResourcesBuildings
	PlanetFacilities         map[CelestialID]Facilities
	PlanetShipsInfos         map[CelestialID]ShipsInfos
	PlanetDefensesInfos      map[CelestialID]DefensesInfos

	PlanetConstruction                map[CelestialID]Quantifiable
	PlanetConstructionFinishAt        map[CelestialID]int64
	PlanetShipyardProductions         map[CelestialID][]Quantifiable
	PlanetShipyardProductionsFinishAt map[CelestialID]int64
	PlanetQueue                       map[CelestialID][]Quantifiable
	ResearchFinishAt                  int64

	Researches       Researches
	ResearchesActive Quantifiable
	EventboxResp     eventboxResp
	AttackEvents     []AttackEvent
	MovementFleets   []Fleet
	Slots            Slots
}

// Preferences ...
type Preferences struct {
	SpioAnz                      int64
	DisableChatBar               bool // no-mobile
	DisableOutlawWarning         bool
	MobileVersion                bool
	ShowOldDropDowns             bool
	ActivateAutofocus            bool
	EventsShow                   int64 // Hide: 1, Above the content: 2, Below the content: 3
	SortSetting                  int64 // Order of emergence: 0, Coordinates: 1, Alphabet: 2, Size: 3, Used fields: 4
	SortOrder                    int64 // Up: 0, Down: 1
	ShowDetailOverlay            bool
	AnimatedSliders              bool // no-mobile
	AnimatedOverview             bool // no-mobile
	PopupsNotices                bool // no-mobile
	PopopsCombatreport           bool // no-mobile
	SpioReportPictures           bool
	MsgResultsPerPage            int64 // 10, 25, 50
	AuctioneerNotifications      bool
	EconomyNotifications         bool
	ShowActivityMinutes          bool
	PreserveSystemOnPlanetChange bool

	// Mobile only
	Notifications struct {
		BuildList               bool
		FriendlyFleetActivities bool
		HostileFleetActivities  bool
		ForeignEspionage        bool
		AllianceBroadcasts      bool
		AllianceMessages        bool
		Auctions                bool
		Account                 bool
	}
}

// const defaultUserAgent = "" +
// 	"Mozilla/5.0 (Macintosh; Intel Mac OS X 10_11_6) " +
// 	"AppleWebKit/537.36 (KHTML, like Gecko) " +
// 	"Chrome/51.0.2704.103 " +
// 	"Safari/537.36"

const defaultUserAgent = "Mozilla/5.0 (Windows NT 10.0; Win64; x64; rv:73.0) Gecko/20100101 Firefox/73.0"

type options struct {
	SkipInterceptor bool
}

// Option functions to be passed to public interface to change behaviors
type Option func(*options)

// SkipInterceptor option to skip html interceptors
func SkipInterceptor(opt *options) {
	opt.SkipInterceptor = true
}

// CelestialID represent either a PlanetID or a MoonID
type CelestialID int64

// Params parameters for more fine-grained initialization
type Params struct {
	Username        string
	Password        string
	Universe        string
	Lang            string
	PlayerID        int64
	AutoLogin       bool
	Proxy           string
	ProxyUsername   string
	ProxyPassword   string
	ProxyType       string
	ProxyLoginOnly  bool
	Lobby           string
	APINewHostname  string
	CookiesFilename string
}

// New creates a new instance of OGame wrapper.
func New(universe, username, password, lang string) (*OGame, error) {
	b := NewNoLogin(username, password, universe, lang, "", 0)
	if _, err := b.LoginWithExistingCookies(); err != nil {
		return nil, err
	}

	return b, nil
}

// NewWithParams create a new OGame instance with full control over the possible parameters
func NewWithParams(params Params) (*OGame, error) {
	b := NewNoLogin(params.Username, params.Password, params.Universe, params.Lang, params.CookiesFilename, params.PlayerID)
	b.setOGameLobby(params.Lobby)
	b.apiNewHostname = params.APINewHostname
	if params.Proxy != "" {
		if err := b.SetProxy(params.Proxy, params.ProxyUsername, params.ProxyPassword, params.ProxyType, params.ProxyLoginOnly); err != nil {
			return nil, err
		}
	}
	if params.AutoLogin {
		if _, err := b.LoginWithExistingCookies(); err != nil {
			return nil, err
		}
	}
	return b, nil
}

// NewNoLogin does not auto login.
func NewNoLogin(username, password, universe, lang, cookiesFilename string, playerID int64) *OGame {
	b := new(OGame)

	b.PlanetActivity = map[CelestialID]int64{}
	b.PlanetResources = map[CelestialID]ResourcesDetails{}
	b.PlanetResourcesBuildings = map[CelestialID]ResourcesBuildings{}
	b.PlanetFacilities = map[CelestialID]Facilities{}
	b.PlanetShipsInfos = map[CelestialID]ShipsInfos{}
	b.PlanetDefensesInfos = map[CelestialID]DefensesInfos{}

	b.PlanetConstruction = map[CelestialID]Quantifiable{}
	b.PlanetConstructionFinishAt = map[CelestialID]int64{}
	b.PlanetShipyardProductions = map[CelestialID][]Quantifiable{}
	b.PlanetShipyardProductionsFinishAt = map[CelestialID]int64{}
	b.PlanetQueue = map[CelestialID][]Quantifiable{}

	filename := username + "_" + universe + "_" + lang + "_data.json"
	info, err := os.Stat(filename)
	if !os.IsNotExist(err) && !info.IsDir() {
		var data Data
		file, _ := ioutil.ReadFile(filename)
		json.Unmarshal(file, &data)

		b.Planets = data.Planets

		b.PlanetActivity = data.PlanetActivity

		b.PlanetActivity = data.PlanetActivity
		b.PlanetResources = data.PlanetResources
		b.PlanetResourcesBuildings = data.PlanetResourcesBuildings
		b.PlanetFacilities = data.PlanetFacilities
		b.PlanetShipsInfos = data.PlanetShipsInfos
		b.PlanetDefensesInfos = data.PlanetDefensesInfos

		b.PlanetConstruction = data.PlanetConstruction
		b.PlanetConstructionFinishAt = data.PlanetConstructionFinishAt
		b.PlanetShipyardProductions = data.PlanetShipyardProductions
		b.PlanetShipyardProductionsFinishAt = data.PlanetShipyardProductionsFinishAt
		b.PlanetQueue = data.PlanetQueue

		b.Researches = data.Researches
		b.ResearchesActive = data.ResearchesActive
		b.ResearchFinishAt = data.ResearchFinishAt
		//b.SetResearchFinishAt(data.ResearchFinishAt)

		b.EventboxResp = data.EventboxResp
		b.MovementFleets = data.MovementFleets
		b.Slots = data.Slots
	} else {
		var data Data

		data.Planets = b.Planets
		data.Celestials = b.GetCachedCelestials()
		data.PlanetActivity = map[CelestialID]int64{}
		data.PlanetResources = map[CelestialID]ResourcesDetails{}
		data.PlanetResourcesBuildings = map[CelestialID]ResourcesBuildings{}
		data.PlanetFacilities = map[CelestialID]Facilities{}
		data.PlanetShipsInfos = map[CelestialID]ShipsInfos{}
		data.PlanetDefensesInfos = map[CelestialID]DefensesInfos{}

		data.PlanetConstruction = map[CelestialID]Quantifiable{}
		data.PlanetConstructionFinishAt = map[CelestialID]int64{}
		data.PlanetShipyardProductions = map[CelestialID][]Quantifiable{}
		data.PlanetShipyardProductionsFinishAt = map[CelestialID]int64{}
		data.PlanetQueue = map[CelestialID][]Quantifiable{}

		data.PlanetActivity = b.PlanetActivity
		data.PlanetResources = b.PlanetResources
		data.PlanetResourcesBuildings = b.PlanetResourcesBuildings
		data.PlanetFacilities = b.PlanetFacilities
		data.PlanetShipsInfos = b.PlanetShipsInfos
		data.PlanetDefensesInfos = b.PlanetDefensesInfos

		data.PlanetConstruction = b.PlanetConstruction
		data.PlanetConstructionFinishAt = b.PlanetConstructionFinishAt
		data.PlanetShipyardProductions = b.PlanetShipyardProductions
		data.PlanetShipyardProductionsFinishAt = b.PlanetShipyardProductionsFinishAt
		data.PlanetQueue = b.PlanetQueue

		data.Researches = b.Researches
		data.ResearchesActive = b.ResearchesActive
		data.EventboxResp = b.EventboxResp
		data.MovementFleets = b.MovementFleets
		data.Slots = b.Slots

		by, _ := json.Marshal(data)
		ioutil.WriteFile(filename, by, 0644)
	}

	b.loginWrapper = DefaultLoginWrapper
	b.Enable()
	b.quiet = false
	b.logger = log.New(os.Stdout, "", 0)

	b.Universe = universe
	b.SetOGameCredentials(username, password)
	b.setOGameLobby("lobby")
	b.language = lang

	b.extractor = NewExtractorV71()

	jar, _ := cookiejar.New(&cookiejar.Options{
		Filename:              cookiesFilename,
		PersistSessionCookies: true,
	})

	// Ensure we remove any cookies that would set the mobile view
	cookies := jar.AllCookies()
	for _, c := range cookies {
		if c.Name == "device" {
			jar.RemoveCookie(c)
		}
	}

	b.Client = NewOGameClient()
	b.Client.Jar = jar
	b.Client.UserAgent = defaultUserAgent

	b.tasks = make(priorityQueue, 0)
	heap.Init(&b.tasks)
	b.tasksPushCh = make(chan *item, 100)
	b.tasksPopCh = make(chan struct{}, 100)
	b.taskRunner()

	b.wsCallbacks = make(map[string]func([]byte))

	return b
}

// Server ogame information for their servers
type Server struct {
	Language      string
	Number        int64
	Name          string
	PlayerCount   int64
	PlayersOnline int64
	Opened        string
	StartDate     string
	EndDate       *string
	ServerClosed  int64
	Prefered      int64
	SignupClosed  int64
	Settings      struct {
		AKS                      int64
		FleetSpeed               int64
		WreckField               int64
		ServerLabel              string
		EconomySpeed             int64
		PlanetFields             int64
		UniverseSize             int64 // Nb of galaxies
		ServerCategory           string
		EspionageProbeRaids      int64
		PremiumValidationGift    int64
		DebrisFieldFactorShips   int64
		DebrisFieldFactorDefence int64
	}
}

// ogame cookie name for php session id
const phpSessionIDCookieName = "PHPSESSID"

func getPhpSessionID(b *OGame, username, password string) (string, error) {
	payload := url.Values{
		"kid":                   {""},
		"language":              {"en"},
		"autologin":             {"false"},
		"credentials[email]":    {username},
		"credentials[password]": {password},
	}
	req, err := http.NewRequest("POST", "https://"+b.lobby+".ogame.gameforge.com/api/users", strings.NewReader(payload.Encode()))
	if err != nil {
		return "", err
	}

	req.Header.Add("Content-Type", "application/x-www-form-urlencoded")

	resp, err := b.doReqWithLoginProxyTransport(req)
	if err != nil {
		return "", err
	}
	defer func() {
		if err := resp.Body.Close(); err != nil {
			b.error(err)
		}
	}()

	if resp.StatusCode >= 500 {
		return "", errors.New("OGame server error code : " + resp.Status)
	}

	if resp.StatusCode != 200 {
		by, err := ioutil.ReadAll(resp.Body)
		b.error(resp.StatusCode, string(by), err)
		return "", ErrBadCredentials
	}

	for _, cookie := range resp.Cookies() {
		if cookie.Name == phpSessionIDCookieName {
			return cookie.Value, nil
		}
	}

	return "", errors.New(phpSessionIDCookieName + " not found")
}

type account struct {
	Server struct {
		Language string
		Number   int64
	}
	ID         int64
	Name       string
	LastPlayed string
	Blocked    bool
	Details    []struct {
		Type  string
		Title string
		Value interface{} // Can be string or int
	}
	Sitting struct {
		Shared       bool
		EndTime      *string
		CooldownTime *string
	}
}

func getUserAccounts(b *OGame) ([]account, error) {
	var userAccounts []account
	req, err := http.NewRequest("GET", "https://"+b.lobby+".ogame.gameforge.com/api/users/me/accounts", nil)
	if err != nil {
		return userAccounts, err
	}
	req.Header.Add("Accept-Encoding", "gzip, deflate, br")
	resp, err := b.Client.Do(req)
	if err != nil {
		return userAccounts, err
	}
	defer func() {
		if err := resp.Body.Close(); err != nil {
			b.error(err)
		}
	}()
	by, err := readBody(b, resp)
	if err != nil {
		return userAccounts, err
	}
	b.bytesUploaded += req.ContentLength
	if err := json.Unmarshal(by, &userAccounts); err != nil {
		return userAccounts, err
	}
	return userAccounts, nil
}

func getServers(b *OGame) ([]Server, error) {
	var servers []Server
	req, err := http.NewRequest("GET", "https://"+b.lobby+".ogame.gameforge.com/api/servers", nil)
	if err != nil {
		return servers, err
	}
	req.Header.Add("Accept-Encoding", "gzip, deflate, br")
	resp, err := b.Client.Do(req)
	if err != nil {
		return servers, err
	}
	defer func() {
		if err := resp.Body.Close(); err != nil {
			b.error(err)
		}
	}()
	by, err := readBody(b, resp)
	if err != nil {
		return servers, err
	}
	b.bytesUploaded += req.ContentLength
	if err := json.Unmarshal(by, &servers); err != nil {
		return servers, err
	}
	return servers, nil
}

func findAccount(universe, lang string, playerID int64, accounts []account, servers []Server) (account, Server, error) {
	var server Server
	var acc account
	for _, s := range servers {
		if s.Name == universe && s.Language == lang {
			server = s
			break
		}
	}
	for _, a := range accounts {
		if a.Server.Language == server.Language && a.Server.Number == server.Number {
			if playerID != 0 {
				if a.ID == playerID {
					acc = a
					break
				}
			} else {
				acc = a
				break
			}
		}
	}
	if server.Number == 0 {
		return account{}, Server{}, fmt.Errorf("server %s, %s not found", universe, lang)
	}
	if acc.ID == 0 {
		return account{}, Server{}, ErrAccountNotFound
	}
	return acc, server, nil
}

func execLoginLink(b *OGame, loginLink string) ([]byte, error) {
	req, err := http.NewRequest("GET", loginLink, nil)
	if err != nil {
		return nil, err
	}
	req.Header.Add("Accept-Encoding", "gzip, deflate, br")
	b.debug("login to universe")
	resp, err := b.doReqWithLoginProxyTransport(req)
	if err != nil {
		return nil, err
	}
	defer func() {
		if err := resp.Body.Close(); err != nil {
			b.error(err)
		}
	}()
	b.bytesUploaded += req.ContentLength
	return readBody(b, resp)
}

func readBody(b *OGame, resp *http.Response) ([]byte, error) {
	n := int64(0)
	defer func() {
		b.bytesDownloaded += n
	}()
	isGzip := false
	var reader io.ReadCloser
	switch resp.Header.Get("Content-Encoding") {
	case "gzip":
		isGzip = true
		n = resp.ContentLength
		var err error
		reader, err = gzip.NewReader(resp.Body)
		if err != nil {
			return []byte{}, err
		}
		defer reader.Close()
	default:
		reader = resp.Body
	}
	by, err := ioutil.ReadAll(reader)
	if err != nil {
		return []byte{}, err
	}
	if !isGzip {
		n = int64(len(by))
	}
	return by, nil
}

func getLoginLink(b *OGame, userAccount account) (string, error) {
	ogURL := fmt.Sprintf("https://"+b.lobby+".ogame.gameforge.com/api/users/me/loginLink?id=%d&server[language]=%s&server[number]=%d",
		userAccount.ID, userAccount.Server.Language, userAccount.Server.Number)
	req, err := http.NewRequest("GET", ogURL, nil)
	if err != nil {
		return "", err
	}
	req.Header.Add("Accept-Encoding", "gzip, deflate, br")
	resp, err := b.Client.Do(req)
	if err != nil {
		return "", err
	}
	defer func() {
		if err := resp.Body.Close(); err != nil {
			b.error(err)
		}
	}()
	by, err := readBody(b, resp)
	if err != nil {
		return "", err
	}
	b.bytesUploaded += req.ContentLength
	var loginLink struct {
		URL string
	}
	if err := json.Unmarshal(by, &loginLink); err != nil {
		return "", err
	}
	return loginLink.URL, nil
}

// ServerData represent api result from https://s157-ru.ogame.gameforge.com/api/serverData.xml
type ServerData struct {
	Name                          string  `xml:"name"`                          // Europa
	Number                        int64   `xml:"number"`                        // 157
	Language                      string  `xml:"language"`                      // ru
	Timezone                      string  `xml:"timezone"`                      // Europe/Moscow
	TimezoneOffset                string  `xml:"timezoneOffset"`                // +03:00
	Domain                        string  `xml:"domain"`                        // s157-ru.ogame.gameforge.com
	Version                       string  `xml:"version"`                       // 6.8.8-pl2
	Speed                         int64   `xml:"speed"`                         // 6
	SpeedFleet                    int64   `xml:"speedFleet"`                    // 6
	Galaxies                      int64   `xml:"galaxies"`                      // 4
	Systems                       int64   `xml:"systems"`                       // 499
	ACS                           bool    `xml:"aCS"`                           // 1
	RapidFire                     bool    `xml:"rapidFire"`                     // 1
	DefToTF                       bool    `xml:"defToTF"`                       // 0
	DebrisFactor                  float64 `xml:"debrisFactor"`                  // 0.5
	DebrisFactorDef               float64 `xml:"debrisFactorDef"`               // 0
	RepairFactor                  float64 `xml:"repairFactor"`                  // 0.7
	NewbieProtectionLimit         int64   `xml:"newbieProtectionLimit"`         // 500000
	NewbieProtectionHigh          int64   `xml:"newbieProtectionHigh"`          // 50000
	TopScore                      int64   `xml:"topScore"`                      // 60259362
	BonusFields                   int64   `xml:"bonusFields"`                   // 30
	DonutGalaxy                   bool    `xml:"donutGalaxy"`                   // 1
	DonutSystem                   bool    `xml:"donutSystem"`                   // 1
	WfEnabled                     bool    `xml:"wfEnabled"`                     // 1 (WreckField)
	WfMinimumRessLost             int64   `xml:"wfMinimumRessLost"`             // 150000
	WfMinimumLossPercentage       int64   `xml:"wfMinimumLossPercentage"`       // 5
	WfBasicPercentageRepairable   int64   `xml:"wfBasicPercentageRepairable"`   // 45
	GlobalDeuteriumSaveFactor     float64 `xml:"globalDeuteriumSaveFactor"`     // 0.5
	Bashlimit                     int64   `xml:"bashlimit"`                     // 0
	ProbeCargo                    int64   `xml:"probeCargo"`                    // 5
	ResearchDurationDivisor       int64   `xml:"researchDurationDivisor"`       // 2
	DarkMatterNewAcount           int64   `xml:"darkMatterNewAcount"`           // 8000
	CargoHyperspaceTechMultiplier int64   `xml:"cargoHyperspaceTechMultiplier"` // 5
}

// gets the server data from xml api
func (b *OGame) getServerData() (ServerData, error) {
	var serverData ServerData
	req, err := http.NewRequest("GET", "https://s"+strconv.FormatInt(b.server.Number, 10)+"-"+b.server.Language+".ogame.gameforge.com/api/serverData.xml", nil)
	if err != nil {
		return serverData, err
	}
	req.Header.Add("Accept-Encoding", "gzip, deflate, br")
	resp, err := b.Client.Do(req)
	if err != nil {
		return serverData, err
	}
	defer func() {
		if err := resp.Body.Close(); err != nil {
			b.error(err)
		}
	}()
	by, err := readBody(b, resp)
	if err != nil {
		return serverData, err
	}
	b.bytesUploaded += req.ContentLength
	if err := xml.Unmarshal(by, &serverData); err != nil {
		return serverData, err
	}
	return serverData, nil
}

// Return either or not the bot logged in using the existing cookies.
func (b *OGame) loginWithExistingCookies() (bool, error) {
	cookies := b.Client.Jar.(*cookiejar.Jar).AllCookies()
	found := false
	for _, c := range cookies {
		if c.Name == phpSessionIDCookieName {
			found = true
			break
		}
	}
	if !found {
		err := b.login()
		return false, err
	}
	server, userAccount, err := b.loginPart1()
	if err != nil {
		err := b.login()
		return false, err
	}

	if err := b.loginPart2(server, userAccount); err != nil {
		return false, err
	}

	pageHTML, err := b.getPage(OverviewPage, CelestialID(0))
	if err != nil {
		return false, err
	}
	b.debug("login using existing cookies")
	if err := b.loginPart3(userAccount, pageHTML); err != nil {
		return false, err
	}
	return true, nil
}

func (b *OGame) login() error {
	b.debug("get session")
	if _, err := getPhpSessionID(b, b.Username, b.password); err != nil {
		return err
	}

	server, userAccount, err := b.loginPart1()
	if err != nil {
		return err
	}

	b.debug("get login link")
	loginLink, err := getLoginLink(b, userAccount)
	if err != nil {
		return err
	}
	pageHTML, err := execLoginLink(b, loginLink)
	if err != nil {
		return err
	}

	if err := b.loginPart2(server, userAccount); err != nil {
		return err
	}
	if err := b.loginPart3(userAccount, pageHTML); err != nil {
		return err
	}

	if err := b.Client.Jar.(*cookiejar.Jar).Save(); err != nil {
		return err
	}
	for _, fn := range b.interceptorCallbacks {
		fn("GET", loginLink, nil, nil, pageHTML)
	}
	return nil
}

func (b *OGame) loginPart1() (server Server, userAccount account, err error) {
	b.debug("get user accounts")
	accounts, err := getUserAccounts(b)
	if err != nil {
		return
	}
	b.debug("get servers")
	servers, err := getServers(b)
	if err != nil {
		return
	}
	b.debug("find account & server for universe")
	userAccount, server, err = findAccount(b.Universe, b.language, b.playerID, accounts, servers)
	if err != nil {
		return
	}
	if userAccount.Blocked {
		return server, userAccount, ErrAccountBlocked
	}
	b.debug("Players online: " + strconv.FormatInt(server.PlayersOnline, 10) + ", Players: " + strconv.FormatInt(server.PlayerCount, 10))
	return
}

func (b *OGame) loginPart2(server Server, userAccount account) error {
	atomic.StoreInt32(&b.isLoggedInAtom, 1) // At this point, we are logged in
	atomic.StoreInt32(&b.isConnectedAtom, 1)
	// Get server data
	start := time.Now()
	b.server = server
	serverData, err := b.getServerData()
	if err != nil {
		return err
	}
	b.serverData = serverData
	b.language = userAccount.Server.Language
	b.serverURL = "https://s" + strconv.FormatInt(server.Number, 10) + "-" + server.Language + ".ogame.gameforge.com"
	b.debug("get server data", time.Since(start))
	return nil
}

func (b *OGame) loginPart3(userAccount account, pageHTML []byte) error {
	if ogVersion, err := version.NewVersion(b.serverData.Version); err == nil {
		if ogVersion.GreaterThanOrEqual(version.Must(version.NewVersion("7.1.0-rc0"))) {
			b.extractor = NewExtractorV71()
		} else if ogVersion.GreaterThanOrEqual(version.Must(version.NewVersion("7.0.0-rc0"))) {
			b.extractor = NewExtractorV7()
		}
	} else {
		b.error("failed to parse ogame version: " + err.Error())
	}

	b.sessionChatCounter = 1

	b.debug("logged in as " + userAccount.Name + " on " + b.Universe + "-" + b.language)

	b.debug("extract information from html")
	doc, err := goquery.NewDocumentFromReader(bytes.NewReader(pageHTML))
	if err != nil {
		return err
	}
	b.ogameSession = b.extractor.ExtractOGameSessionFromDoc(doc)
	if b.ogameSession == "" {
		return ErrBadCredentials
	}

	serverTime, _ := b.extractor.ExtractServerTime(pageHTML)
	b.location = serverTime.Location()

	b.cacheFullPageInfo("overview", pageHTML)

	_, _ = b.getPage(PreferencesPage, CelestialID(0)) // Will update preferences cached values

	// Extract chat host and port
	m := regexp.MustCompile(`var nodeUrl\s?=\s?"https:\\/\\/([^:]+):(\d+)\\/socket.io\\/socket.io.js"`).FindSubmatch(pageHTML)
	chatHost := string(m[1])
	chatPort := string(m[2])

	if atomic.CompareAndSwapInt32(&b.chatConnectedAtom, 0, 1) {
		b.closeChatCh = make(chan struct{})
		go func(b *OGame) {
			defer atomic.StoreInt32(&b.chatConnectedAtom, 0)
			b.chatRetry = NewExponentialBackoff(60)
		LOOP:
			for {
				select {
				case <-b.closeChatCh:
					break LOOP
				default:
					b.connectChat(chatHost, chatPort)
					b.chatRetry.Wait()
				}
			}
		}(b)
	}

	return nil
}

func (b *OGame) cacheFullPageInfo(page string, pageHTML []byte) {
	doc, _ := goquery.NewDocumentFromReader(bytes.NewReader(pageHTML))
	celestialID, _ := b.extractor.ExtractPlanetID(pageHTML)
	b.PlanetResources[celestialID], _ = b.fetchResources(celestialID)
	b.EventboxResp, _ = b.fetchEventbox()
	b.AttackEvents, _ = b.getAttacks(celestialID)
	b.LastActivePlanet, _ = b.extractor.ExtractPlanetID(pageHTML)

	b.PlanetActivity[celestialID] = b.extractor.ExtractOgameTimestamp(pageHTML)
	timestamp := b.extractor.ExtractOgameTimestamp(pageHTML)

	switch page {
	case OverviewPage:
		buildingID, buildingCountdown, researchID, researchCountdown := b.extractor.ExtractConstructions(pageHTML)
		b.PlanetConstruction[celestialID] = Quantifiable{ID: buildingID, Nbr: buildingCountdown}
		if buildingID.Int64() != 0 && buildingCountdown != 0 {
			b.PlanetConstructionFinishAt[celestialID] = timestamp + buildingCountdown
		} else {
			b.PlanetConstructionFinishAt[celestialID] = 0
		}

		b.ResearchesActive = Quantifiable{ID: researchID, Nbr: researchCountdown}
		if researchID != 0 && researchCountdown != 0 {
			b.ResearchFinishAt = researchCountdown + time.Now().Unix()
			//b.SetResearchFinishAt(researchCountdown + time.Now().Unix())
		} else {
			b.ResearchFinishAt = 0
		}

		ships, shipyardCountdown, _ := b.extractor.ExtractOverviewProduction(pageHTML)
		b.PlanetShipyardProductions[celestialID] = ships
		if shipyardCountdown != 0 {
			b.PlanetShipyardProductionsFinishAt[celestialID] = timestamp + shipyardCountdown
		} else {
			b.PlanetShipyardProductionsFinishAt[celestialID] = 0
		}

		break
	case SuppliesPage:
		buildingID, buildingCountdown, _, _ := b.extractor.ExtractConstructions(pageHTML)
		b.PlanetConstruction[celestialID] = Quantifiable{ID: buildingID, Nbr: buildingCountdown}
		if buildingID.Int64() != 0 && buildingCountdown != 0 {
			b.PlanetConstructionFinishAt[celestialID] = timestamp + buildingCountdown
		} else {
			b.PlanetConstructionFinishAt[celestialID] = 0
		}

		res, err := b.extractor.ExtractResourcesBuildings(pageHTML)
		if err == nil {
			b.PlanetResourcesBuildings[celestialID] = res
		}
		break
	case FacilitiesPage:
		buildingID, buildingCountdown, _, _ := b.extractor.ExtractConstructions(pageHTML)
		b.PlanetConstruction[celestialID] = Quantifiable{ID: buildingID, Nbr: buildingCountdown}
		if buildingID.Int64() != 0 && buildingCountdown != 0 {
			b.PlanetConstructionFinishAt[celestialID] = timestamp + buildingCountdown
		} else {
			b.PlanetConstructionFinishAt[celestialID] = 0
		}

		fac, err := b.extractor.ExtractFacilities(pageHTML)
		if err == nil {
			b.PlanetFacilities[celestialID] = fac
		}
		break
	case ShipyardPage:
		ships, shipyardCountdown, _ := b.extractor.ExtractProduction(pageHTML)
		b.PlanetShipyardProductions[celestialID] = ships
		if shipyardCountdown != 0 {
			b.PlanetShipyardProductionsFinishAt[celestialID] = timestamp + shipyardCountdown
		} else {
			b.PlanetShipyardProductionsFinishAt[celestialID] = 0
		}

		shipyard, err := b.extractor.ExtractShips(pageHTML)
		if err == nil {
			b.PlanetShipsInfos[celestialID] = shipyard
		}
		break
	case DefensePage:
		defenses, err := b.extractor.ExtractDefense(pageHTML)
		ships, shipyardCountdown, _ := b.extractor.ExtractProduction(pageHTML)
		b.PlanetShipyardProductions[celestialID] = ships
		if shipyardCountdown != 0 {
			b.PlanetShipyardProductionsFinishAt[celestialID] = timestamp + shipyardCountdown
		} else {
			b.PlanetShipyardProductionsFinishAt[celestialID] = 0
		}

		if err == nil {
			b.PlanetDefensesInfos[celestialID] = defenses
		}
		break
	case DefensesPage:
		defenses, err := b.extractor.ExtractDefense(pageHTML)
		ships, shipyardCountdown, _ := b.extractor.ExtractProduction(pageHTML)
		b.PlanetShipyardProductions[celestialID] = ships
		if shipyardCountdown != 0 {
			b.PlanetShipyardProductionsFinishAt[celestialID] = timestamp + shipyardCountdown
		}

		if err == nil {
			b.PlanetDefensesInfos[celestialID] = defenses
		}
		break
	case MovementPage:
		b.MovementFleets = b.extractor.ExtractFleets(pageHTML)
		b.Slots = b.extractor.ExtractSlots(pageHTML)
		break

	case ResearchPage:
		_, _, researchID, researchCountdown := b.extractor.ExtractConstructions(pageHTML)
		b.ResearchesActive = Quantifiable{ID: researchID, Nbr: researchCountdown}
		if researchID != 0 && researchCountdown != 0 {
			b.ResearchFinishAt = researchCountdown + time.Now().Unix()
		} else {
			b.ResearchFinishAt = 0
		}
		b.Researches = b.extractor.ExtractResearch(pageHTML)
		break

	case FleetdispatchPage:
		b.PlanetShipsInfos[celestialID] = b.extractor.ExtractFleet1Ships(pageHTML)
		break

	case Fleet1Page:
		b.PlanetShipsInfos[celestialID] = b.extractor.ExtractFleet1Ships(pageHTML)
		break

	case ResourceSettingsPage:

		break
	}

	b.Planets = b.extractor.ExtractPlanetsFromDoc(doc, b)

	b.isVacationModeEnabled = b.extractor.ExtractIsInVacationFromDoc(doc)
	b.ajaxChatToken, _ = b.extractor.ExtractAjaxChatToken(pageHTML)
	b.characterClass, _ = b.extractor.ExtractCharacterClassFromDoc(doc)
	b.hasCommander = b.extractor.ExtractCommanderFromDoc(doc)
	b.hasAdmiral = b.extractor.ExtractAdmiralFromDoc(doc)
	b.hasEngineer = b.extractor.ExtractEngineerFromDoc(doc)
	b.hasGeologist = b.extractor.ExtractGeologistFromDoc(doc)
	b.hasTechnocrat = b.extractor.ExtractTechnocratFromDoc(doc)

	if page == "overview" {
		b.Player, _ = b.extractor.ExtractUserInfos(pageHTML, b.language)
	} else if page == "preferences" {
		b.CachedPreferences = b.extractor.ExtractPreferencesFromDoc(doc)
	}

	var data Data
	var filename string = b.Username + "_" + b.Universe + "_" + b.language + "_data.json"
	data.Planets = b.Planets
	data.Celestials = b.GetCachedCelestials()

	data.PlanetActivity = map[CelestialID]int64{}
	data.PlanetResources = map[CelestialID]ResourcesDetails{}
	data.PlanetResourcesBuildings = map[CelestialID]ResourcesBuildings{}
	data.PlanetFacilities = map[CelestialID]Facilities{}
	data.PlanetShipsInfos = map[CelestialID]ShipsInfos{}
	data.PlanetDefensesInfos = map[CelestialID]DefensesInfos{}

	data.PlanetConstruction = map[CelestialID]Quantifiable{}
	data.PlanetConstructionFinishAt = map[CelestialID]int64{}
	data.PlanetShipyardProductions = map[CelestialID][]Quantifiable{}
	data.PlanetShipyardProductionsFinishAt = map[CelestialID]int64{}
	data.PlanetQueue = map[CelestialID][]Quantifiable{}

	data.ResearchFinishAt = b.ResearchFinishAt
	data.PlanetActivity = b.PlanetActivity
	data.PlanetResources = b.PlanetResources
	data.PlanetResourcesBuildings = b.PlanetResourcesBuildings
	data.PlanetFacilities = b.PlanetFacilities
	data.PlanetShipsInfos = b.PlanetShipsInfos
	data.PlanetDefensesInfos = b.PlanetDefensesInfos

	data.PlanetConstruction = b.PlanetConstruction
	data.PlanetConstructionFinishAt = b.PlanetConstructionFinishAt
	data.PlanetShipyardProductions = b.PlanetShipyardProductions
	data.PlanetShipyardProductionsFinishAt = b.PlanetShipyardProductionsFinishAt
	data.PlanetQueue = b.PlanetQueue

	data.Researches = b.Researches
	data.ResearchesActive = b.ResearchesActive
	data.EventboxResp = b.EventboxResp
	data.AttackEvents = b.AttackEvents
	data.MovementFleets = b.MovementFleets
	data.Slots = b.Slots

	by, _ := json.Marshal(data)
	ioutil.WriteFile(filename, by, 0644)
}

// DefaultLoginWrapper ...
var DefaultLoginWrapper = func(loginFn func() error) error {
	return loginFn()
}

func (b *OGame) wrapLoginWithExistingCookies() (useCookies bool, err error) {
	fn := func() error {
		useCookies, err = b.loginWithExistingCookies()
		return err
	}
	return useCookies, b.loginWrapper(fn)
}

func (b *OGame) wrapLogin() error {
	return b.loginWrapper(b.login)
}

// GetExtractor gets extractor object
func (b *OGame) GetExtractor() Extractor {
	return b.extractor
}

// SetOGameCredentials sets ogame credentials for the bot
func (b *OGame) SetOGameCredentials(username, password string) {
	b.Username = username
	b.password = password
}

func (b *OGame) setOGameLobby(lobby string) {
	if lobby != "lobby-pioneers" {
		lobby = "lobby"
	}
	b.lobby = lobby
}

// SetLoginWrapper ...
func (b *OGame) SetLoginWrapper(newWrapper func(func() error) error) {
	b.loginWrapper = newWrapper
}

// execute a request using the login proxy transport if set
func (b *OGame) doReqWithLoginProxyTransport(req *http.Request) (resp *http.Response, err error) {
	if b.loginProxyTransport != nil {
		oldTransport := b.Client.Transport
		b.Client.Transport = b.loginProxyTransport
		resp, err = b.Client.Do(req)
		b.Client.Transport = oldTransport
	} else {
		resp, err = b.Client.Do(req)
	}
	return
}

// Creates a proxy http transport with optional basic auth
func getProxyTransport(proxy, username, password string) (*http.Transport, error) {
	proxyURL, err := url.Parse(proxy)
	if err != nil {
		return nil, err
	}
	t := &http.Transport{Proxy: http.ProxyURL(proxyURL)}
	if username != "" || password != "" {
		basicAuth := "Basic " + base64.StdEncoding.EncodeToString([]byte(username+":"+password))
		t.ProxyConnectHeader = http.Header{"Proxy-Authorization": {basicAuth}}
	}
	return t, nil
}

func getSocks5Transport(proxyAddress, username, password string) (*http.Transport, error) {
	var auth *proxy.Auth
	if username != "" || password != "" {
		auth = &proxy.Auth{User: username, Password: password}
	}
	dialer, err := proxy.SOCKS5("tcp", proxyAddress, auth, proxy.Direct)
	if err != nil {
		return nil, err
	}
	transport := &http.Transport{
		DialContext: func(ctx context.Context, network, addr string) (net.Conn, error) {
			return dialer.Dial(network, addr)
		},
	}
	return transport, nil
}

func (b *OGame) setProxy(proxyAddress, username, password, proxyType string, loginOnly bool) error {
	if proxyType == "" {
		proxyType = "socks5"
	}
	if proxyAddress == "" {
		b.loginProxyTransport = nil
		b.Client.Transport = http.DefaultTransport
		return nil
	}
	var err error
	transport := http.DefaultTransport
	if proxyType == "socks5" {
		transport, err = getSocks5Transport(proxyAddress, username, password)
	} else if proxyType == "http" {
		transport, err = getProxyTransport(proxyAddress, username, password)
	}
	if loginOnly {
		b.loginProxyTransport = transport
		b.Client.Transport = http.DefaultTransport
	} else {
		b.loginProxyTransport = transport
		b.Client.Transport = transport
	}
	return err
}

// SetProxy this will change the bot http transport object.
// proxyType can be "http" or "socks5".
// An empty proxyAddress will reset the client transport to default value.
func (b *OGame) SetProxy(proxyAddress, username, password, proxyType string, loginOnly bool) error {
	return b.setProxy(proxyAddress, username, password, proxyType, loginOnly)
}

func (b *OGame) connectChat(host, port string) {
	req, err := http.NewRequest("GET", "https://"+host+":"+port+"/socket.io/1/?t="+strconv.FormatInt(time.Now().UnixNano()/int64(time.Millisecond), 10), nil)
	if err != nil {
		b.error("failed to create request:", err)
		return
	}
	client := &http.Client{}
	resp, err := client.Do(req)
	if err != nil {
		b.error("failed to get socket.io token:", err)
		return
	}
	defer func() {
		if err := resp.Body.Close(); err != nil {
			b.error(err)
		}
	}()
	b.chatRetry.Reset()
	by, _ := ioutil.ReadAll(resp.Body)
	token := strings.Split(string(by), ":")[0]

	origin := "https://" + host + ":" + port + "/"
	wssURL := "wss://" + host + ":" + port + "/socket.io/1/websocket/" + token
	b.ws, err = websocket.Dial(wssURL, "", origin)
	if err != nil {
		b.error("failed to dial websocket:", err)
		return
	}

	// Recv msgs
LOOP:
	for {
		select {
		case <-b.closeChatCh:
			break LOOP
		default:
		}

		var buf = make([]byte, 1024*1024)
		if err := b.ws.SetReadDeadline(time.Now().Add(time.Second)); err != nil {
			b.error("failed to set read deadline:", err)
		}
		n, err := b.ws.Read(buf)
		if err != nil {
			if err == io.EOF {
				b.error("chat eof:", err)
				break
			} else if strings.HasSuffix(err.Error(), "use of closed network connection") {
				break
			} else if strings.HasSuffix(err.Error(), "i/o timeout") {
				continue
			} else {
				b.error("chat unexpected error", err)
				// connection reset by peer
				break
			}
		}
		for _, clb := range b.wsCallbacks {
			go clb(buf[0:n])
		}
		msg := bytes.Trim(buf, "\x00")
		if bytes.Equal(msg, []byte("1::")) {
			_, _ = b.ws.Write([]byte("1::/chat"))       // subscribe to chat events
			_, _ = b.ws.Write([]byte("1::/auctioneer")) // subscribe to auctioneer events
		} else if bytes.Equal(msg, []byte("1::/chat")) {
			authMsg := `5:` + strconv.FormatInt(b.sessionChatCounter, 10) + `+:/chat:{"name":"authorize","args":["` + b.ogameSession + `"]}`
			_, _ = b.ws.Write([]byte(authMsg))
			b.sessionChatCounter++
		} else if bytes.Equal(msg, []byte("2::")) {
			_, _ = b.ws.Write([]byte("2::"))
		} else if regexp.MustCompile(`\d+::/auctioneer`).Match(msg) {
			// 5::/auctioneer:{"name":"timeLeft","args":["<span style=\"color:#FFA500;\"><b>approx. 10m</b></span> remaining until the auction ends"]} // every minute
			// 5::/auctioneer:{"name":"new bid","args":[{"player":{"id":106734,"name":"Someone","link":"https://s152-en.ogame.gameforge.com/game/index.php?page=ingame&component=galaxy&galaxy=4&system=116"},"sum":2000,"price":3000,"bids":2,"auctionId":"13355"}]}
			// 5::/auctioneer:{"name":"auction finished","args":[{"sum":2000,"player":{"id":106734,"name":"Someone","link":"http://s152-en.ogame.gameforge.com/game/index.php?page=ingame&component=galaxy&galaxy=4&system=116"},"bids":2,"info":"Next auction in:<br />\n<span class=\"nextAuction\" id=\"nextAuction\">1390</span>","time":"06:36"}]}
			for _, clb := range b.auctioneerCallbacks {
				clb(msg)
			}
		} else if regexp.MustCompile(`6::/chat:\d+\+\[true]`).Match(msg) {
			b.debug("chat connected")
		} else if regexp.MustCompile(`6::/chat:\d+\+\[false]`).Match(msg) {
			b.error("Failed to connect to chat")
		} else if bytes.HasPrefix(msg, []byte("5::/chat:")) {
			payload := bytes.TrimPrefix(msg, []byte("5::/chat:"))
			var chatPayload ChatPayload
			if err := json.Unmarshal(payload, &chatPayload); err != nil {
				b.error("Unable to unmarshal chat payload", err, payload)
				continue
			}
			for _, chatMsg := range chatPayload.Args {
				for _, clb := range b.chatCallbacks {
					clb(chatMsg)
				}
			}
		} else {
			b.error("unknown message received:", string(buf))
			time.Sleep(time.Second)
		}
	}
}

// ReconnectChat ...
func (b *OGame) ReconnectChat() bool {
	if b.ws == nil {
		return false
	}
	_, _ = b.ws.Write([]byte("1::/chat"))
	return true
}

// ChatPayload ...
type ChatPayload struct {
	Name string    `json:"name"`
	Args []ChatMsg `json:"args"`
}

// ChatMsg ...
type ChatMsg struct {
	SenderID      int64  `json:"senderId"`
	SenderName    string `json:"senderName"`
	AssociationID int64  `json:"associationId"`
	Text          string `json:"text"`
	ID            int64  `json:"id"`
	Date          int64  `json:"date"`
}

func (m ChatMsg) String() string {
	return "\n" +
		"     Sender ID: " + strconv.FormatInt(m.SenderID, 10) + "\n" +
		"   Sender name: " + m.SenderName + "\n" +
		"Association ID: " + strconv.FormatInt(m.AssociationID, 10) + "\n" +
		"          Text: " + m.Text + "\n" +
		"            ID: " + strconv.FormatInt(m.ID, 10) + "\n" +
		"          Date: " + strconv.FormatInt(m.Date, 10)
}

func (b *OGame) logout() {
	_, _ = b.getPage(LogoutPage, CelestialID(0))
	if atomic.CompareAndSwapInt32(&b.isLoggedInAtom, 1, 0) {
		select {
		case <-b.closeChatCh:
		default:
			close(b.closeChatCh)
			if b.ws != nil {
				_ = b.ws.Close()
			}
		}
	}
}

func isLogged(pageHTML []byte) bool {
	return len(regexp.MustCompile(`<meta name="ogame-session" content="\w+"/>`).FindSubmatch(pageHTML)) == 1 ||
		len(regexp.MustCompile(`var session = "\w+"`).FindSubmatch(pageHTML)) == 1
}

// IsKnowFullPage ...
func IsKnowFullPage(vals url.Values) bool {
	page := vals.Get("page")
	if page == "ingame" {
		page = vals.Get("component")
	}
	return page == OverviewPage ||
		page == ResourcesPage ||
		page == StationPage ||
		page == TraderOverviewPage ||
		page == ResearchPage ||
		page == ShipyardPage ||
		page == DefensePage ||
		page == Fleet1Page ||
		page == GalaxyPage ||
		page == AlliancePage ||
		page == PremiumPage ||
		page == ShopPage ||
		page == RewardsPage ||
		page == ResourceSettingsPage ||
		page == MovementPage ||
		page == HighscorePage ||
		page == BuddiesPage ||
		page == PreferencesPage ||
		page == MessagesPage ||
		page == ChatPage ||

		page == DefensesPage ||
		page == SuppliesPage ||
		page == FacilitiesPage ||
		page == FleetdispatchPage
}

// IsAjaxPage either the requested page is a partial/ajax page
func IsAjaxPage(vals url.Values) bool {
	page := vals.Get("page")
	if page == "ingame" {
		page = vals.Get("component")
	}
	ajax := vals.Get("ajax")
	asJson := vals.Get("asJson")
	return page == FetchEventboxAjaxPage ||
		page == FetchResourcesAjaxPage ||
		page == GalaxyContentAjaxPage ||
		page == EventListAjaxPage ||
		page == AjaxChatAjaxPage ||
		page == NoticesAjaxPage ||
		page == RepairlayerAjaxPage ||
		page == TechtreeAjaxPage ||
		page == PhalanxAjaxPage ||
		page == ShareReportOverlayAjaxPage ||
		page == JumpgatelayerAjaxPage ||
		page == FederationlayerAjaxPage ||
		page == UnionchangeAjaxPage ||
		page == ChangenickAjaxPage ||
		page == PlanetlayerAjaxPage ||
		page == TraderlayerAjaxPage ||
		page == PlanetRenameAjaxPage ||
		page == RightmenuAjaxPage ||
		page == AllianceOverviewAjaxPage ||
		page == SupportAjaxPage ||
		page == BuffActivationAjaxPage ||
		page == AuctioneerAjaxPage ||
		page == HighscoreContentAjaxPage ||
		ajax == "1" ||
		asJson == "1"
}

func canParseEventBox(by []byte) bool {
	err := json.Unmarshal(by, &eventboxResp{})
	return err == nil
}

func canParseSystemInfos(by []byte) bool {
	err := json.Unmarshal(by, &SystemInfos{})
	return err == nil
}

func (b *OGame) preRequestChecks() error {
	if !b.IsEnabled() {
		return ErrBotInactive
	}
	if !b.IsLoggedIn() {
		return ErrBotLoggedOut
	}
	if b.serverURL == "" {
		return errors.New("serverURL is empty")
	}
	return nil
}

func (b *OGame) execRequest(method, finalURL string, payload, vals url.Values) ([]byte, error) {
	var req *http.Request
	var err error
	if method == "GET" {
		req, err = http.NewRequest(method, finalURL, nil)
	} else {
		req, err = http.NewRequest(method, finalURL, strings.NewReader(payload.Encode()))
	}
	if err != nil {
		return []byte{}, err
	}

	if method == "POST" {
		req.Header.Add("Content-Type", "application/x-www-form-urlencoded")
	}
	req.Header.Add("Accept-Encoding", "gzip, deflate, br")
	if IsAjaxPage(vals) {
		req.Header.Add("X-Requested-With", "XMLHttpRequest")
	}

	resp, err := b.Client.Do(req)
	if err != nil {
		return []byte{}, err
	}
	defer func() {
		if err := resp.Body.Close(); err != nil {
			b.error(err)
		}
	}()

	if resp.StatusCode >= 500 {
		return []byte{}, err
	}
	by, err := readBody(b, resp)
	if err != nil {
		return []byte{}, err
	}
	b.bytesUploaded += req.ContentLength
	return by, nil
}

func (b *OGame) getPageContent(vals url.Values, opts ...Option) ([]byte, error) {
	var cfg options
	for _, opt := range opts {
		opt(&cfg)
	}

	if err := b.preRequestChecks(); err != nil {
		return []byte{}, err
	}

	finalURL := b.serverURL + "/game/index.php?" + vals.Encode()

	allianceID := vals.Get("allianceId")
	if allianceID != "" {
		finalURL = b.serverURL + "/game/allianceInfo.php?allianceID=" + allianceID
	}

	page := vals.Get("page")

	if page == "ingame" ||
		(page == "componentOnly" && vals.Get("component") == "fetchEventbox") ||
		(page == "componentOnly" && vals.Get("component") == "eventList" && vals.Get("action") != "fetchEventBox") {
		page = vals.Get("component")
	}
	var pageHTMLBytes []byte

	log.Printf("Visit page: %s (%s)", page, finalURL)

	if err := b.withRetry(func() (err error) {
		pageHTMLBytes, err = b.execRequest("GET", finalURL, nil, vals)
		if err != nil {
			return err
		}

		if allianceID != "" {
			return nil
		}
		if (page != LogoutPage && (IsKnowFullPage(vals) || page == "") && !IsAjaxPage(vals) && !isLogged(pageHTMLBytes)) ||
			(page == "eventList" && !bytes.Contains(pageHTMLBytes, []byte("eventListWrap"))) ||
			(page == "fetchEventbox" && !canParseEventBox(pageHTMLBytes)) {
			b.error("Err not logged on page : ", page)
			atomic.StoreInt32(&b.isConnectedAtom, 0)
			return ErrNotLogged
		}

		return nil
	}); err != nil {
		b.error(err)
		return []byte{}, err
	}

	if !IsAjaxPage(vals) && isLogged(pageHTMLBytes) {
		b.cacheFullPageInfo(page, pageHTMLBytes)
	}

	if !cfg.SkipInterceptor {
		go func() {
			for _, fn := range b.interceptorCallbacks {
				fn("GET", finalURL, vals, nil, pageHTMLBytes)
			}
		}()
	}

	return pageHTMLBytes, nil
}

func (b *OGame) postPageContent(vals, payload url.Values, opts ...Option) ([]byte, error) {
	var cfg options
	for _, opt := range opts {
		opt(&cfg)
	}

	if err := b.preRequestChecks(); err != nil {
		return []byte{}, err
	}

	if vals.Get("page") == "ajaxChat" && payload.Get("mode") == "1" {
		payload.Set("token", b.ajaxChatToken)
	}

	finalURL := b.serverURL + "/game/index.php?" + vals.Encode()
	page := vals.Get("page")
	if page == "ingame" {
		page = vals.Get("component")
	}
	var pageHTMLBytes []byte

	if err := b.withRetry(func() (err error) {
		// Needs to be inside the withRetry, so if we need to re-login the redirect is back for the login call
		// Prevent redirect (301) https://stackoverflow.com/a/38150816/4196220
		b.Client.CheckRedirect = func(req *http.Request, via []*http.Request) error { return http.ErrUseLastResponse }
		defer func() { b.Client.CheckRedirect = nil }()

		pageHTMLBytes, err = b.execRequest("POST", finalURL, payload, vals)
		if err != nil {
			return err
		}

		if page == "galaxyContent" && !canParseSystemInfos(pageHTMLBytes) {
			b.error("Err not logged on page : ", page)
			atomic.StoreInt32(&b.isConnectedAtom, 0)
			return ErrNotLogged
		}

		return nil
	}); err != nil {
		b.error(err)
		return []byte{}, err
	}

	if page == "preferences" {
		b.CachedPreferences = b.extractor.ExtractPreferences(pageHTMLBytes)
	} else if page == "ajaxChat" && (payload.Get("mode") == "1" || payload.Get("mode") == "3") {
		var res ChatPostResp
		if err := json.Unmarshal(pageHTMLBytes, &res); err != nil {
			return []byte{}, err
		}
		b.ajaxChatToken = res.NewToken
	}

	if !cfg.SkipInterceptor {
		go func() {
			for _, fn := range b.interceptorCallbacks {
				fn("POST", finalURL, vals, payload, pageHTMLBytes)
			}
		}()
	}

	return pageHTMLBytes, nil
}

func (b *OGame) getAlliancePageContent(vals url.Values) ([]byte, error) {
	if err := b.preRequestChecks(); err != nil {
		return []byte{}, err
	}
	finalURL := b.serverURL + "/game/allianceInfo.php?" + vals.Encode()
	return b.execRequest("GET", finalURL, nil, vals)
}

type eventboxResp struct {
	Hostile  int
	Neutral  int
	Friendly int
}

func (b *OGame) withRetry(fn func() error) error {
	maxRetry := 10
	retryInterval := 1
	retry := func(err error) {
		b.error(err.Error())
		time.Sleep(time.Duration(retryInterval) * time.Second)
		retryInterval *= 2
		if retryInterval > 60 {
			retryInterval = 60
		}
	}

	for {
		err := fn()
		if err == nil {
			break
		}
		// If we manually logged out, do not try to auto re login.
		if !b.IsEnabled() {
			return ErrBotInactive
		}
		if !b.IsLoggedIn() {
			return ErrBotLoggedOut
		}
		maxRetry--
		if maxRetry <= 0 {
			return errors.Wrap(err, ErrFailedExecuteCallback.Error())
		}

		retry(err)

		if err == ErrNotLogged {
			if loginErr := b.wrapLogin(); loginErr != nil {
				b.error(loginErr.Error()) // log error
				if loginErr == ErrAccountNotFound ||
					loginErr == ErrAccountBlocked {
					return loginErr
				}
			}
		}
	}
	return nil
}

func (b *OGame) getPageJSON(vals url.Values, v interface{}) error {
	pageJSON, err := b.getPageContent(vals)
	if err != nil {
		return err
	}
	if err := json.Unmarshal(pageJSON, v); err != nil {
		return ErrNotLogged
	}
	return nil
}

func (b *OGame) enable() {
	atomic.StoreInt32(&b.isEnabledAtom, 1)
	b.stateChanged(false, "Enable")
}

func (b *OGame) disable() {
	atomic.StoreInt32(&b.isEnabledAtom, 0)
	b.stateChanged(false, "Disable")
}

func (b *OGame) isEnabled() bool {
	return atomic.LoadInt32(&b.isEnabledAtom) == 1
}

func (b *OGame) isCollector() bool {
	return b.characterClass == Collector
}

func (b *OGame) isGeneral() bool {
	return b.characterClass == General
}

func (b *OGame) isDiscoverer() bool {
	return b.characterClass == Discoverer
}

func (b *OGame) getUniverseSpeed() int64 {
	return b.serverData.Speed
}

func (b *OGame) getUniverseSpeedFleet() int64 {
	return b.serverData.SpeedFleet
}

func (b *OGame) isDonutGalaxy() bool {
	return b.serverData.DonutGalaxy
}

func (b *OGame) isDonutSystem() bool {
	return b.serverData.DonutSystem
}

func (b *OGame) fetchEventbox() (res eventboxResp, err error) {
	err = b.getPageJSON(url.Values{"page": {"fetchEventbox"}}, &res)
	return
}

func (b *OGame) isUnderAttack() (bool, error) {
	res, err := b.fetchEventbox()
	return res.Hostile > 0, err
}

type resourcesResp struct {
	Metal struct {
		Resources struct {
			ActualFormat string
			Actual       int64
			Max          int64
			Production   float64
		}
		Tooltip string
		Class   string
	}
	Crystal struct {
		Resources struct {
			ActualFormat string
			Actual       int64
			Max          int64
			Production   float64
		}
		Tooltip string
		Class   string
	}
	Deuterium struct {
		Resources struct {
			ActualFormat string
			Actual       int64
			Max          int64
			Production   float64
		}
		Tooltip string
		Class   string
	}
	Energy struct {
		Resources struct {
			ActualFormat string
			Actual       int64
		}
		Tooltip string
		Class   string
	}
	Darkmatter struct {
		Resources struct {
			ActualFormat string
			Actual       int64
		}
		String  string
		Tooltip string
	}
	HonorScore int64
}

func (b *OGame) getPlanets() []Planet {
	pageHTML, _ := b.getPage(OverviewPage, CelestialID(0))
	return b.extractor.ExtractPlanets(pageHTML, b)
}

func (b *OGame) getPlanet(v interface{}) (Planet, error) {
	pageHTML, _ := b.getPage(OverviewPage, CelestialID(0))
	return b.extractor.ExtractPlanet(pageHTML, v, b)
}

func (b *OGame) getMoons() []Moon {
	pageHTML, _ := b.getPage(OverviewPage, CelestialID(0))
	return b.extractor.ExtractMoons(pageHTML, b)
}

func (b *OGame) getMoon(v interface{}) (Moon, error) {
	pageHTML, _ := b.getPage(OverviewPage, CelestialID(0))
	return b.extractor.ExtractMoon(pageHTML, b, v)
}

func (b *OGame) getCelestials() ([]Celestial, error) {
	pageHTML, _ := b.getPage(OverviewPage, CelestialID(0))
	return b.extractor.ExtractCelestials(pageHTML, b)
}

func (b *OGame) getCelestial(v interface{}) (Celestial, error) {
	pageHTML, _ := b.getPage(OverviewPage, CelestialID(0))
	return b.extractor.ExtractCelestial(pageHTML, b, v)
}

func (b *OGame) abandon(v interface{}) error {
	pageHTML, _ := b.getPage(OverviewPage, CelestialID(0))
	var planetID PlanetID
	if coordStr, ok := v.(string); ok {
		coord, err := ParseCoord(coordStr)
		if err != nil {
			return err
		}
		planet, err := b.extractor.ExtractPlanetByCoord(pageHTML, b, coord)
		if err != nil {
			return err
		}
		planetID = planet.ID
	} else if coord, ok := v.(Coordinate); ok {
		planet, err := b.extractor.ExtractPlanetByCoord(pageHTML, b, coord)
		if err != nil {
			return err
		}
		planetID = planet.ID
	} else if planet, ok := v.(Planet); ok {
		planetID = planet.ID
	} else if id, ok := v.(PlanetID); ok {
		planetID = id
	} else if id, ok := v.(int); ok {
		planetID = PlanetID(id)
	} else if id, ok := v.(int32); ok {
		planetID = PlanetID(id)
	} else if id, ok := v.(int64); ok {
		planetID = PlanetID(id)
	} else if id, ok := v.(float32); ok {
		planetID = PlanetID(id)
	} else if id, ok := v.(float64); ok {
		planetID = PlanetID(id)
	} else if id, ok := v.(lua.LNumber); ok {
		planetID = PlanetID(id)
	} else {
		return errors.New("invalid parameter")
	}
	planets := b.extractor.ExtractPlanets(pageHTML, b)
	found := false
	for _, planet := range planets {
		if planet.ID == planetID {
			found = true
			break
		}
	}
	if !found {
		return errors.New("invalid planet id")
	}
	pageHTML, _ = b.getPage(PlanetlayerPage, planetID.Celestial())
	doc, _ := goquery.NewDocumentFromReader(bytes.NewReader(pageHTML))
	abandonToken := doc.Find("form#planetMaintenanceDelete input[name=abandon]").AttrOr("value", "")
	token := doc.Find("form#planetMaintenanceDelete input[name=token]").AttrOr("value", "")
	payload := url.Values{
		"abandon":  {abandonToken},
		"token":    {token},
		"password": {b.password},
	}
	_, err := b.postPageContent(url.Values{"page": {"planetGiveup"}}, payload)
	return err
}

func (b *OGame) serverTime() time.Time {
	pageHTML, _ := b.getPage(OverviewPage, CelestialID(0))
	serverTime, err := b.extractor.ExtractServerTime(pageHTML)
	if err != nil {
		b.error(err.Error())
	}
	return serverTime
}

func (b *OGame) getUserInfos() UserInfos {
	pageHTML, _ := b.getPage(OverviewPage, CelestialID(0))
	userInfos, err := b.extractor.ExtractUserInfos(pageHTML, b.language)
	if err != nil {
		b.error(err)
	}
	return userInfos
}

// ChatPostResp ...
type ChatPostResp struct {
	Status   string `json:"status"`
	ID       int    `json:"id"`
	SenderID int    `json:"senderId"`
	TargetID int    `json:"targetId"`
	Text     string `json:"text"`
	Date     int    `json:"date"`
	NewToken string `json:"newToken"`
}

func (b *OGame) sendMessage(id int64, message string, isPlayer bool) error {
	payload := url.Values{
		"text":  {message + "\n"},
		"ajax":  {"1"},
		"token": {b.ajaxChatToken},
	}
	if isPlayer {
		payload.Set("playerId", strconv.FormatInt(id, 10))
		payload.Set("mode", "1")
	} else {
		payload.Set("associationId", strconv.FormatInt(id, 10))
		payload.Set("mode", "3")
	}
	bobyBytes, err := b.postPageContent(url.Values{"page": {"ajaxChat"}}, payload)
	if err != nil {
		return err
	}
	if strings.Contains(string(bobyBytes), "INVALID_PARAMETERS") {
		return errors.New("invalid parameters")
	}
	doc, _ := goquery.NewDocumentFromReader(strings.NewReader(string(bobyBytes)))
	if doc.Find("title").Text() == "OGame Lobby" {
		return ErrNotLogged
	}
	var res ChatPostResp
	if err := json.Unmarshal(bobyBytes, &res); err != nil {
		return err
	}
	b.ajaxChatToken = res.NewToken
	return nil
}

func (b *OGame) getFleetsFromEventList() []Fleet {
	pageHTML, _ := b.getPageContent(url.Values{"eventList": {"movement"}, "ajax": {"1"}})
	return b.extractor.ExtractFleetsFromEventList(pageHTML)
}

func (b *OGame) getFleets(opts ...Option) ([]Fleet, Slots) {
	pageHTML, _ := b.getPage(MovementPage, CelestialID(0), opts...)
	fleets := b.extractor.ExtractFleets(pageHTML)
	slots := b.extractor.ExtractSlots(pageHTML)
	return fleets, slots
}

func (b *OGame) cancelFleet(fleetID FleetID) error {
	_, _ = b.getPageContent(url.Values{"page": {"movement"}, "return": {fleetID.String()}})
	return nil
}

// Slots ...
type Slots struct {
	InUse    int64
	Total    int64
	ExpInUse int64
	ExpTotal int64
}

func (b *OGame) getSlots() Slots {
	pageHTML, _ := b.getPage(Fleet1Page, CelestialID(0))
	return b.extractor.ExtractSlots(pageHTML)
}

// Returns the distance between two galaxy
func galaxyDistance(galaxy1, galaxy2, universeSize int64, donutGalaxy bool) (distance int64) {
	if !donutGalaxy {
		return int64(20000 * math.Abs(float64(galaxy2-galaxy1)))
	}
	if galaxy1 > galaxy2 {
		galaxy1, galaxy2 = galaxy2, galaxy1
	}
	val := math.Min(float64(galaxy2-galaxy1), float64((galaxy1+universeSize)-galaxy2))
	return int64(20000 * val)
}

func systemDistance(nbSystems, system1, system2 int64, donutSystem bool) (distance int64) {
	if !donutSystem {
		return int64(math.Abs(float64(system2 - system1)))
	}
	if system1 > system2 {
		system1, system2 = system2, system1
	}
	return int64(math.Min(float64(system2-system1), float64((system1+nbSystems)-system2)))
}

// Returns the distance between two systems
func flightSystemDistance(nbSystems, system1, system2 int64, donutSystem bool) (distance int64) {
	return 2700 + 95*systemDistance(nbSystems, system1, system2, donutSystem)
}

// Returns the distance between two planets
func planetDistance(planet1, planet2 int64) (distance int64) {
	return int64(1000 + 5*math.Abs(float64(planet2-planet1)))
}

// Distance returns the distance between two coordinates
func Distance(c1, c2 Coordinate, universeSize, nbSystems int64, donutGalaxy, donutSystem bool) (distance int64) {
	if c1.Galaxy != c2.Galaxy {
		return galaxyDistance(c1.Galaxy, c2.Galaxy, universeSize, donutGalaxy)
	}
	if c1.System != c2.System {
		return flightSystemDistance(nbSystems, c1.System, c2.System, donutSystem)
	}
	if c1.Position != c2.Position {
		return planetDistance(c1.Position, c2.Position)
	}
	return 5
}

func findSlowestSpeed(ships ShipsInfos, techs Researches, isCollector, isGeneral bool) int64 {
	var minSpeed int64 = math.MaxInt64
	for _, ship := range Ships {
		if ship.GetID() == SolarSatelliteID || ship.GetID() == CrawlerID {
			continue
		}
		shipSpeed := ship.GetSpeed(techs, isCollector, isGeneral)
		if ships.ByID(ship.GetID()) > 0 && shipSpeed < minSpeed {
			minSpeed = shipSpeed
		}
	}
	return minSpeed
}

func calcFuel(ships ShipsInfos, dist, duration int64, universeSpeedFleet, fleetDeutSaveFactor float64, techs Researches, isCollector, isGeneral bool) (fuel int64) {
	tmpFn := func(baseFuel, nbr, shipSpeed int64) float64 {
		tmpSpeed := (35000 / (float64(duration)*universeSpeedFleet - 10)) * math.Sqrt(float64(dist)*10/float64(shipSpeed))
		return float64(baseFuel*nbr*dist) / 35000 * math.Pow(tmpSpeed/10+1, 2)
	}
	tmpFuel := 0.0
	for _, ship := range Ships {
		if ship.GetID() == SolarSatelliteID || ship.GetID() == CrawlerID {
			continue
		}
		nbr := ships.ByID(ship.GetID())
		if nbr > 0 {
			tmpFuel += tmpFn(ship.GetFuelConsumption(techs), nbr, ship.GetSpeed(techs, isCollector, isGeneral))
		}
	}
	fuel = int64(1 + math.Floor(tmpFuel*fleetDeutSaveFactor))
	return
}

func calcFlightTime(origin, destination Coordinate, universeSize, nbSystems int64, donutGalaxy, donutSystem bool,
	fleetDeutSaveFactor, speed float64, universeSpeedFleet int64, ships ShipsInfos, techs Researches, characterClass CharacterClass) (secs, fuel int64) {
	if !ships.HasShips() {
		return
	}
	isCollector := characterClass == Collector
	isGeneral := characterClass == General
	s := speed
	v := float64(findSlowestSpeed(ships, techs, isCollector, isGeneral))
	a := float64(universeSpeedFleet)
	d := float64(Distance(origin, destination, universeSize, nbSystems, donutGalaxy, donutSystem))
	secs = int64(math.Round(((3500/s)*math.Sqrt(d*10/v) + 10) / a))
	fuel = calcFuel(ships, int64(d), secs, float64(universeSpeedFleet), fleetDeutSaveFactor, techs, isCollector, isGeneral)
	return
}

// getPhalanx makes 3 calls to ogame server (2 validation, 1 scan)
func (b *OGame) getPhalanx(moonID MoonID, coord Coordinate) ([]Fleet, error) {
	res := make([]Fleet, 0)

	// Get moon facilities html page (first call to ogame server)
	moonFacilitiesHTML, _ := b.getPage(StationPage, moonID.Celestial())

	// Extract bunch of infos from the html
	moon, err := b.extractor.ExtractMoon(moonFacilitiesHTML, b, moonID)
	if err != nil {
		return res, errors.New("moon not found")
	}
	resources := b.extractor.ExtractResources(moonFacilitiesHTML)
	moonFacilities, _ := b.extractor.ExtractFacilities(moonFacilitiesHTML)
	phalanxLvl := moonFacilities.SensorPhalanx

	// Ensure we have the resources to scan the planet
	if resources.Deuterium < SensorPhalanx.ScanConsumption() {
		return res, errors.New("not enough deuterium")
	}

	// Verify that coordinate is in phalanx range
	phalanxRange := SensorPhalanx.GetRange(phalanxLvl)
	if moon.Coordinate.Galaxy != coord.Galaxy ||
		systemDistance(b.serverData.Systems, moon.Coordinate.System, coord.System, b.serverData.DonutSystem) > phalanxRange {
		return res, errors.New("coordinate not in phalanx range")
	}

	// Get galaxy planets information, verify coordinate is valid planet (second call to ogame server)
	planetInfos, _ := b.galaxyInfos(coord.Galaxy, coord.System)
	target := planetInfos.Position(coord.Position)
	if target == nil {
		return res, errors.New("invalid planet coordinate")
	}
	// Ensure you are not scanning your own planet
	if target.Player.ID == b.Player.PlayerID {
		return res, errors.New("cannot scan own planet")
	}

	// Run the phalanx scan (third call to ogame server)
	return b.getUnsafePhalanx(moonID, coord)
}

// getUnsafePhalanx ...
func (b *OGame) getUnsafePhalanx(moonID MoonID, coord Coordinate) ([]Fleet, error) {
	pageHTML, _ := b.getPageContent(url.Values{
		"page":     {"phalanx"},
		"galaxy":   {strconv.FormatInt(coord.Galaxy, 10)},
		"system":   {strconv.FormatInt(coord.System, 10)},
		"position": {strconv.FormatInt(coord.Position, 10)},
		"ajax":     {"1"},
		"cp":       {strconv.FormatInt(int64(moonID), 10)},
	})
	return b.extractor.ExtractPhalanx(pageHTML)
}

func moonIDInSlice(needle MoonID, haystack []MoonID) bool {
	for _, element := range haystack {
		if needle == element {
			return true
		}
	}
	return false
}

func (b *OGame) headersForPage(url string) (http.Header, error) {
	if !b.IsEnabled() {
		return nil, ErrBotInactive
	}
	if !b.IsLoggedIn() {
		return nil, ErrBotLoggedOut
	}

	if b.serverURL == "" {
		err := errors.New("serverURL is empty")
		b.error(err)
		return nil, err
	}

	if !strings.HasPrefix(url, "/") {
		url = "/" + url
	}

	finalURL := b.serverURL + url

	req, err := http.NewRequest("HEAD", finalURL, nil)
	if err != nil {
		return nil, err
	}

	resp, err := b.Client.Do(req)
	if err != nil {
		return nil, err
	}
	defer resp.Body.Close()

	if resp.StatusCode >= 500 {
		return nil, err
	}

	return resp.Header, err
}

func (b *OGame) jumpGateDestinations(originMoonID MoonID) ([]MoonID, int64, error) {
	pageHTML, _ := b.getPage(JumpgatelayerPage, originMoonID.Celestial())
	_, _, dests, wait := b.extractor.ExtractJumpGate(pageHTML)
	if wait > 0 {
		return dests, wait, fmt.Errorf("jump gate is in recharge mode for %d seconds", wait)
	}
	return dests, wait, nil
}

func (b *OGame) executeJumpGate(originMoonID, destMoonID MoonID, ships ShipsInfos) (bool, int64, error) {
	pageHTML, _ := b.getPage(JumpgatelayerPage, originMoonID.Celestial())
	availShips, token, dests, wait := b.extractor.ExtractJumpGate(pageHTML)
	if wait > 0 {
		return false, wait, fmt.Errorf("jump gate is in recharge mode for %d seconds", wait)
	}

	// Validate destination moon id
	if !moonIDInSlice(destMoonID, dests) {
		return false, 0, errors.New("destination moon id invalid")
	}

	payload := url.Values{"token": {token}, "zm": {strconv.FormatInt(int64(destMoonID), 10)}}

	// Add ships to payload
	for _, s := range Ships {
		// Get the min between what is available and what we want
		nbr := int64(math.Min(float64(ships.ByID(s.GetID())), float64(availShips.ByID(s.GetID()))))
		if nbr > 0 {
			payload.Add("ship_"+strconv.FormatInt(int64(s.GetID()), 10), strconv.FormatInt(nbr, 10))
		}
	}

	if _, err := b.postPageContent(url.Values{"page": {"jumpgate_execute"}}, payload); err != nil {
		return false, 0, err
	}
	return true, 0, nil
}

func (b *OGame) getEmpire(nbr int64) (interface{}, error) {
	// Valid URLs:
	// /game/index.php?page=standalone&component=empire&planetType=0
	// /game/index.php?page=standalone&component=empire&planetType=1
	vals := url.Values{"page": {"standalone"}, "component": {"empire"}, "planetType": {strconv.FormatInt(nbr, 10)}}
	pageHTMLBytes, err := b.getPageContent(vals)
	if err != nil {
		return nil, err
	}
	// Replace the Ogame hostname with our custom hostname
	pageHTML := strings.Replace(string(pageHTMLBytes), b.serverURL, b.apiNewHostname, -1)
	return b.extractor.ExtractEmpire([]byte(pageHTML), nbr)
}

func (b *OGame) createUnion(fleet Fleet, unionUsers []string) (int64, error) {
	if fleet.ID == 0 {
		return 0, errors.New("invalid fleet id")
	}
	pageHTML, _ := b.getPageContent(url.Values{"page": {"federationlayer"}, "union": {"0"}, "fleet": {strconv.FormatInt(int64(fleet.ID), 10)}, "target": {strconv.FormatInt(fleet.TargetPlanetID, 10)}, "ajax": {"1"}})
	payload := b.extractor.ExtractFederation(pageHTML)

	payloadUnionUsers := payload["unionUsers"]
	for _, user := range payloadUnionUsers {
		if user != "" {
			unionUsers = append(unionUsers, user)
		}
	}
	payload.Set("unionUsers", strings.Join(unionUsers, ";"))

	by, err := b.postPageContent(url.Values{"page": {"unionchange"}, "ajax": {"1"}}, payload)
	if err != nil {
		return 0, err
	}
	var res struct {
		FleetID  int64
		UnionID  int64
		TargetID int64
		Errorbox struct {
			Type   string
			Text   string
			Failed int64
		}
	}
	if err := json.Unmarshal(by, &res); err != nil {
		return 0, err
	}
	if res.Errorbox.Failed != 0 {
		return 0, errors.New(res.Errorbox.Text)
	}
	return res.UnionID, nil
}

func (b *OGame) highscore(category, typ, page int64) (out Highscore, err error) {
	if category < 1 || category > 2 {
		return out, errors.New("category must be in [1, 2] (1:player, 2:alliance)")
	}
	if typ < 0 || typ > 7 {
		return out, errors.New("category must be in [0, 7] (0:Total, 1:Economy, 2:Research, 3:Military, 4:Military Built, 5:Military Destroyed, 6:Military Lost, 7:Honor)")
	}
	if page < 1 {
		return out, errors.New("page must be greater than or equal to 1")
	}
	vals := url.Values{
		"page":     {HighscoreContentAjaxPage},
		"category": {strconv.FormatInt(category, 10)},
		"type":     {strconv.FormatInt(typ, 10)},
		"site":     {strconv.FormatInt(page, 10)},
	}
	payload := url.Values{}
	pageHTML, _ := b.postPageContent(vals, payload)
	return b.extractor.ExtractHighscore(pageHTML)
}

func (b *OGame) getAllResources() (map[CelestialID]Resources, error) {
	vals := url.Values{
		"page": {"traderOverview"},
	}
	payload := url.Values{
		"show": {"auctioneer"},
		"ajax": {"1"},
	}
	pageHTML, _ := b.postPageContent(vals, payload)
	return b.extractor.ExtractAllResources(pageHTML)
}

func (b *OGame) getDMCosts(celestialID CelestialID) (DMCosts, error) {
	pageHTML, _ := b.getPage(OverviewPage, celestialID)
	return b.extractor.ExtractDMCosts(pageHTML)
}

func (b *OGame) useDM(typ string, celestialID CelestialID) error {
	if typ != "buildings" && typ != "research" && typ != "shipyard" {
		return fmt.Errorf("invalid type %s", typ)
	}
	pageHTML, _ := b.getPage(OverviewPage, celestialID)
	costs, err := b.extractor.ExtractDMCosts(pageHTML)
	if err != nil {
		return err
	}
	var buyAndActivate, token string
	switch typ {
	case "buildings":
		buyAndActivate, token = costs.Buildings.BuyAndActivateToken, costs.Buildings.Token
	case "research":
		buyAndActivate, token = costs.Research.BuyAndActivateToken, costs.Research.Token
	case "shipyard":
		buyAndActivate, token = costs.Shipyard.BuyAndActivateToken, costs.Shipyard.Token
	}
	params := url.Values{
		"page":           {"inventory"},
		"buyAndActivate": {buyAndActivate},
	}
	payload := url.Values{
		"ajax":         {"1"},
		"token":        {token},
		"referrerPage": {"ingame"},
	}
	if _, err := b.postPageContent(params, payload); err != nil {
		return err
	}
	return nil
}

func (b *OGame) getItems(celestialID CelestialID) (items []Item, err error) {
	params := url.Values{"page": {"buffActivation"}, "ajax": {"1"}, "type": {"1"}}
	if celestialID != 0 {
		params.Set("cp", strconv.FormatInt(int64(celestialID), 10))
	}
	pageHTML, _ := b.getPageContent(params)
	_, items, err = b.extractor.ExtractBuffActivation(pageHTML)
	return
}

func (b *OGame) activateItem(ref string, celestialID CelestialID) error {
	params := url.Values{"page": {"buffActivation"}, "ajax": {"1"}, "type": {"1"}}
	if celestialID != 0 {
		params.Set("cp", strconv.FormatInt(int64(celestialID), 10))
	}
	pageHTML, _ := b.getPageContent(params)
	token, _, err := b.extractor.ExtractBuffActivation(pageHTML)
	if err != nil {
		return err
	}
	params = url.Values{"page": {"inventory"}}
	payload := url.Values{
		"ajax":         {"1"},
		"token":        {token},
		"referrerPage": {"ingame"},
		"item":         {ref},
	}
	var res struct {
		Message string `json:"message"`
		Error   bool   `json:"error"`
	}
	by, err := b.postPageContent(params, payload)
	if err != nil {
		return err
	}
	if err := json.Unmarshal(by, &res); err != nil {
		return err
	}
	if res.Error {
		return errors.New(res.Message)
	}
	return err
}

func (b *OGame) getAuction(celestialID CelestialID) (Auction, error) {
	payload := url.Values{"show": {"auctioneer"}, "ajax": {"1"}}
	if celestialID != 0 {
		payload.Set("cp", strconv.FormatInt(int64(celestialID), 10))
	}
	auctionHTML, err := b.postPageContent(url.Values{"page": {"traderOverview"}}, payload)
	if err != nil {
		return Auction{}, err
	}
	return b.extractor.ExtractAuction(auctionHTML)
}

func (b *OGame) doAuction(celestialID CelestialID, bid map[CelestialID]Resources) error {
	// Get fresh token (among others)
	auction, err := b.getAuction(celestialID)
	if err != nil {
		return err
	}

	if auction.HasFinished {
		return errors.New("auction completed")
	}

	payload := url.Values{}
	for auctionCelestialIDString, _ := range auction.Resources {
		payload.Set("bid[planets]["+auctionCelestialIDString+"][metal]", "0")
		payload.Set("bid[planets]["+auctionCelestialIDString+"][crystal]", "0")
		payload.Set("bid[planets]["+auctionCelestialIDString+"][deuterium]", "0")
	}
	for celestialID, resources := range bid {
		payload.Set("bid[planets]["+strconv.FormatInt(int64(celestialID), 10)+"][metal]", strconv.FormatInt(resources.Metal, 10))
		payload.Set("bid[planets]["+strconv.FormatInt(int64(celestialID), 10)+"][crystal]", strconv.FormatInt(resources.Crystal, 10))
		payload.Set("bid[planets]["+strconv.FormatInt(int64(celestialID), 10)+"][deuterium]", strconv.FormatInt(resources.Deuterium, 10))
	}

	payload.Add("bid[honor]", "0")
	payload.Add("token", auction.Token)
	payload.Add("ajax", "1")

	if celestialID != 0 {
		payload.Set("cp", strconv.FormatInt(int64(celestialID), 10))
	}

	auctionHTML, err := b.postPageContent(url.Values{"page": {"auctioneer"}}, payload)
	if err != nil {
		return err
	}

	/*
		Example return from postPageContent on page:auctioneer :
		{
		  "error": false,
		  "message": "Your bid has been accepted.",
		  "planetResources": {
		    "$planetID": {
		      "metal": $metal,
		      "crystal": $crystal,
		      "deuterium": $deuterium
		    },
		    "31434289": {
		      "metal": 5202955.0986408,
		      "crystal": 2043854.5003197,
		      "deuterium": 1552571.3257004
		    }
		    <...>
		  },
		  "honor": 10107,
		  "newToken": "940387sf93e28fbf47b24920c510db38"
		}
	*/

	var jsonObj map[string]interface{}
	if err := json.Unmarshal(auctionHTML, &jsonObj); err != nil {
		return err
	}
	if jsonObj["error"] == true {
		return errors.New(jsonObj["message"].(string))
	}
	return nil
}

type planetResource struct {
	Input struct {
		Metal     int64
		Crystal   int64
		Deuterium int64
	}
	Output struct {
		Metal     int64
		Crystal   int64
		Deuterium int64
	}
	IsMoon        bool
	ImageFileName string
	Name          string
	// OtherPlanet   string // can be null or apparently number (cannot unmarshal number into Go struct field planetResource.OtherPlanet of type string)
}

// PlanetResources ...
type PlanetResources map[CelestialID]planetResource

// Multiplier ...
type Multiplier struct {
	Metal     float64
	Crystal   float64
	Deuterium float64
	Honor     float64
}

func calcResources(price int64, planetResources PlanetResources, multiplier Multiplier) url.Values {
	sortedCelestialIDs := make([]CelestialID, 0)
	for celestialID := range planetResources {
		sortedCelestialIDs = append(sortedCelestialIDs, celestialID)
	}
	sort.Slice(sortedCelestialIDs, func(i, j int) bool {
		return int64(sortedCelestialIDs[i]) < int64(sortedCelestialIDs[j])
	})

	payload := url.Values{}
	remaining := price
	for celestialID, res := range planetResources {
		metalNeeded := res.Input.Metal
		if remaining < int64(float64(metalNeeded)*multiplier.Metal) {
			metalNeeded = int64(math.Ceil(float64(remaining) / multiplier.Metal))
		}
		remaining -= int64(float64(metalNeeded) * multiplier.Metal)

		crystalNeeded := res.Input.Crystal
		if remaining < int64(float64(crystalNeeded)*multiplier.Crystal) {
			crystalNeeded = int64(math.Ceil(float64(remaining) / multiplier.Crystal))
		}
		remaining -= int64(float64(crystalNeeded) * multiplier.Crystal)

		deuteriumNeeded := res.Input.Deuterium
		if remaining < int64(float64(deuteriumNeeded)*multiplier.Deuterium) {
			deuteriumNeeded = int64(math.Ceil(float64(remaining) / multiplier.Deuterium))
		}
		remaining -= int64(float64(deuteriumNeeded) * multiplier.Deuterium)

		payload.Add("bid[planets]["+strconv.FormatInt(int64(celestialID), 10)+"][metal]", strconv.FormatInt(metalNeeded, 10))
		payload.Add("bid[planets]["+strconv.FormatInt(int64(celestialID), 10)+"][crystal]", strconv.FormatInt(crystalNeeded, 10))
		payload.Add("bid[planets]["+strconv.FormatInt(int64(celestialID), 10)+"][deuterium]", strconv.FormatInt(deuteriumNeeded, 10))
	}
	return payload
}

func (b *OGame) buyOfferOfTheDay() error {
	pageHTML, err := b.postPageContent(url.Values{"page": {"traderOverview"}}, url.Values{"show": {"importexport"}, "ajax": {"1"}})
	if err != nil {
		return err
	}

	price, importToken, planetResources, multiplier, err := b.extractor.ExtractOfferOfTheDay(pageHTML)
	if err != nil {
		return err
	}
	payload := calcResources(price, planetResources, multiplier)
	payload.Add("action", "trade")
	payload.Add("bid[honor]", "0")
	payload.Add("token", importToken)
	payload.Add("ajax", "1")
	pageHTML1, err := b.postPageContent(url.Values{"page": {"import"}}, payload)
	if err != nil {
		return err
	}
	// {"message":"You have bought a container.","error":false,"item":{"uuid":"40f6c78e11be01ad3389b7dccd6ab8efa9347f3c","itemText":"You have purchased 1 KRAKEN Bronze.","bargainText":"The contents of the container not appeal to you? For 500 Dark Matter you can exchange the container for another random container of the same quality. You can only carry out this exchange 2 times per daily offer.","bargainCost":500,"bargainCostText":"Costs: 500 Dark Matter","tooltip":"KRAKEN Bronze|Reduces the building time of buildings currently under construction by <b>30m<\/b>.<br \/><br \/>\nDuration: now<br \/><br \/>\nPrice: --- <br \/>\nIn Inventory: 1","image":"98629d11293c9f2703592ed0314d99f320f45845","amount":1,"rarity":"common"},"newToken":"07eefc14105db0f30cb331a8b7af0bfe"}
	var tmp struct {
		Message  string
		Error    bool
		NewToken string
	}
	if err := json.Unmarshal(pageHTML1, &tmp); err != nil {
		return err
	}
	if tmp.Error {
		return errors.New(tmp.Message)
	}

	payload2 := url.Values{"action": {"takeItem"}, "token": {tmp.NewToken}, "ajax": {"1"}}
	pageHTML2, err := b.postPageContent(url.Values{"page": {"import"}}, payload2)
	var tmp2 struct {
		Message  string
		Error    bool
		NewToken string
	}
	if err := json.Unmarshal(pageHTML2, &tmp2); err != nil {
		return err
	}
	if tmp2.Error {
		return errors.New(tmp2.Message)
	}
	// {"message":"You have accepted the offer and put the item in your inventory.","error":false,"item":{"name":"KRAKEN Bronze","image":"bc4e2315f7db4286ba72a424a32c920e78af8e27","imageLarge":"98629d11293c9f2703592ed0314d99f320f45845","title":"KRAKEN Bronze|Reduces the building time of buildings currently under construction by <b>30m<\/b>.<br \/><br \/>\nDuration: now<br \/><br \/>\nPrice: --- <br \/>\nIn Inventory: 2","effect":"Reduces the building time of buildings currently under construction by <b>30m<\/b>.","ref":"40f6c78e11be01ad3389b7dccd6ab8efa9347f3c","rarity":"common","amount":2,"amount_free":2,"amount_bought":0,"category":["d8d49c315fa620d9c7f1f19963970dea59a0e3be","dc9ec90e5a2163cc063b8bb3e9fe392782f565c8"],"currency":"dm","costs":"3000","isReduced":false,"buyable":false,"canBeActivated":false,"canBeBoughtAndActivated":false,"isAnUpgrade":false,"hasEnoughCurrency":true,"cooldown":0,"duration":0,"durationExtension":null,"totalTime":null,"timeLeft":null,"status":null,"extendable":false,"firstStatus":"effecting","toolTip":"KRAKEN Bronze|Reduces the building time of buildings currently under construction by &lt;b&gt;30m&lt;\/b&gt;.&lt;br \/&gt;&lt;br \/&gt;\nDuration: now&lt;br \/&gt;&lt;br \/&gt;\nPrice: --- &lt;br \/&gt;\nIn Inventory: 2","buyTitle":"This item is currently unavailable for purchase.","activationTitle":"There is no facility currently being built whose construction time can be shortened.","moonOnlyItem":false,"newOffer":false,"noOfferMessage":"There are no further offers today. Please come again tomorrow."},"newToken":"68198ffde0837211de8421b1c6447448"}

	return nil
}

// Hack fix: When moon name is >12, the moon image disappear from the EventsBox
// and attacks are detected on planet instead.
func fixAttackEvents(attacks []AttackEvent, planets []Planet) {
	for i, attack := range attacks {
		if len(attack.DestinationName) > 12 {
			for _, planet := range planets {
				if attack.Destination.Equal(planet.Coordinate) &&
					planet.Moon != nil &&
					attack.DestinationName != planet.Name &&
					attack.DestinationName == planet.Moon.Name {
					attacks[i].Destination.Type = MoonType
				}
			}
		}
	}
}

func (b *OGame) getAttacks(celestialID CelestialID) (out []AttackEvent, err error) {
	params := url.Values{"page": {"eventList"}, "ajax": {"1"}}
	if b.IsV7() {
		params = url.Values{"page": {"componentOnly"}, "component": {"eventList"}, "ajax": {"1"}}
	}
	if celestialID != 0 {
		params.Set("cp", strconv.FormatInt(int64(celestialID), 10))
	}
	pageHTML, err := b.getPageContent(params)
	if err != nil {
		return
	}
	out, err = b.extractor.ExtractAttacks(pageHTML)
	if err != nil {
		return
	}
	planets := b.GetCachedPlanets()
	fixAttackEvents(out, planets)
	return
}

func (b *OGame) galaxyInfos(galaxy, system int64, options ...Option) (SystemInfos, error) {
	if galaxy < 0 || galaxy > b.server.Settings.UniverseSize {
		return SystemInfos{}, fmt.Errorf("galaxy must be within [0, %d]", b.server.Settings.UniverseSize)
	}
	if system < 0 || system > b.serverData.Systems {
		return SystemInfos{}, errors.New("system must be within [0, " + strconv.FormatInt(b.serverData.Systems, 10) + "]")
	}
	payload := url.Values{
		"galaxy": {strconv.FormatInt(galaxy, 10)},
		"system": {strconv.FormatInt(system, 10)},
	}
	var res SystemInfos
	vals := url.Values{"page": {"galaxyContent"}, "ajax": {"1"}}
	if b.IsV7() {
		vals = url.Values{"page": {"ingame"}, "component": {"galaxyContent"}, "ajax": {"1"}}
	}
	pageHTML, err := b.postPageContent(vals, payload, options...)
	if err != nil {
		return res, err
	}
	return b.extractor.ExtractGalaxyInfos(pageHTML, b.Player.PlayerName, b.Player.PlayerID, b.Player.Rank)
}

func (b *OGame) getResourceSettings(planetID PlanetID) (ResourceSettings, error) {
	pageHTML, _ := b.getPage(ResourceSettingsPage, planetID.Celestial())
	return b.extractor.ExtractResourceSettings(pageHTML)
}

func (b *OGame) setResourceSettings(planetID PlanetID, settings ResourceSettings) error {
	pageHTML, _ := b.getPage(ResourceSettingsPage, planetID.Celestial())
	doc, _ := goquery.NewDocumentFromReader(bytes.NewReader(pageHTML))
	bodyID := b.extractor.ExtractBodyIDFromDoc(doc)
	if bodyID == "overview" {
		return ErrInvalidPlanetID
	}
	token, exists := doc.Find("form input[name=token]").Attr("value")
	if !exists {
		return errors.New("unable to find token")
	}
	payload := url.Values{
		"saveSettings": {"1"},
		"token":        {token},
		"last1":        {strconv.FormatInt(settings.MetalMine, 10)},
		"last2":        {strconv.FormatInt(settings.CrystalMine, 10)},
		"last3":        {strconv.FormatInt(settings.DeuteriumSynthesizer, 10)},
		"last4":        {strconv.FormatInt(settings.SolarPlant, 10)},
		"last12":       {strconv.FormatInt(settings.FusionReactor, 10)},
		"last212":      {strconv.FormatInt(settings.SolarSatellite, 10)},
		"last217":      {strconv.FormatInt(settings.Crawler, 10)},
	}
	url2 := b.serverURL + "/game/index.php?page=resourceSettings"
	resp, err := b.Client.PostForm(url2, payload)
	if err != nil {
		return err
	}
	defer func() {
		if err := resp.Body.Close(); err != nil {
			b.error(err)
		}
	}()
	return nil
}

func getNbr(doc *goquery.Document, name string) int64 {
	div := doc.Find("div." + name)
	level := div.Find("span.level")
	level.Children().Remove()
	return int64(ParseInt(level.Text()))
}

func getNbrShips(doc *goquery.Document, name string) int64 {
	div := doc.Find("div." + name)
	title := div.AttrOr("title", "")
	if title == "" {
		title = div.Find("a").AttrOr("title", "")
	}
	m := regexp.MustCompile(`.+\(([\d.,]+)\)`).FindStringSubmatch(title)
	if len(m) != 2 {
		return 0
	}
	return ParseInt(m[1])
}

func (b *OGame) getCachedResearch() Researches {
	if b.researches == nil {
		return b.getResearch()
	}
	return *b.researches
}

func (b *OGame) getResearch() Researches {
	pageHTML, _ := b.getPage(ResearchPage, CelestialID(0))
	researches := b.extractor.ExtractResearch(pageHTML)
	b.researches = &researches
	return researches
}

func (b *OGame) getResourcesBuildings(celestialID CelestialID) (ResourcesBuildings, error) {
	pageHTML, _ := b.getPage(ResourcesPage, celestialID)
	return b.extractor.ExtractResourcesBuildings(pageHTML)
}

func (b *OGame) getDefense(celestialID CelestialID) (DefensesInfos, error) {
	pageHTML, _ := b.getPage(DefensePage, celestialID)
	return b.extractor.ExtractDefense(pageHTML)
}

func (b *OGame) getShips(celestialID CelestialID) (ShipsInfos, error) {
	pageHTML, _ := b.getPage(ShipyardPage, celestialID)
	return b.extractor.ExtractShips(pageHTML)
}

func (b *OGame) getFacilities(celestialID CelestialID) (Facilities, error) {
	pageHTML, _ := b.getPage(StationPage, celestialID)
	return b.extractor.ExtractFacilities(pageHTML)
}

func (b *OGame) getProduction(celestialID CelestialID) ([]Quantifiable, int64, error) {
	pageHTML, _ := b.getPage(ShipyardPage, celestialID)
	return b.extractor.ExtractProduction(pageHTML)
}

// IsV7 ...
func (b *OGame) IsV7() bool {
	return len(b.ServerVersion()) > 0 && b.ServerVersion()[0] == '7'
}

func getToken(b *OGame, page string, celestialID CelestialID) (string, error) {
	pageHTML, _ := b.getPage(page, celestialID)
	if b.IsV7() {
		rgx := regexp.MustCompile(`var upgradeEndpoint = ".+&token=([^&]+)&`)
		m := rgx.FindSubmatch(pageHTML)
		if len(m) != 2 {
			return "", errors.New("unable to find form token")
		}
		return string(m[1]), nil
	}

	doc, err := goquery.NewDocumentFromReader(bytes.NewReader(pageHTML))
	if err != nil {
		return "", err
	}
	token, exists := doc.Find("form").Find("input[name=token]").Attr("value")
	if !exists {
		return "", errors.New("unable to find form token")
	}
	return token, nil
}

func getDemolishToken(b *OGame, page string, celestialID CelestialID) (string, error) {
	pageHTML, _ := b.getPage(page, celestialID)
	m := regexp.MustCompile(`modus=3&token=([^&]+)&`).FindSubmatch(pageHTML)
	if len(m) != 2 {
		return "", errors.New("unable to find form token")
	}
	return string(m[1]), nil
}

func (b *OGame) tearDown(celestialID CelestialID, id ID) error {
	var page string
	if id.IsResourceBuilding() {
		page = "supplies"
	} else if id.IsFacility() {
		page = "facilities"
	} else {
		return errors.New("invalid id " + id.String())
	}

	token, err := getDemolishToken(b, page, celestialID)
	if err != nil {
		return err
	}

	pageHTML, _ := b.getPageContent(url.Values{
		"page":       {"ingame"},
		"component":  {"technologydetails"},
		"ajax":       {"1"},
		"action":     {"getDetails"},
		"technology": {strconv.FormatInt(int64(id), 10)},
		"cp":         {strconv.FormatInt(int64(celestialID), 10)},
	})

	doc, err := goquery.NewDocumentFromReader(bytes.NewReader(pageHTML))
	if err != nil {
		return err
	}
	imgDisabled := doc.Find("a.demolish_link div").HasClass("demolish_img_disabled")
	if imgDisabled {
		return errors.New("tear down button is disabled")
	}

	params := url.Values{
		"page":      {"ingame"},
		"component": {page},
		"modus":     {"3"},
		"token":     {token},
		"type":      {strconv.FormatInt(int64(id), 10)},
		"cp":        {strconv.FormatInt(int64(celestialID), 10)},
	}
	_, err = b.getPageContent(params)
	return err
}

func (b *OGame) build(celestialID CelestialID, id ID, nbr int64) error {
	if b.IsV7() {
		return b.buildV7(celestialID, id, nbr)
	}
	return b.buildV6(celestialID, id, nbr)
}

func (b *OGame) buildV6(celestialID CelestialID, id ID, nbr int64) error {
	var page string
	if id.IsDefense() {
		page = "defense"
	} else if id.IsShip() {
		page = "shipyard"
	} else if id.IsBuilding() {
		page = "resources"
	} else if id.IsTech() {
		page = "research"
	} else {
		return errors.New("invalid id " + id.String())
	}
	payload := url.Values{
		"modus": {"1"},
		"type":  {strconv.FormatInt(int64(id), 10)},
	}

	// Techs don't have a token
	if !id.IsTech() {
		token, err := getToken(b, page, celestialID)
		if err != nil {
			return err
		}
		payload.Add("token", token)
	}

	if id.IsDefense() || id.IsShip() {
		var maximumNbr int64 = 99999
		var err error
		var token string
		for nbr > 0 {
			tmp := int64(math.Min(float64(nbr), float64(maximumNbr)))
			payload.Set("menge", strconv.FormatInt(tmp, 10))
			_, err = b.postPageContent(url.Values{"page": {page}, "cp": {strconv.FormatInt(int64(celestialID), 10)}}, payload)
			if err != nil {
				break
			}
			token, err = getToken(b, page, celestialID)
			if err != nil {
				break
			}
			payload.Set("token", token)
			nbr -= maximumNbr
		}
		return err
	}

	_, err := b.postPageContent(url.Values{"page": {page}, "cp": {strconv.FormatInt(int64(celestialID), 10)}}, payload)
	return err
}

func (b *OGame) buildV7(celestialID CelestialID, id ID, nbr int64) error {
	var page string
	if id.IsDefense() {
		page = DefensesPage
	} else if id.IsShip() {
		page = ShipyardPage
	} else if id.IsBuilding() {
		page = SuppliesPage
	} else if id.IsTech() {
		page = ResearchPage
	} else {
		return errors.New("invalid id " + id.String())
	}
	vals := url.Values{
		"page":      {"ingame"},
		"component": {page},
		"modus":     {"1"},
		"type":      {strconv.FormatInt(int64(id), 10)},
		"cp":        {strconv.FormatInt(int64(celestialID), 10)},
	}

	// Techs don't have a token
	if !id.IsTech() {
		token, err := getToken(b, page, celestialID)
		if err != nil {
			return err
		}
		vals.Add("token", token)
	}

	if id.IsDefense() || id.IsShip() {
		var maximumNbr int64 = 99999
		var err error
		var token string
		for nbr > 0 {
			tmp := int64(math.Min(float64(nbr), float64(maximumNbr)))
			vals.Set("menge", strconv.FormatInt(tmp, 10))
			_, err = b.getPageContent(vals)
			if err != nil {
				break
			}
			token, err = getToken(b, page, celestialID)
			if err != nil {
				break
			}
			vals.Set("token", token)
			nbr -= maximumNbr
		}
		return err
	}

	_, err := b.getPageContent(vals)
	return err
}

func (b *OGame) buildCancelable(celestialID CelestialID, id ID) error {
	if !id.IsBuilding() && !id.IsTech() {
		return errors.New("invalid id " + id.String())
	}
	return b.build(celestialID, id, 0)
}

func (b *OGame) buildProduction(celestialID CelestialID, id ID, nbr int64) error {
	if !id.IsDefense() && !id.IsShip() {
		return errors.New("invalid id " + id.String())
	}
	return b.build(celestialID, id, nbr)
}

func (b *OGame) buildBuilding(celestialID CelestialID, buildingID ID) error {
	if !buildingID.IsBuilding() {
		return errors.New("invalid building id " + buildingID.String())
	}
	return b.buildCancelable(celestialID, buildingID)
}

func (b *OGame) buildTechnology(celestialID CelestialID, technologyID ID) error {
	if !technologyID.IsTech() {
		return errors.New("invalid technology id " + technologyID.String())
	}
	return b.buildCancelable(celestialID, technologyID)
}

func (b *OGame) buildDefense(celestialID CelestialID, defenseID ID, nbr int64) error {
	if !defenseID.IsDefense() {
		return errors.New("invalid defense id " + defenseID.String())
	}
	return b.buildProduction(celestialID, ID(defenseID), nbr)
}

func (b *OGame) buildShips(celestialID CelestialID, shipID ID, nbr int64) error {
	if !shipID.IsShip() {
		return errors.New("invalid ship id " + shipID.String())
	}
	return b.buildProduction(celestialID, shipID, nbr)
}

func (b *OGame) constructionsBeingBuilt(celestialID CelestialID) (ID, int64, ID, int64) {
	pageHTML, _ := b.getPage(OverviewPage, celestialID)
	return b.extractor.ExtractConstructions(pageHTML)
}

func (b *OGame) cancel(token string, techID, listID int64) error {
	if b.IsV7() {
		_, _ = b.getPageContent(url.Values{"page": {"ingame"}, "component": {"overview"}, "modus": {"2"}, "token": {token},
			"type": {strconv.FormatInt(techID, 10)}, "listid": {strconv.FormatInt(listID, 10)}, "action": {"cancel"}})
	} else {
		_, _ = b.getPageContent(url.Values{"page": {"overview"}, "modus": {"2"}, "token": {token},
			"techid": {strconv.FormatInt(techID, 10)}, "listid": {strconv.FormatInt(listID, 10)}})
	}
	return nil
}

func (b *OGame) cancelBuilding(celestialID CelestialID) error {
	pageHTML, err := b.getPage(OverviewPage, celestialID)
	if err != nil {
		return err
	}
	token, techID, listID, _ := b.extractor.ExtractCancelBuildingInfos(pageHTML)
	return b.cancel(token, techID, listID)
}

func (b *OGame) cancelResearch(celestialID CelestialID) error {
	pageHTML, err := b.getPage(OverviewPage, celestialID)
	if err != nil {
		return err
	}
	token, techID, listID, _ := b.extractor.ExtractCancelResearchInfos(pageHTML)
	return b.cancel(token, techID, listID)
}

func (b *OGame) fetchResources(celestialID CelestialID) (ResourcesDetails, error) {
	pageJSON, err := b.getPage(FetchResourcesPage, celestialID)
	if err != nil {
		return ResourcesDetails{}, err
	}
	return b.extractor.ExtractResourcesDetails(pageJSON)
}

func (b *OGame) getResources(celestialID CelestialID) (Resources, error) {
	res, err := b.fetchResources(celestialID)
	if err != nil {
		return Resources{}, err
	}
	return Resources{
		Metal:      res.Metal.Available,
		Crystal:    res.Crystal.Available,
		Deuterium:  res.Deuterium.Available,
		Energy:     res.Energy.Available,
		Darkmatter: res.Darkmatter.Available,
	}, nil
}

func (b *OGame) getResourcesDetails(celestialID CelestialID) (ResourcesDetails, error) {
	return b.fetchResources(celestialID)
}

func (b *OGame) sendIPM(planetID PlanetID, coord Coordinate, nbr int64, priority ID) (int64, error) {
	if priority != 0 && (!priority.IsDefense() || priority == AntiBallisticMissilesID || priority == InterplanetaryMissilesID) {
		return 0, errors.New("invalid defense target id")
	}
	vals := url.Values{
		"page":       {"missileattacklayer"},
		"galaxy":     {strconv.FormatInt(coord.Galaxy, 10)},
		"system":     {strconv.FormatInt(coord.System, 10)},
		"position":   {strconv.FormatInt(coord.Position, 10)},
		"planetType": {strconv.FormatInt(int64(coord.Type), 10)},
		"cp":         {strconv.FormatInt(int64(planetID), 10)},
	}
	if b.IsV7() {
		vals = url.Values{
			"page":       {"ajax"},
			"component":  {"missileattacklayer"},
			"galaxy":     {strconv.FormatInt(coord.Galaxy, 10)},
			"system":     {strconv.FormatInt(coord.System, 10)},
			"position":   {strconv.FormatInt(coord.Position, 10)},
			"planetType": {strconv.FormatInt(int64(coord.Type), 10)},
			"cp":         {strconv.FormatInt(int64(planetID), 10)},
		}
	}
	pageHTML, err := b.getPageContent(vals)
	if err != nil {
		return 0, err
	}
	duration, max, token := b.extractor.ExtractIPM(pageHTML)
	if max == 0 {
		return 0, errors.New("no missile available")
	}
	if nbr > max {
		nbr = max
	}
	payload := url.Values{
		"galaxy":     {strconv.FormatInt(coord.Galaxy, 10)},
		"system":     {strconv.FormatInt(coord.System, 10)},
		"position":   {strconv.FormatInt(coord.Position, 10)},
		"planetType": {strconv.FormatInt(int64(coord.Type), 10)},
		"token":      {token},
		"anz":        {strconv.FormatInt(nbr, 10)},
		"pziel":      {},
	}
	if priority != 0 {
		payload.Add("pziel", strconv.FormatInt(int64(priority), 10))
	}
	params := url.Values{"page": {"missileattack_execute"}}
	if b.IsV7() {
		params = url.Values{
			"page":      {"ajax"},
			"component": {"missileattacklayer"},
			"action":    {"sendMissiles"},
			"ajax":      {"1"},
			"asJson":    {"1"},
		}
		payload = url.Values{
			"galaxy":               {strconv.FormatInt(coord.Galaxy, 10)},
			"system":               {strconv.FormatInt(coord.System, 10)},
			"position":             {strconv.FormatInt(coord.Position, 10)},
			"type":                 {strconv.FormatInt(int64(coord.Type), 10)},
			"token":                {token},
			"missileCount":         {strconv.FormatInt(nbr, 10)},
			"missilePrimaryTarget": {},
		}
		if priority != 0 {
			payload.Add("missilePrimaryTarget", strconv.FormatInt(int64(priority), 10))
		}
	}
	by, err := b.postPageContent(params, payload)
	if err != nil {
		return 0, err
	}
	// {"status":false,"errorbox":{"type":"fadeBox","text":"Target doesn`t exist!","failed":1}} // OgameV6
	// {"status":true,"rockets":0,"errorbox":{"type":"fadeBox","text":"25 raketten zijn gelanceerd!","failed":0},"components":[]} // OgameV7
	var resp struct {
		Status   bool
		Rockets  int64
		ErrorBox struct {
			Type   string
			Text   string
			Failed int
		}
		// components??
	}
	if err := json.Unmarshal(by, &resp); err != nil {
		return 0, err
	}
	if resp.ErrorBox.Failed == 1 {
		return 0, errors.New(resp.ErrorBox.Text)
	}

	return duration, nil
}

func (b *OGame) sendFleet(celestialID CelestialID, ships []Quantifiable, speed Speed, where Coordinate,
	mission MissionID, resources Resources, expeditiontime, unionID int64, ensure bool) (Fleet, error) {
	if b.IsV7() {
		return b.sendFleetV7(celestialID, ships, speed, where, mission, resources, expeditiontime, unionID, ensure)
	}
	return b.sendFleetV6(celestialID, ships, speed, where, mission, resources, expeditiontime, unionID, ensure)
}

// CheckTargetResponse ...
type CheckTargetResponse struct {
	Status string `json:"status"`
	Orders struct {
		Num1  bool `json:"1"`
		Num2  bool `json:"2"`
		Num3  bool `json:"3"`
		Num4  bool `json:"4"`
		Num5  bool `json:"5"`
		Num6  bool `json:"6"`
		Num7  bool `json:"7"`
		Num8  bool `json:"8"`
		Num9  bool `json:"9"`
		Num15 bool `json:"15"`
	} `json:"orders"`
	TargetInhabited           bool   `json:"targetInhabited"`
	TargetIsStrong            bool   `json:"targetIsStrong"`
	TargetIsOutlaw            bool   `json:"targetIsOutlaw"`
	TargetIsBuddyOrAllyMember bool   `json:"targetIsBuddyOrAllyMember"`
	TargetPlayerID            int    `json:"targetPlayerId"`
	TargetPlayerName          string `json:"targetPlayerName"`
	TargetPlayerColorClass    string `json:"targetPlayerColorClass"`
	TargetPlayerRankIcon      string `json:"targetPlayerRankIcon"`
	PlayerIsOutlaw            bool   `json:"playerIsOutlaw"`
	TargetPlanet              struct {
		Galaxy   int    `json:"galaxy"`
		System   int    `json:"system"`
		Position int    `json:"position"`
		Type     int    `json:"type"`
		Name     string `json:"name"`
	} `json:"targetPlanet"`
	Errors []struct {
		Message string `json:"message"`
		Error   int    `json:"error"`
	} `json:"errors"`
	TargetOk   bool          `json:"targetOk"`
	Components []interface{} `json:"components"`
}

func (b *OGame) sendFleetV7(celestialID CelestialID, ships []Quantifiable, speed Speed, where Coordinate,
	mission MissionID, resources Resources, expeditiontime, unionID int64, ensure bool) (Fleet, error) {

	// Get existing fleet, so we can ensure new fleet ID is greater
	initialFleets, slots := b.getFleets()
	maxInitialFleetID := FleetID(0)
	for _, f := range initialFleets {
		if f.ID > maxInitialFleetID {
			maxInitialFleetID = f.ID
		}
	}

	if slots.InUse == slots.Total {
		return Fleet{}, ErrAllSlotsInUse
	}

	if mission == Expedition {
		if slots.ExpInUse == slots.ExpTotal {
			return Fleet{}, ErrAllSlotsInUse
		}
	}

	// Page 1 : get to fleet page
	pageHTML, err := b.getPage(Fleet1Page, celestialID)
	if err != nil {
		return Fleet{}, err
	}

	fleet1Doc, _ := goquery.NewDocumentFromReader(bytes.NewReader(pageHTML))
	fleet1BodyID := b.extractor.ExtractBodyIDFromDoc(fleet1Doc)
	if fleet1BodyID != FleetdispatchPage {
		now := time.Now().Unix()
		b.error(ErrInvalidPlanetID.Error()+", planetID:", celestialID, ", ts: ", now)
		return Fleet{}, ErrInvalidPlanetID
	}

	if b.extractor.ExtractIsInVacationFromDoc(fleet1Doc) {
		return Fleet{}, ErrAccountInVacationMode
	}

	// Ensure we're not trying to attack/spy ourselves
	destinationIsMyOwnPlanet := false
	myCelestials, _ := b.extractor.ExtractCelestialsFromDoc(fleet1Doc, b)
	for _, c := range myCelestials {
		if c.GetCoordinate().Equal(where) && c.GetID() == celestialID {
			return Fleet{}, errors.New("origin and destination are the same")
		}
		if c.GetCoordinate().Equal(where) {
			destinationIsMyOwnPlanet = true
			break
		}
	}
	if destinationIsMyOwnPlanet {
		switch mission {
		case Spy:
			return Fleet{}, errors.New("you cannot spy yourself")
		case Attack:
			return Fleet{}, errors.New("you cannot attack yourself")
		}
	}

	availableShips := b.extractor.ExtractFleet1ShipsFromDoc(fleet1Doc)

	atLeastOneShipSelected := false
	if !ensure {
		for i := range ships {
			avail := availableShips.ByID(ships[i].ID)
			ships[i].Nbr = int64(math.Min(float64(ships[i].Nbr), float64(avail)))
			if ships[i].Nbr > 0 {
				atLeastOneShipSelected = true
			}
		}
	} else {
		for _, ship := range ships {
			if ship.Nbr > availableShips.ByID(ship.ID) {
				return Fleet{}, fmt.Errorf("not enough ships to send, %s", Objs.ByID(ship.ID).GetName())
			}
			atLeastOneShipSelected = true
		}
	}
	if !atLeastOneShipSelected {
		return Fleet{}, ErrNoShipSelected
	}

	payload := b.extractor.ExtractHiddenFieldsFromDoc(fleet1Doc)
	for _, s := range ships {
		if s.Nbr > 0 {
			payload.Set("am"+strconv.FormatInt(int64(s.ID), 10), strconv.FormatInt(s.Nbr, 10))
		}
	}

	tokenM := regexp.MustCompile(`var fleetSendingToken = "([^"]+)";`).FindSubmatch(pageHTML)
	if len(tokenM) != 2 {
		return Fleet{}, errors.New("token not found")
	}

	payload.Set("token", string(tokenM[1]))
	payload.Set("galaxy", strconv.FormatInt(where.Galaxy, 10))
	payload.Set("system", strconv.FormatInt(where.System, 10))
	payload.Set("position", strconv.FormatInt(where.Position, 10))
	if mission == RecycleDebrisField {
		where.Type = DebrisType // Send to debris field
	} else if mission == Colonize || mission == Expedition {
		where.Type = PlanetType
	}
	payload.Set("type", strconv.FormatInt(int64(where.Type), 10))
	payload.Set("union", "0")

	if unionID != 0 {
		found := false
		fleet1Doc.Find("select[name=acsValues] option").Each(func(i int, s *goquery.Selection) {
			acsValues := s.AttrOr("value", "")
			m := regexp.MustCompile(`\d+#\d+#\d+#\d+#.*#(\d+)`).FindStringSubmatch(acsValues)
			if len(m) == 2 {
				optUnionID, _ := strconv.ParseInt(m[1], 10, 64)
				if unionID == optUnionID {
					found = true
					payload.Add("acsValues", acsValues)
					payload.Add("union", m[1])
					mission = GroupedAttack
				}
			}
		})
		if !found {
			return Fleet{}, ErrUnionNotFound
		}
	}

	// Check
	by1, err := b.postPageContent(url.Values{"page": {"ingame"}, "component": {"fleetdispatch"}, "action": {"checkTarget"}, "ajax": {"1"}, "asJson": {"1"}}, payload)
	if err != nil {
		b.error(err.Error())
		return Fleet{}, err
	}
	var checkRes CheckTargetResponse
	if err := json.Unmarshal(by1, &checkRes); err != nil {
		b.error(err.Error())
		return Fleet{}, err
	}

	if !checkRes.TargetOk {
		if len(checkRes.Errors) > 0 {
			return Fleet{}, errors.New(checkRes.Errors[0].Message + " (" + strconv.Itoa(checkRes.Errors[0].Error) + ")")
		}
		return Fleet{}, errors.New("target is not ok")
	}

	cargo := ShipsInfos{}.FromQuantifiables(ships).Cargo(b.getCachedResearch(), b.server.Settings.EspionageProbeRaids == 1, b.isCollector())
	newResources := Resources{}
	if resources.Total() > cargo {
		newResources.Deuterium = int64(math.Min(float64(resources.Deuterium), float64(cargo)))
		cargo -= newResources.Deuterium
		newResources.Crystal = int64(math.Min(float64(resources.Crystal), float64(cargo)))
		cargo -= newResources.Crystal
		newResources.Metal = int64(math.Min(float64(resources.Metal), float64(cargo)))
		cargo -= newResources.Metal
	} else {
		newResources = resources
	}

	newResources.Metal = MaxInt(newResources.Metal, 0)
	newResources.Crystal = MaxInt(newResources.Crystal, 0)
	newResources.Deuterium = MaxInt(newResources.Deuterium, 0)

	// Page 3 : select coord, mission, speed
	payload.Set("speed", strconv.FormatInt(int64(speed), 10))
	payload.Set("crystal", strconv.FormatInt(newResources.Crystal, 10))
	payload.Set("deuterium", strconv.FormatInt(newResources.Deuterium, 10))
	payload.Set("metal", strconv.FormatInt(newResources.Metal, 10))
	payload.Set("mission", strconv.FormatInt(int64(mission), 10))
	if mission == Expedition {
		if expeditiontime <= 0 {
			expeditiontime = 1
		}
		payload.Set("holdingtime", strconv.FormatInt(expeditiontime, 10))
	}

	// Page 4 : send the fleet
	res, _ := b.postPageContent(url.Values{"page": {"ingame"}, "component": {"fleetdispatch"}, "action": {"sendFleet"}, "ajax": {"1"}, "asJson": {"1"}}, payload)
	// {"success":true,"message":"Your fleet has been successfully sent.","redirectUrl":"https:\/\/s801-en.ogame.gameforge.com\/game\/index.php?page=ingame&component=fleetdispatch","components":[]}
	// Insufficient resources. (4060)
	// {"success":false,"errors":[{"message":"Not enough cargo space!","error":4029}],"fleetSendingToken":"b4786751c6d5e64e56d8eb94807fbf88","components":[]}
	// {"success":false,"errors":[{"message":"Fleet launch failure: The fleet could not be launched. Please try again later.","error":4047}],"fleetSendingToken":"1507c7228b206b4a298dec1d34a5a207","components":[]} // bad token I think
	// {"success":false,"errors":[{"message":"Recyclers must be sent to recycle this debris field!","error":4013}],"fleetSendingToken":"b826ff8c3d4e04066c28d10399b32ab8","components":[]}
	// {"success":false,"errors":[{"message":"Error, no ships available","error":4059}],"fleetSendingToken":"b369e37ce34bb64e3a59fa26bd8d5602","components":[]}
	// {"success":false,"errors":[{"message":"You have to select a valid target.","error":4049}],"fleetSendingToken":"19218f446d0985dfd79e03c3ec008514","components":[]} // colonize debris field
	// {"success":false,"errors":[{"message":"Planet is already inhabited!","error":4053}],"fleetSendingToken":"3281f9ad5b4cba6c0c26a24d3577bd4c","components":[]}
	// {"success":false,"errors":[{"message":"Colony ships must be sent to colonise this planet!","error":4038}],"fleetSendingToken":"8700c275a055c59ca276a7f66c81b205","components":[]}
	// fetch("https://s801-en.ogame.gameforge.com/game/index.php?page=ingame&component=fleetdispatch&action=sendFleet&ajax=1&asJson=1", {"credentials":"include","headers":{"content-type":"application/x-www-form-urlencoded; charset=UTF-8","sec-fetch-mode":"cors","sec-fetch-site":"same-origin","x-requested-with":"XMLHttpRequest"},"body":"token=414847e59344881d5c71303023735ab8&am209=1&am202=10&galaxy=9&system=297&position=7&type=2&metal=0&crystal=0&deuterium=0&prioMetal=1&prioCrystal=2&prioDeuterium=3&mission=8&speed=1&retreatAfterDefenderRetreat=0&union=0&holdingtime=0","method":"POST","mode":"cors"}).then(res => res.json()).then(r => console.log(r));

	var resStruct struct {
		Success           bool          `json:"success"`
		Message           string        `json:"message"`
		FleetSendingToken string        `json:"fleetSendingToken"`
		Components        []interface{} `json:"components"`
		RedirectURL       string        `json:"redirectUrl"`
		Errors            []struct {
			Message string `json:"message"`
			Error   int64  `json:"error"`
		} `json:"errors"`
	}
	if err := json.Unmarshal(res, &resStruct); err != nil {
		return Fleet{}, errors.New("failed to unmarshal response: " + err.Error())
	}

	if len(resStruct.Errors) > 0 {
		return Fleet{}, errors.New(resStruct.Errors[0].Message + " (" + strconv.FormatInt(resStruct.Errors[0].Error, 10) + ")")
	}

	// Page 5
	movementHTML, _ := b.getPage(MovementPage, CelestialID(0))
	movementDoc, _ := goquery.NewDocumentFromReader(bytes.NewReader(movementHTML))
	originCoords, _ := b.extractor.ExtractPlanetCoordinate(movementHTML)
	fleets := b.extractor.ExtractFleetsFromDoc(movementDoc)
	if len(fleets) > 0 {
		max := Fleet{}
		for i, fleet := range fleets {
			if fleet.ID > max.ID &&
				fleet.Origin.Equal(originCoords) &&
				fleet.Destination.Equal(where) &&
				fleet.Mission == mission &&
				!fleet.ReturnFlight {
				max = fleets[i]
			}
		}
		if max.ID > maxInitialFleetID {
			return max, nil
		}
	}

	slots = b.extractor.ExtractSlotsFromDoc(movementDoc)
	if slots.InUse == slots.Total {
		return Fleet{}, ErrAllSlotsInUse
	}

	if mission == Expedition {
		if slots.ExpInUse == slots.ExpTotal {
			return Fleet{}, ErrAllSlotsInUse
		}
	}

	now := time.Now().Unix()
	b.error(errors.New("could not find new fleet ID").Error()+", planetID:", celestialID, ", ts: ", now)
	return Fleet{}, errors.New("could not find new fleet ID")
}

func (b *OGame) sendFleetV6(celestialID CelestialID, ships []Quantifiable, speed Speed, where Coordinate,
	mission MissionID, resources Resources, expeditiontime, unionID int64, ensure bool) (Fleet, error) {

	// Get existing fleet, so we can ensure new fleet ID is greater
	initialFleets, slots := b.getFleets()
	maxInitialFleetID := FleetID(0)
	for _, f := range initialFleets {
		if f.ID > maxInitialFleetID {
			maxInitialFleetID = f.ID
		}
	}

	if slots.InUse == slots.Total {
		return Fleet{}, ErrAllSlotsInUse
	}

	if mission == Expedition {
		if slots.ExpInUse == slots.ExpTotal {
			return Fleet{}, ErrAllSlotsInUse
		}
	}

	// Page 1 : get to fleet page
	pageHTML, err := b.getPage(Fleet1Page, celestialID)
	if err != nil {
		return Fleet{}, err
	}

	fleet1Doc, _ := goquery.NewDocumentFromReader(bytes.NewReader(pageHTML))
	fleet1BodyID := b.extractor.ExtractBodyIDFromDoc(fleet1Doc)
	if fleet1BodyID != "fleet1" {
		now := time.Now().Unix()
		b.error(ErrInvalidPlanetID.Error()+", planetID:", celestialID, ", ts: ", now)
		return Fleet{}, ErrInvalidPlanetID
	}

	if b.extractor.ExtractIsInVacationFromDoc(fleet1Doc) {
		return Fleet{}, ErrAccountInVacationMode
	}

	// Ensure we're not trying to attack/spy ourselves
	destinationIsMyOwnPlanet := false
	myCelestials, _ := b.extractor.ExtractCelestialsFromDoc(fleet1Doc, b)
	for _, c := range myCelestials {
		if c.GetCoordinate().Equal(where) && c.GetID() == celestialID {
			return Fleet{}, errors.New("origin and destination are the same")
		}
		if c.GetCoordinate().Equal(where) {
			destinationIsMyOwnPlanet = true
			break
		}
	}
	if destinationIsMyOwnPlanet {
		switch mission {
		case Spy:
			return Fleet{}, errors.New("you cannot spy yourself")
		case Attack:
			return Fleet{}, errors.New("you cannot attack yourself")
		}
	}

	availableShips := b.extractor.ExtractFleet1ShipsFromDoc(fleet1Doc)

	atLeastOneShipSelected := false
	if !ensure {
		for _, ship := range ships {
			if ship.Nbr > 0 && availableShips.ByID(ship.ID) > 0 {
				atLeastOneShipSelected = true
				break
			}
		}
	} else {
		for _, ship := range ships {
			if ship.Nbr > availableShips.ByID(ship.ID) {
				return Fleet{}, ErrNotEnoughShips
			}
			atLeastOneShipSelected = true
		}
	}
	if !atLeastOneShipSelected {
		return Fleet{}, ErrNoShipSelected
	}

	payload := b.extractor.ExtractHiddenFieldsFromDoc(fleet1Doc)
	cs := false       // ColonyShip flag for fleet check
	recycler := false // Recycler flag for fleet check
	for _, s := range ships {
		if s.Nbr > 0 {
			if s.ID == ColonyShipID {
				cs = true
			} else if s.ID == RecyclerID {
				recycler = true
			}
			payload.Add("am"+strconv.FormatInt(int64(s.ID), 10), strconv.FormatInt(s.Nbr, 10))
		}
	}

	// Page 2 : select ships
	pageHTML, err = b.postPageContent(url.Values{"page": {"fleet2"}}, payload)
	if err != nil {
		return Fleet{}, err
	}
	fleet2Doc, _ := goquery.NewDocumentFromReader(bytes.NewReader(pageHTML))
	fleet2BodyID := b.extractor.ExtractBodyIDFromDoc(fleet2Doc)
	if fleet2BodyID != "fleet2" {
		now := time.Now().Unix()
		b.error(errors.New("unknown error").Error()+", planetID:", celestialID, ", ts: ", now)
		return Fleet{}, errors.New("unknown error")
	}

	payload = b.extractor.ExtractHiddenFieldsFromDoc(fleet2Doc)
	payload.Add("speed", strconv.FormatInt(int64(speed), 10))
	payload.Add("galaxy", strconv.FormatInt(where.Galaxy, 10))
	payload.Add("system", strconv.FormatInt(where.System, 10))
	payload.Add("position", strconv.FormatInt(where.Position, 10))
	if mission == RecycleDebrisField {
		where.Type = DebrisType // Send to debris field
	} else if mission == Colonize || mission == Expedition {
		where.Type = PlanetType
	}
	payload.Add("type", strconv.FormatInt(int64(where.Type), 10))

	if unionID != 0 {
		found := false
		fleet2Doc.Find("select[name=acsValues] option").Each(func(i int, s *goquery.Selection) {
			acsValues := s.AttrOr("value", "")
			m := regexp.MustCompile(`\d+#\d+#\d+#\d+#.*#(\d+)`).FindStringSubmatch(acsValues)
			if len(m) == 2 {
				optUnionID, _ := strconv.ParseInt(m[1], 10, 64)
				if unionID == optUnionID {
					found = true
					payload.Add("acsValues", acsValues)
					payload.Add("union", m[1])
					mission = GroupedAttack
				}
			}
		})
		if !found {
			return Fleet{}, ErrUnionNotFound
		}
	}

	// Check
	fleetCheckPayload := url.Values{
		"galaxy": {strconv.FormatInt(where.Galaxy, 10)},
		"system": {strconv.FormatInt(where.System, 10)},
		"planet": {strconv.FormatInt(where.Position, 10)},
		"type":   {strconv.FormatInt(int64(where.Type), 10)},
	}
	if cs {
		fleetCheckPayload.Add("cs", "1")
	}
	if recycler {
		fleetCheckPayload.Add("recycler", "1")
	}
	by1, err := b.postPageContent(url.Values{"page": {"fleetcheck"}, "ajax": {"1"}, "espionage": {"0"}}, fleetCheckPayload)
	if err != nil {
		return Fleet{}, err
	}
	switch string(by1) {
	case "1":
		return Fleet{}, ErrUninhabitedPlanet
	case "1d":
		return Fleet{}, ErrNoDebrisField
	case "2":
		return Fleet{}, ErrPlayerInVacationMode
	case "3":
		return Fleet{}, ErrAdminOrGM
	case "4":
		return Fleet{}, ErrNoAstrophysics
	case "5":
		return Fleet{}, ErrNoobProtection
	case "6":
		return Fleet{}, ErrPlayerTooStrong
	case "10":
		return Fleet{}, ErrNoMoonAvailable
	case "11":
		return Fleet{}, ErrNoRecyclerAvailable
	case "15":
		return Fleet{}, ErrNoEventsRunning
	case "16":
		return Fleet{}, ErrPlanetAlreadyReservedForRelocation
	}

	// Page 3 : select coord, mission, speed
	pageHTML, err = b.postPageContent(url.Values{"page": {"fleet3"}}, payload)
	if err != nil {
		return Fleet{}, err
	}

	fleet3Doc, _ := goquery.NewDocumentFromReader(bytes.NewReader(pageHTML))
	fleet3BodyID := b.extractor.ExtractBodyIDFromDoc(fleet3Doc)
	if fleet3BodyID != "fleet3" {
		now := time.Now().Unix()
		b.error(errors.New("unknown error").Error()+", planetID:", celestialID, ", ts: ", now)
		return Fleet{}, errors.New("unknown error")
	}

	if mission == Spy && fleet3Doc.Find("li#button6").HasClass("off") {
		return Fleet{}, errors.New("target cannot be spied (button disabled)")
	} else if mission == Attack && fleet3Doc.Find("li#button1").HasClass("off") {
		return Fleet{}, errors.New("target cannot be attacked (button disabled)")
	} else if mission == Transport && fleet3Doc.Find("li#button3").HasClass("off") {
		return Fleet{}, errors.New("cannot send transport (button disabled)")
	} else if mission == Park && fleet3Doc.Find("li#button4").HasClass("off") {
		return Fleet{}, errors.New("cannot send deployment (button disabled)")
	} else if mission == Colonize && fleet3Doc.Find("li#button7").HasClass("off") {
		return Fleet{}, errors.New("cannot send colonisation (button disabled)")
	} else if mission == Expedition && fleet3Doc.Find("li#button15").HasClass("off") {
		return Fleet{}, errors.New("cannot send expedition (button disabled)")
	} else if mission == RecycleDebrisField && fleet3Doc.Find("li#button8").HasClass("off") {
		return Fleet{}, errors.New("cannot recycle (button disabled)")
		//} else if mission == Transport && fleet3Doc.Find("li#button5").HasClass("off") {
		//	return Fleet{}, errors.New("cannot acs defend (button disabled)")
	} else if mission == GroupedAttack && fleet3Doc.Find("li#button2").HasClass("off") {
		return Fleet{}, errors.New("cannot acs attack (button disabled)")
	} else if mission == Destroy && fleet3Doc.Find("li#button9").HasClass("off") {
		return Fleet{}, errors.New("cannot destroy (button disabled)")
	}

	payload = b.extractor.ExtractHiddenFieldsFromDoc(fleet3Doc)
	var finalShips ShipsInfos
	for k, v := range payload {
		var shipID int
		if n, err := fmt.Sscanf(k, "am%d", &shipID); err == nil && n == 1 {
			nbr, _ := strconv.ParseInt(v[0], 10, 64)
			finalShips.Set(ID(shipID), nbr)
		}
	}
	deutConsumption := ParseInt(fleet3Doc.Find("div#roundup span#consumption").Text())
	resourcesAvailable := b.extractor.ExtractResourcesFromDoc(fleet3Doc)
	if deutConsumption > resourcesAvailable.Deuterium {
		return Fleet{}, fmt.Errorf("not enough deuterium, avail: %d, need: %d", resourcesAvailable.Deuterium, deutConsumption)
	}
	// finalCargo := ParseInt(fleet3Doc.Find("#maxresources").Text())
	baseCargo := finalShips.Cargo(Researches{}, b.GetServer().Settings.EspionageProbeRaids == 1, b.characterClass == Collector)
	if b.GetServer().Settings.EspionageProbeRaids != 1 {
		baseCargo += finalShips.EspionageProbe * EspionageProbe.BaseCargoCapacity
	}
	if deutConsumption > baseCargo {
		return Fleet{}, fmt.Errorf("not enough cargo capacity for fuel, avail: %d, need: %d", baseCargo, deutConsumption)
	}
	payload.Add("crystal", strconv.FormatInt(resources.Crystal, 10))
	payload.Add("deuterium", strconv.FormatInt(resources.Deuterium, 10))
	payload.Add("metal", strconv.FormatInt(resources.Metal, 10))
	payload.Set("mission", strconv.FormatInt(int64(mission), 10))
	if mission == Expedition {
		payload.Set("expeditiontime", strconv.FormatInt(expeditiontime, 10))
	}

	// Page 4 : send the fleet
	_, _ = b.postPageContent(url.Values{"page": {"movement"}}, payload)

	// Page 5
	movementHTML, _ := b.getPage(MovementPage, CelestialID(0))
	movementDoc, _ := goquery.NewDocumentFromReader(bytes.NewReader(movementHTML))
	originCoords, _ := b.extractor.ExtractPlanetCoordinate(movementHTML)
	fleets := b.extractor.ExtractFleetsFromDoc(movementDoc)
	if len(fleets) > 0 {
		max := Fleet{}
		for i, fleet := range fleets {
			if fleet.ID > max.ID &&
				fleet.Origin.Equal(originCoords) &&
				fleet.Destination.Equal(where) &&
				fleet.Mission == mission &&
				!fleet.ReturnFlight {
				max = fleets[i]
			}
		}
		if max.ID > maxInitialFleetID {
			return max, nil
		}
	}

	slots = b.extractor.ExtractSlotsFromDoc(movementDoc)
	if slots.InUse == slots.Total {
		return Fleet{}, ErrAllSlotsInUse
	}

	if mission == Expedition {
		if slots.ExpInUse == slots.ExpTotal {
			return Fleet{}, ErrAllSlotsInUse
		}
	}

	now := time.Now().Unix()
	b.error(errors.New("could not find new fleet ID").Error()+", planetID:", celestialID, ", ts: ", now)
	return Fleet{}, errors.New("could not find new fleet ID")
}

// EspionageReportType type of espionage report (action or report)
type EspionageReportType int

// Action message received when an enemy is seen near your planet
const Action EspionageReportType = 0

// Report message received when you spied on someone
const Report EspionageReportType = 1

// CombatReportSummary summary of combat report
type CombatReportSummary struct {
	ID           int64
	APIKey       string
	Origin       *Coordinate
	Destination  Coordinate
	AttackerName string
	DefenderName string
	Loot         int64
	Metal        int64
	Crystal      int64
	Deuterium    int64
	DebrisField  int64
	CreatedAt    time.Time
}

// EspionageReportSummary summary of espionage report
type EspionageReportSummary struct {
	ID             int64
	Type           EspionageReportType
<<<<<<< HEAD
	From           string
	Text		   string
=======
	From           string // Fleet Command | Space Monitoring
>>>>>>> 9a3ac83a
	Target         Coordinate
	LootPercentage float64
}

func (b *OGame) getPageMessages(page, tabid int64) ([]byte, error) {
	payload := url.Values{
		"messageId":  {"-1"},
		"tabid":      {strconv.FormatInt(tabid, 10)},
		"action":     {"107"},
		"pagination": {strconv.FormatInt(page, 10)},
		"ajax":       {"1"},
	}
	return b.postPageContent(url.Values{"page": {"messages"}}, payload)
}

func (b *OGame) getEspionageReportMessages() ([]EspionageReportSummary, error) {
	var tabid int64 = 20
	var page int64 = 1
	var nbPage int64 = 1
	msgs := make([]EspionageReportSummary, 0)
	for page <= nbPage {
		pageHTML, _ := b.getPageMessages(page, tabid)
		newMessages, newNbPage := b.extractor.ExtractEspionageReportMessageIDs(pageHTML)
		msgs = append(msgs, newMessages...)
		nbPage = newNbPage
		page++
	}
	return msgs, nil
}

func (b *OGame) getCombatReportMessages() ([]CombatReportSummary, error) {
	var tabid int64 = 21
	var page int64 = 1
	var nbPage int64 = 1
	msgs := make([]CombatReportSummary, 0)
	for page <= nbPage {
		pageHTML, _ := b.getPageMessages(page, tabid)
		newMessages, newNbPage := b.extractor.ExtractCombatReportMessagesSummary(pageHTML)
		msgs = append(msgs, newMessages...)
		nbPage = newNbPage
		page++
	}
	return msgs, nil
}

func (b *OGame) getCombatReportFor(coord Coordinate) (CombatReportSummary, error) {
	var tabid int64 = 21
	var page int64 = 1
	var nbPage int64 = 1
	for page <= nbPage {
		pageHTML, err := b.getPageMessages(page, tabid)
		if err != nil {
			return CombatReportSummary{}, err
		}
		newMessages, newNbPage := b.extractor.ExtractCombatReportMessagesSummary(pageHTML)
		for _, m := range newMessages {
			if m.Destination.Equal(coord) {
				return m, nil
			}
		}
		nbPage = newNbPage
		page++
	}
	return CombatReportSummary{}, errors.New("combat report not found for " + coord.String())
}

func (b *OGame) getEspionageReport(msgID int64) (EspionageReport, error) {
	pageHTML, _ := b.getPageContent(url.Values{"page": {"messages"}, "messageId": {strconv.FormatInt(msgID, 10)}, "tabid": {"20"}, "ajax": {"1"}})
	return b.extractor.ExtractEspionageReport(pageHTML, b.location)
}

func (b *OGame) getEspionageReportFor(coord Coordinate) (EspionageReport, error) {
	var tabid int64 = 20
	var page int64 = 1
	var nbPage int64 = 1
	for page <= nbPage {
		pageHTML, err := b.getPageMessages(page, tabid)
		if err != nil {
			return EspionageReport{}, err
		}
		newMessages, newNbPage := b.extractor.ExtractEspionageReportMessageIDs(pageHTML)
		for _, m := range newMessages {
			if m.Target.Equal(coord) {
				return b.getEspionageReport(m.ID)
			}
		}
		nbPage = newNbPage
		page++
	}
	return EspionageReport{}, errors.New("espionage report not found for " + coord.String())
}

func (b *OGame) deleteMessage(msgID int64) error {
	payload := url.Values{
		"messageId": {strconv.FormatInt(msgID, 10)},
		"action":    {"103"},
		"ajax":      {"1"},
	}
	by, err := b.postPageContent(url.Values{"page": {"messages"}}, payload)
	if err != nil {
		return err
	}

	var res map[string]bool
	if err := json.Unmarshal(by, &res); err != nil {
		return errors.New("unable to find message id " + strconv.FormatInt(msgID, 10))
	}
	if val, ok := res[strconv.FormatInt(msgID, 10)]; !ok || !val {
		return errors.New("unable to find message id " + strconv.FormatInt(msgID, 10))
	}
	return nil
}

func (b *OGame) deleteAllMessagesFromTab(tabID int64) error {
	/*
		Request URL: https://$ogame/game/index.php?page=messages
		Request Method: POST

		tabid: 20 => Espionage
		tabid: 21 => Combat Reports
		tabid: 22 => Expeditions
		tabid: 23 => Unions/Transport
		tabid: 24 => Other

		E.g. :

		tabid=24&messageId=-1&action=103&ajax=1

		tabid: 24
		messageId: -1
		action: 103
		ajax: 1
	*/
	payload := url.Values{
		"tabid":     {strconv.FormatInt(tabID, 10)},
		"messageId": {strconv.FormatInt(-1, 10)},
		"action":    {"103"},
		"ajax":      {"1"},
	}
	_, err := b.postPageContent(url.Values{"page": {"messages"}}, payload)
	return err
}

func energyProduced(temp Temperature, resourcesBuildings ResourcesBuildings, resSettings ResourceSettings, energyTechnology int64) int64 {
	energyProduced := int64(float64(SolarPlant.Production(resourcesBuildings.SolarPlant)) * (float64(resSettings.SolarPlant) / 100))
	energyProduced += int64(float64(FusionReactor.Production(energyTechnology, resourcesBuildings.FusionReactor)) * (float64(resSettings.FusionReactor) / 100))
	energyProduced += int64(float64(SolarSatellite.Production(temp, resourcesBuildings.SolarSatellite, false)) * (float64(resSettings.SolarSatellite) / 100))
	return energyProduced
}

func energyNeeded(resourcesBuildings ResourcesBuildings, resSettings ResourceSettings) int64 {
	energyNeeded := int64(float64(MetalMine.EnergyConsumption(resourcesBuildings.MetalMine)) * (float64(resSettings.MetalMine) / 100))
	energyNeeded += int64(float64(CrystalMine.EnergyConsumption(resourcesBuildings.CrystalMine)) * (float64(resSettings.CrystalMine) / 100))
	energyNeeded += int64(float64(DeuteriumSynthesizer.EnergyConsumption(resourcesBuildings.DeuteriumSynthesizer)) * (float64(resSettings.DeuteriumSynthesizer) / 100))
	return energyNeeded
}

func productionRatio(temp Temperature, resourcesBuildings ResourcesBuildings, resSettings ResourceSettings, energyTechnology int64) float64 {
	energyProduced := energyProduced(temp, resourcesBuildings, resSettings, energyTechnology)
	energyNeeded := energyNeeded(resourcesBuildings, resSettings)
	ratio := 1.0
	if energyNeeded > energyProduced {
		ratio = float64(energyProduced) / float64(energyNeeded)
	}
	return ratio
}

func getProductions(resBuildings ResourcesBuildings, resSettings ResourceSettings, researches Researches, universeSpeed int64,
	temp Temperature, globalRatio float64) Resources {
	energyProduced := energyProduced(temp, resBuildings, resSettings, researches.EnergyTechnology)
	energyNeeded := energyNeeded(resBuildings, resSettings)
	metalSetting := float64(resSettings.MetalMine) / 100
	crystalSetting := float64(resSettings.CrystalMine) / 100
	deutSetting := float64(resSettings.DeuteriumSynthesizer) / 100
	return Resources{
		Metal:     MetalMine.Production(universeSpeed, metalSetting, globalRatio, researches.PlasmaTechnology, resBuildings.MetalMine),
		Crystal:   CrystalMine.Production(universeSpeed, crystalSetting, globalRatio, researches.PlasmaTechnology, resBuildings.CrystalMine),
		Deuterium: DeuteriumSynthesizer.Production(universeSpeed, temp.Mean(), deutSetting, globalRatio, resBuildings.DeuteriumSynthesizer) - FusionReactor.GetFuelConsumption(universeSpeed, globalRatio, resBuildings.FusionReactor),
		Energy:    energyProduced - energyNeeded,
	}
}

func (b *OGame) getResourcesProductions(planetID PlanetID) (Resources, error) {
	planet, _ := b.getPlanet(planetID)
	resBuildings, _ := b.getResourcesBuildings(planetID.Celestial())
	researches := b.getResearch()
	universeSpeed := b.serverData.Speed
	resSettings, _ := b.getResourceSettings(planetID)
	ratio := productionRatio(planet.Temperature, resBuildings, resSettings, researches.EnergyTechnology)
	productions := getProductions(resBuildings, resSettings, researches, universeSpeed, planet.Temperature, ratio)
	return productions, nil
}

func (b *OGame) getResourcesProductionsLight(resBuildings ResourcesBuildings, researches Researches,
	resSettings ResourceSettings, temp Temperature) Resources {
	universeSpeed := b.serverData.Speed
	ratio := productionRatio(temp, resBuildings, resSettings, researches.EnergyTechnology)
	productions := getProductions(resBuildings, resSettings, researches, universeSpeed, temp, ratio)
	return productions
}

func (b *OGame) getPublicIP() (string, error) {
	var res struct {
		IP string `json:"ip"`
	}
	req, err := http.NewRequest("GET", "https://jsonip.com/", nil)
	if err != nil {
		return "", err
	}
	resp, err := b.doReqWithLoginProxyTransport(req)
	if err != nil {
		return "", err
	}
	defer func() {
		if err := resp.Body.Close(); err != nil {
			b.error(err)
		}
	}()
	by, err := ioutil.ReadAll(resp.Body)
	if err != nil {
		return "", err
	}
	if err := json.Unmarshal(by, &res); err != nil {
		return "", err
	}
	return res.IP, nil
}

func (b *OGame) stateChanged(locked bool, actor string) {
	for _, clb := range b.stateChangeCallbacks {
		clb(locked, actor)
	}
}

func (b *OGame) botLock(lockedBy string) {
	b.Lock()
	if atomic.CompareAndSwapInt32(&b.lockedAtom, 0, 1) {
		b.state = lockedBy
		b.stateChanged(true, lockedBy)
	}
}

func (b *OGame) botUnlock(unlockedBy string) {
	b.Unlock()
	if atomic.CompareAndSwapInt32(&b.lockedAtom, 1, 0) {
		b.state = unlockedBy
		b.stateChanged(false, unlockedBy)
	}
}

// NewAccount response from creating a new account
type NewAccount struct {
	ID     int
	Server struct {
		Language string
		Number   int
	}
}

func (b *OGame) addAccount(number int, lang string) (NewAccount, error) {
	var payload struct {
		Language string `json:"language"`
		Number   int    `json:"number"`
	}
	payload.Language = lang
	payload.Number = number
	jsonPayloadBytes, err := json.Marshal(&payload)
	var newAccount NewAccount
	if err != nil {
		return newAccount, err
	}
	req, err := http.NewRequest("PUT", "https://"+b.lobby+".ogame.gameforge.com/api/users/me/accounts", strings.NewReader(string(jsonPayloadBytes)))
	if err != nil {
		return newAccount, err
	}
	req.Header.Add("Content-Type", "application/json")
	resp, err := b.Client.Do(req)
	if err != nil {
		return newAccount, err
	}
	defer func() {
		if err := resp.Body.Close(); err != nil {
			b.error(err)
		}
	}()
	by, err := ioutil.ReadAll(resp.Body)
	if err != nil {
		return newAccount, err
	}
	b.bytesUploaded += req.ContentLength
	b.bytesDownloaded += int64(len(by))
	if err := json.Unmarshal(by, &newAccount); err != nil {
		return newAccount, err
	}
	return newAccount, nil
}

func (b *OGame) taskRunner() {
	go func() {
		for t := range b.tasksPushCh {
			b.tasksLock.Lock()
			heap.Push(&b.tasks, t)
			b.tasksLock.Unlock()
			b.tasksPopCh <- struct{}{}
		}
	}()
	go func() {
		for range b.tasksPopCh {
			b.tasksLock.Lock()
			task := heap.Pop(&b.tasks).(*item)
			b.tasksLock.Unlock()
			close(task.canBeProcessedCh)
			<-task.isDoneCh
		}
	}()
}

func (b *OGame) getCachedCelestial(v interface{}) Celestial {
	if celestial, ok := v.(Celestial); ok {
		return celestial
	} else if planet, ok := v.(Planet); ok {
		return planet
	} else if moon, ok := v.(Moon); ok {
		return moon
	} else if celestialID, ok := v.(CelestialID); ok {
		return b.GetCachedCelestialByID(celestialID)
	} else if planetID, ok := v.(PlanetID); ok {
		return b.GetCachedCelestialByID(planetID.Celestial())
	} else if moonID, ok := v.(MoonID); ok {
		return b.GetCachedCelestialByID(moonID.Celestial())
	} else if id, ok := v.(int); ok {
		return b.GetCachedCelestialByID(CelestialID(id))
	} else if id, ok := v.(int32); ok {
		return b.GetCachedCelestialByID(CelestialID(id))
	} else if id, ok := v.(int64); ok {
		return b.GetCachedCelestialByID(CelestialID(id))
	} else if id, ok := v.(float32); ok {
		return b.GetCachedCelestialByID(CelestialID(id))
	} else if id, ok := v.(float64); ok {
		return b.GetCachedCelestialByID(CelestialID(id))
	} else if id, ok := v.(lua.LNumber); ok {
		return b.GetCachedCelestialByID(CelestialID(id))
	} else if coord, ok := v.(Coordinate); ok {
		return b.GetCachedCelestialByCoord(coord)
	} else if coordStr, ok := v.(string); ok {
		coord, err := ParseCoord(coordStr)
		if err != nil {
			return nil
		}
		return b.GetCachedCelestialByCoord(coord)
	}
	return nil
}

// GetCachedCelestialByID return celestial from cached value
func (b *OGame) GetCachedCelestialByID(celestialID CelestialID) Celestial {
	for _, p := range b.Planets {
		if p.ID.Celestial() == celestialID {
			return p
		}
		if p.Moon != nil && p.Moon.ID.Celestial() == celestialID {
			return p.Moon
		}
	}
	return nil
}

// GetCachedCelestialByCoord return celestial from cached value
func (b *OGame) GetCachedCelestialByCoord(coord Coordinate) Celestial {
	for _, p := range b.Planets {
		if p.GetCoordinate().Equal(coord) {
			return p
		}
		if p.Moon != nil && p.Moon.GetCoordinate().Equal(coord) {
			return p.Moon
		}
	}
	return nil
}

func (b *OGame) fakeCall(name string, delay int) {
	fmt.Println("before", name)
	time.Sleep(time.Duration(delay) * time.Millisecond)
	fmt.Println("after", name)
}

// FakeCall used for debugging
func (b *OGame) FakeCall(priority int, name string, delay int) {
	b.WithPriority(priority).FakeCall(name, delay)
}

func (b *OGame) getCachedMoons() []Moon {
	var moons []Moon
	for _, p := range b.Planets {
		if p.Moon != nil {
			moons = append(moons, *p.Moon)
		}
	}
	return moons
}

func (b *OGame) getCachedCelestials() []Celestial {
	celestials := make([]Celestial, 0)
	for _, p := range b.Planets {
		celestials = append(celestials, p)
		if p.Moon != nil {
			celestials = append(celestials, p.Moon)
		}
	}
	return celestials
}

func (b *OGame) withPriority(priority int) *Prioritize {
	canBeProcessedCh := make(chan struct{})
	taskIsDoneCh := make(chan struct{})
	task := new(item)
	task.priority = priority
	task.canBeProcessedCh = canBeProcessedCh
	task.isDoneCh = taskIsDoneCh
	b.tasksPushCh <- task
	<-canBeProcessedCh
	return &Prioritize{bot: b, taskIsDoneCh: taskIsDoneCh}
}

// TasksOverview overview of tasks in heap
type TasksOverview struct {
	Low       int64
	Normal    int64
	Important int64
	Critical  int64
	Total     int64
}

func (b *OGame) getTasks() (out TasksOverview) {
	b.tasksLock.Lock()
	out.Total = int64(b.tasks.Len())
	for _, item := range b.tasks {
		switch item.priority {
		case Low:
			out.Low++
		case Normal:
			out.Normal++
		case Important:
			out.Important++
		case Critical:
			out.Critical++
		}
	}
	b.tasksLock.Unlock()
	return
}

// Public interface -----------------------------------------------------------

// Enable enables communications with OGame Server
func (b *OGame) Enable() {
	b.enable()
}

// Disable disables communications with OGame Server
func (b *OGame) Disable() {
	b.disable()
}

// IsEnabled returns true if the bot is enabled, otherwise false
func (b *OGame) IsEnabled() bool {
	return b.isEnabled()
}

// IsLoggedIn returns true if the bot is currently logged-in, otherwise false
func (b *OGame) IsLoggedIn() bool {
	return atomic.LoadInt32(&b.isLoggedInAtom) == 1
}

// IsConnected returns true if the bot is currently connected (communication between the bot and OGame is possible), otherwise false
func (b *OGame) IsConnected() bool {
	return atomic.LoadInt32(&b.isConnectedAtom) == 1
}

// GetClient get the http client used by the bot
func (b *OGame) GetClient() *OGameClient {
	return b.Client
}

// GetPublicIP get the public IP used by the bot
func (b *OGame) GetPublicIP() (string, error) {
	return b.getPublicIP()
}

// OnStateChange register a callback that is notified when the bot state changes
func (b *OGame) OnStateChange(clb func(locked bool, actor string)) {
	b.stateChangeCallbacks = append(b.stateChangeCallbacks, clb)
}

// GetState returns the current bot state
func (b *OGame) GetState() (bool, string) {
	return atomic.LoadInt32(&b.lockedAtom) == 1, b.state
}

// IsLocked returns either or not the bot is currently locked
func (b *OGame) IsLocked() bool {
	return atomic.LoadInt32(&b.lockedAtom) == 1
}

// GetSession get ogame session
func (b *OGame) GetSession() string {
	return b.ogameSession
}

// AddAccount add a new account (server) to your list of accounts
func (b *OGame) AddAccount(number int, lang string) (NewAccount, error) {
	return b.addAccount(number, lang)
}

// WithPriority ...
func (b *OGame) WithPriority(priority int) *Prioritize {
	return b.withPriority(priority)
}

// Begin start a transaction. Once this function is called, "Done" must be called to release the lock.
func (b *OGame) Begin() *Prioritize {
	return b.WithPriority(Normal).Begin()
}

// BeginNamed begins a new transaction with a name. "Done" must be called to release the lock.
func (b *OGame) BeginNamed(name string) *Prioritize {
	return b.WithPriority(Normal).BeginNamed(name)
}

// Tx locks the bot during the transaction and ensure the lock is released afterward
func (b *OGame) Tx(clb func(tx *Prioritize) error) error {
	return b.WithPriority(Normal).Tx(clb)
}

// GetServer get ogame server information that the bot is connected to
func (b *OGame) GetServer() Server {
	return b.server
}

// GetServerData get ogame server data information that the bot is connected to
func (b *OGame) GetServerData() ServerData {
	return b.serverData
}

// ServerURL get the ogame server specific url
func (b *OGame) ServerURL() string {
	return b.serverURL
}

// GetLanguage get ogame server language
func (b *OGame) GetLanguage() string {
	return b.language
}

// SetUserAgent change the user-agent used by the http client
func (b *OGame) SetUserAgent(newUserAgent string) {
	b.Client.UserAgent = newUserAgent
}

// LoginWithExistingCookies to ogame server reusing existing cookies
func (b *OGame) LoginWithExistingCookies() (bool, error) {
	return b.WithPriority(Normal).LoginWithExistingCookies()
}

// Login to ogame server
// Can fails with BadCredentialsError
func (b *OGame) Login() error {
	return b.WithPriority(Normal).Login()
}

// Logout the bot from ogame server
func (b *OGame) Logout() { b.WithPriority(Normal).Logout() }

// BytesDownloaded returns the amount of bytes downloaded
func (b *OGame) BytesDownloaded() int64 {
	return b.bytesDownloaded
}

// BytesUploaded returns the amount of bytes uploaded
func (b *OGame) BytesUploaded() int64 {
	return b.bytesUploaded
}

// GetUniverseName get the name of the universe the bot is playing into
func (b *OGame) GetUniverseName() string {
	return b.Universe
}

// GetUsername get the username that was used to login on ogame server
func (b *OGame) GetUsername() string {
	return b.Username
}

// GetResearchSpeed gets the research speed
func (b *OGame) GetResearchSpeed() int64 {
	return b.serverData.ResearchDurationDivisor
}

// GetNbSystems gets the number of systems
func (b *OGame) GetNbSystems() int64 {
	return b.serverData.Systems
}

// GetUniverseSpeed shortcut to get ogame universe speed
func (b *OGame) GetUniverseSpeed() int64 {
	return b.getUniverseSpeed()
}

// GetUniverseSpeedFleet shortcut to get ogame universe speed fleet
func (b *OGame) GetUniverseSpeedFleet() int64 {
	return b.getUniverseSpeedFleet()
}

// IsDonutGalaxy shortcut to get ogame galaxy donut config
func (b *OGame) IsDonutGalaxy() bool {
	return b.isDonutGalaxy()
}

// IsDonutSystem shortcut to get ogame system donut config
func (b *OGame) IsDonutSystem() bool {
	return b.isDonutSystem()
}

// FleetDeutSaveFactor returns the fleet deut save factor
func (b *OGame) FleetDeutSaveFactor() float64 {
	return b.serverData.GlobalDeuteriumSaveFactor
}

// GetAlliancePageContent gets the html for a specific alliance page
func (b *OGame) GetAlliancePageContent(vals url.Values) ([]byte, error) {
	return b.WithPriority(Normal).GetPageContent(vals)
}

// GetPageContent gets the html for a specific ogame page
func (b *OGame) GetPageContent(vals url.Values) ([]byte, error) {
	return b.WithPriority(Normal).GetPageContent(vals)
}

// PostPageContent make a post request to ogame server
// This is useful when simulating a web browser
func (b *OGame) PostPageContent(vals, payload url.Values) ([]byte, error) {
	return b.WithPriority(Normal).PostPageContent(vals, payload)
}

// IsUnderAttack returns true if the user is under attack, false otherwise
func (b *OGame) IsUnderAttack() (bool, error) {
	return b.WithPriority(Normal).IsUnderAttack()
}

// GetCachedPlayer returns cached player infos
func (b *OGame) GetCachedPlayer() UserInfos {
	return b.Player
}

// GetCachedPreferences returns cached preferences
func (b *OGame) GetCachedPreferences() Preferences {
	return b.CachedPreferences
}

// IsVacationModeEnabled returns either or not the bot is in vacation mode
func (b *OGame) IsVacationModeEnabled() bool {
	return b.isVacationModeEnabled
}

// GetPlanets returns the user planets
func (b *OGame) GetPlanets() []Planet {
	return b.WithPriority(Normal).GetPlanets()
}

// GetCachedPlanets return planets from cached value
func (b *OGame) GetCachedPlanets() []Planet {
	return b.Planets
}

// GetCachedMoons return moons from cached value
func (b *OGame) GetCachedMoons() []Moon {
	return b.getCachedMoons()
}

// GetCachedCelestials get all cached celestials
func (b *OGame) GetCachedCelestials() []Celestial {
	return b.getCachedCelestials()
}

// GetCachedCelestial return celestial from cached value
func (b *OGame) GetCachedCelestial(v interface{}) Celestial {
	return b.getCachedCelestial(v)
}

// GetPlanet gets infos for planetID
// Fails if planetID is invalid
func (b *OGame) GetPlanet(v interface{}) (Planet, error) {
	return b.WithPriority(Normal).GetPlanet(v)
}

// GetMoons returns the user moons
func (b *OGame) GetMoons() []Moon {
	return b.WithPriority(Normal).GetMoons()
}

// GetMoon gets infos for moonID
func (b *OGame) GetMoon(v interface{}) (Moon, error) {
	return b.WithPriority(Normal).GetMoon(v)
}

// GetCelestials get the player's planets & moons
func (b *OGame) GetCelestials() ([]Celestial, error) {
	return b.WithPriority(Normal).GetCelestials()
}

// Abandon a planet
func (b *OGame) Abandon(v interface{}) error {
	return b.WithPriority(Normal).Abandon(v)
}

// GetCelestial get the player's planet/moon using the coordinate
func (b *OGame) GetCelestial(v interface{}) (Celestial, error) {
	return b.WithPriority(Normal).GetCelestial(v)
}

// ServerVersion returns OGame version
func (b *OGame) ServerVersion() string {
	return b.serverData.Version
}

// ServerTime returns server time
// Timezone is OGT (OGame Time zone)
func (b *OGame) ServerTime() time.Time {
	return b.WithPriority(Normal).ServerTime()
}

// Location returns bot Time zone.
func (b *OGame) Location() *time.Location {
	return b.location
}

// GetUserInfos gets the user information
func (b *OGame) GetUserInfos() UserInfos {
	return b.WithPriority(Normal).GetUserInfos()
}

// SendMessage sends a message to playerID
func (b *OGame) SendMessage(playerID int64, message string) error {
	return b.WithPriority(Normal).SendMessage(playerID, message)
}

// SendMessageAlliance sends a message to associationID
func (b *OGame) SendMessageAlliance(associationID int64, message string) error {
	return b.WithPriority(Normal).SendMessageAlliance(associationID, message)
}

// GetFleets get the player's own fleets activities
func (b *OGame) GetFleets(opts ...Option) ([]Fleet, Slots) {
	return b.WithPriority(Normal).GetFleets(opts...)
}

// GetFleetsFromEventList get the player's own fleets activities
func (b *OGame) GetFleetsFromEventList() []Fleet {
	return b.WithPriority(Normal).GetFleetsFromEventList()
}

// CancelFleet cancel a fleet
func (b *OGame) CancelFleet(fleetID FleetID) error {
	return b.WithPriority(Normal).CancelFleet(fleetID)
}

// GetAttacks get enemy fleets attacking you
func (b *OGame) GetAttacks() ([]AttackEvent, error) {
	return b.WithPriority(Normal).GetAttacks()
}

// GetAttacksUsing get enemy fleets attacking you using a specific celestial to make the check
func (b *OGame) GetAttacksUsing(celestialID CelestialID) ([]AttackEvent, error) {
	return b.WithPriority(Normal).GetAttacksUsing(celestialID)
}

// GalaxyInfos get information of all planets and moons of a solar system
func (b *OGame) GalaxyInfos(galaxy, system int64, options ...Option) (SystemInfos, error) {
	return b.WithPriority(Normal).GalaxyInfos(galaxy, system, options...)
}

// GetResourceSettings gets the resources settings for specified planetID
func (b *OGame) GetResourceSettings(planetID PlanetID) (ResourceSettings, error) {
	return b.WithPriority(Normal).GetResourceSettings(planetID)
}

// SetResourceSettings set the resources settings on a planet
func (b *OGame) SetResourceSettings(planetID PlanetID, settings ResourceSettings) error {
	return b.WithPriority(Normal).SetResourceSettings(planetID, settings)
}

// GetResourcesBuildings gets the resources buildings levels
func (b *OGame) GetResourcesBuildings(celestialID CelestialID) (ResourcesBuildings, error) {
	return b.WithPriority(Normal).GetResourcesBuildings(celestialID)
}

// GetDefense gets all the defenses units information of a planet
// Fails if planetID is invalid
func (b *OGame) GetDefense(celestialID CelestialID) (DefensesInfos, error) {
	return b.WithPriority(Normal).GetDefense(celestialID)
}

// GetShips gets all ships units information of a planet
func (b *OGame) GetShips(celestialID CelestialID) (ShipsInfos, error) {
	return b.WithPriority(Normal).GetShips(celestialID)
}

// GetFacilities gets all facilities information of a planet
func (b *OGame) GetFacilities(celestialID CelestialID) (Facilities, error) {
	return b.WithPriority(Normal).GetFacilities(celestialID)
}

// GetProduction get what is in the production queue.
// (ships & defense being built)
func (b *OGame) GetProduction(celestialID CelestialID) ([]Quantifiable, int64, error) {
	return b.WithPriority(Normal).GetProduction(celestialID)
}

// GetCachedResearch returns cached researches
func (b *OGame) GetCachedResearch() Researches {
	return b.WithPriority(Normal).GetCachedResearch()
}

// GetResearch gets the player researches information
func (b *OGame) GetResearch() Researches {
	return b.WithPriority(Normal).GetResearch()
}

// GetSlots gets the player current and total slots information
func (b *OGame) GetSlots() Slots {
	return b.WithPriority(Normal).GetSlots()
}

// Build builds any ogame objects (building, technology, ship, defence)
func (b *OGame) Build(celestialID CelestialID, id ID, nbr int64) error {
	return b.WithPriority(Normal).Build(celestialID, id, nbr)
}

// TearDown tears down any ogame building
func (b *OGame) TearDown(celestialID CelestialID, id ID) error {
	return b.WithPriority(Normal).TearDown(celestialID, id)
}

// BuildCancelable builds any cancelable ogame objects (building, technology)
func (b *OGame) BuildCancelable(celestialID CelestialID, id ID) error {
	return b.WithPriority(Normal).BuildCancelable(celestialID, id)
}

// BuildProduction builds any line production ogame objects (ship, defence)
func (b *OGame) BuildProduction(celestialID CelestialID, id ID, nbr int64) error {
	return b.WithPriority(Normal).BuildProduction(celestialID, id, nbr)
}

// BuildBuilding ensure what is being built is a building
func (b *OGame) BuildBuilding(celestialID CelestialID, buildingID ID) error {
	return b.WithPriority(Normal).BuildBuilding(celestialID, buildingID)
}

// BuildDefense builds a defense unit
func (b *OGame) BuildDefense(celestialID CelestialID, defenseID ID, nbr int64) error {
	return b.WithPriority(Normal).BuildDefense(celestialID, defenseID, nbr)
}

// BuildShips builds a ship unit
func (b *OGame) BuildShips(celestialID CelestialID, shipID ID, nbr int64) error {
	return b.WithPriority(Normal).BuildShips(celestialID, shipID, nbr)
}

// ConstructionsBeingBuilt returns the building & research being built, and the time remaining (secs)
func (b *OGame) ConstructionsBeingBuilt(celestialID CelestialID) (ID, int64, ID, int64) {
	return b.WithPriority(Normal).ConstructionsBeingBuilt(celestialID)
}

// CancelBuilding cancel the construction of a building on a specified planet
func (b *OGame) CancelBuilding(celestialID CelestialID) error {
	return b.WithPriority(Normal).CancelBuilding(celestialID)
}

// CancelResearch cancel the research
func (b *OGame) CancelResearch(celestialID CelestialID) error {
	return b.WithPriority(Normal).CancelResearch(celestialID)
}

// BuildTechnology ensure that we're trying to build a technology
func (b *OGame) BuildTechnology(celestialID CelestialID, technologyID ID) error {
	return b.WithPriority(Normal).BuildTechnology(celestialID, technologyID)
}

// GetResources gets user resources
func (b *OGame) GetResources(celestialID CelestialID) (Resources, error) {
	return b.WithPriority(Normal).GetResources(celestialID)
}

// GetResourcesDetails gets user resources
func (b *OGame) GetResourcesDetails(celestialID CelestialID) (ResourcesDetails, error) {
	return b.WithPriority(Normal).GetResourcesDetails(celestialID)
}

// SendFleet sends a fleet
func (b *OGame) SendFleet(celestialID CelestialID, ships []Quantifiable, speed Speed, where Coordinate,
	mission MissionID, resources Resources, expeditiontime, unionID int64) (Fleet, error) {
	return b.WithPriority(Normal).SendFleet(celestialID, ships, speed, where, mission, resources, expeditiontime, unionID)
}

// EnsureFleet either sends all the requested ships or fail
func (b *OGame) EnsureFleet(celestialID CelestialID, ships []Quantifiable, speed Speed, where Coordinate,
	mission MissionID, resources Resources, expeditiontime, unionID int64) (Fleet, error) {
	return b.WithPriority(Normal).EnsureFleet(celestialID, ships, speed, where, mission, resources, expeditiontime, unionID)
}

// SendIPM sends IPM
func (b *OGame) SendIPM(planetID PlanetID, coord Coordinate, nbr int64, priority ID) (int64, error) {
	return b.WithPriority(Normal).SendIPM(planetID, coord, nbr, priority)
}

// GetCombatReportSummaryFor gets the latest combat report for a given coordinate
func (b *OGame) GetCombatReportSummaryFor(coord Coordinate) (CombatReportSummary, error) {
	return b.WithPriority(Normal).GetCombatReportSummaryFor(coord)
}

// GetEspionageReportFor gets the latest espionage report for a given coordinate
func (b *OGame) GetEspionageReportFor(coord Coordinate) (EspionageReport, error) {
	return b.WithPriority(Normal).GetEspionageReportFor(coord)
}

// GetEspionageReportMessages gets the summary of each espionage reports
func (b *OGame) GetEspionageReportMessages() ([]EspionageReportSummary, error) {
	return b.WithPriority(Normal).GetEspionageReportMessages()
}

// GetEspionageReport gets a detailed espionage report
func (b *OGame) GetEspionageReport(msgID int64) (EspionageReport, error) {
	return b.WithPriority(Normal).GetEspionageReport(msgID)
}

// DeleteMessage deletes a message from the mail box
func (b *OGame) DeleteMessage(msgID int64) error {
	return b.WithPriority(Normal).DeleteMessage(msgID)
}

// DeleteAllMessagesFromTab deletes all messages from a tab in the mail box
func (b *OGame) DeleteAllMessagesFromTab(tabID int64) error {
	return b.WithPriority(Normal).DeleteAllMessagesFromTab(tabID)
}

// GetResourcesProductions gets the planet resources production
func (b *OGame) GetResourcesProductions(planetID PlanetID) (Resources, error) {
	return b.WithPriority(Normal).GetResourcesProductions(planetID)
}

// GetResourcesProductionsLight gets the planet resources production
func (b *OGame) GetResourcesProductionsLight(resBuildings ResourcesBuildings, researches Researches,
	resSettings ResourceSettings, temp Temperature) Resources {
	return b.WithPriority(Normal).GetResourcesProductionsLight(resBuildings, researches, resSettings, temp)
}

// FlightTime calculate flight time and fuel needed
func (b *OGame) FlightTime(origin, destination Coordinate, speed Speed, ships ShipsInfos) (secs, fuel int64) {
	return b.WithPriority(Normal).FlightTime(origin, destination, speed, ships)
}

// Distance return distance between two coordinates
func (b *OGame) Distance(origin, destination Coordinate) int64 {
	return Distance(origin, destination, b.serverData.Galaxies, b.serverData.Systems, b.serverData.DonutGalaxy, b.serverData.DonutSystem)
}

// RegisterWSCallback ...
func (b *OGame) RegisterWSCallback(id string, fn func(msg []byte)) {
	b.Lock()
	defer b.Unlock()
	b.wsCallbacks[id] = fn
}

// RemoveWSCallback ...
func (b *OGame) RemoveWSCallback(id string) {
	b.Lock()
	defer b.Unlock()
	delete(b.wsCallbacks, id)
}

// RegisterChatCallback register a callback that is called when chat messages are received
func (b *OGame) RegisterChatCallback(fn func(msg ChatMsg)) {
	b.chatCallbacks = append(b.chatCallbacks, fn)
}

// RegisterAuctioneerCallback register a callback that is called when auctioneer packets are received
func (b *OGame) RegisterAuctioneerCallback(fn func(packet []byte)) {
	b.auctioneerCallbacks = append(b.auctioneerCallbacks, fn)
}

// RegisterHTMLInterceptor ...
func (b *OGame) RegisterHTMLInterceptor(fn func(method, url string, params, payload url.Values, pageHTML []byte)) {
	b.interceptorCallbacks = append(b.interceptorCallbacks, fn)
}

// Phalanx scan a coordinate from a moon to get fleets information
// IMPORTANT: My account was instantly banned when I scanned an invalid coordinate.
// IMPORTANT: This function DOES validate that the coordinate is a valid planet in range of phalanx
// 			  and that you have enough deuterium.
func (b *OGame) Phalanx(moonID MoonID, coord Coordinate) ([]Fleet, error) {
	return b.WithPriority(Normal).Phalanx(moonID, coord)
}

// UnsafePhalanx same as Phalanx but does not perform any input validation.
func (b *OGame) UnsafePhalanx(moonID MoonID, coord Coordinate) ([]Fleet, error) {
	return b.WithPriority(Normal).UnsafePhalanx(moonID, coord)
}

// JumpGateDestinations returns available destinations for jump gate.
func (b *OGame) JumpGateDestinations(origin MoonID) (moonIDs []MoonID, rechargeCountdown int64, err error) {
	return b.WithPriority(Normal).JumpGateDestinations(origin)
}

// JumpGate sends ships through a jump gate.
func (b *OGame) JumpGate(origin, dest MoonID, ships ShipsInfos) (success bool, rechargeCountdown int64, err error) {
	return b.WithPriority(Normal).JumpGate(origin, dest, ships)
}

// BuyOfferOfTheDay buys the offer of the day.
func (b *OGame) BuyOfferOfTheDay() error {
	return b.WithPriority(Normal).BuyOfferOfTheDay()
}

// CreateUnion creates a union
func (b *OGame) CreateUnion(fleet Fleet, users []string) (int64, error) {
	return b.WithPriority(Normal).CreateUnion(fleet, users)
}

// HeadersForPage gets the headers for a specific ogame page
func (b *OGame) HeadersForPage(url string) (http.Header, error) {
	return b.WithPriority(Normal).HeadersForPage(url)
}

// GetEmpire retrieves JSON from Empire page (Commander only).
func (b *OGame) GetEmpire(nbr int64) (interface{}, error) {
	return b.WithPriority(Normal).GetEmpire(nbr)
}

// CharacterClass returns the bot character class
func (b *OGame) CharacterClass() CharacterClass {
	return b.characterClass
}

// GetAuction ...
func (b *OGame) GetAuction() (Auction, error) {
	return b.WithPriority(Normal).GetAuction()
}

// DoAuction ...
func (b *OGame) DoAuction(bid map[CelestialID]Resources) error {
	return b.WithPriority(Normal).DoAuction(bid)
}

// Highscore ...
func (b *OGame) Highscore(category, typ, page int64) (Highscore, error) {
	return b.WithPriority(Normal).Highscore(category, typ, page)
}

// GetAllResources gets the resources of all planets and moons
func (b *OGame) GetAllResources() (map[CelestialID]Resources, error) {
	return b.WithPriority(Normal).GetAllResources()
}

// GetTasks return how many tasks are queued in the heap.
func (b *OGame) GetTasks() TasksOverview {
	return b.getTasks()
}

// GetDMCosts returns fast build with DM information
func (b *OGame) GetDMCosts(celestialID CelestialID) (DMCosts, error) {
	return b.WithPriority(Normal).GetDMCosts(celestialID)
}

// UseDM use dark matter to fast build
func (b *OGame) UseDM(typ string, celestialID CelestialID) error {
	return b.WithPriority(Normal).UseDM(typ, celestialID)
}

// GetLastActivePlanet returns the last active Planet
func (b *OGame) GetLastActivePlanet() CelestialID {
	last := b.GetCachedCelestials()[0].GetID()
	max := b.PlanetActivity[0]
	for k, v := range b.PlanetActivity {
		if max < v {
			max = v
			last = k
		}
	}
	return last
}

// GetPlanetsActivity return last activity Unix Timestamp of all Planets in map.
func (b *OGame) GetPlanetsActivity() map[CelestialID]int64 {
	return b.PlanetActivity
}

// GetPlanetsResources returns the cached PlanetsResources in map.
func (b *OGame) GetPlanetsResources() map[CelestialID]ResourcesDetails {
	return b.PlanetResources
}

// GetItems get all items information
func (b *OGame) GetItems(celestialID CelestialID) ([]Item, error) {
	return b.WithPriority(Normal).GetItems(celestialID)
}

// ActivateItem activate an item
func (b *OGame) ActivateItem(ref string, celestialID CelestialID) error {
	return b.WithPriority(Normal).ActivateItem(ref, celestialID)
}

// GetCachedData gets all Cached Data
func (b *OGame) GetCachedData() Data {
	return b.WithPriority(Normal).GetCachedData()
}

// GetCachedData gets all Cached Data
func (b *OGame) getCachedData() Data {
	var data Data
	var filename string = b.Username + "_" + b.Universe + "_" + b.language + "_data.json"

	data.Planets = b.Planets
	data.Celestials = b.GetCachedCelestials()
	data.PlanetActivity = map[CelestialID]int64{}
	data.PlanetResources = map[CelestialID]ResourcesDetails{}
	data.PlanetResourcesBuildings = map[CelestialID]ResourcesBuildings{}
	data.PlanetFacilities = map[CelestialID]Facilities{}
	data.PlanetShipsInfos = map[CelestialID]ShipsInfos{}
	data.PlanetDefensesInfos = map[CelestialID]DefensesInfos{}

	data.PlanetConstruction = map[CelestialID]Quantifiable{}
	data.PlanetConstructionFinishAt = map[CelestialID]int64{}
	data.PlanetShipyardProductions = map[CelestialID][]Quantifiable{}
	data.PlanetShipyardProductionsFinishAt = map[CelestialID]int64{}
	data.PlanetQueue = map[CelestialID][]Quantifiable{}

	data.PlanetActivity = b.PlanetActivity
	data.PlanetResources = b.PlanetResources
	data.PlanetResourcesBuildings = b.PlanetResourcesBuildings
	data.PlanetFacilities = b.PlanetFacilities
	data.PlanetShipsInfos = b.PlanetShipsInfos
	data.PlanetDefensesInfos = b.PlanetDefensesInfos

	data.PlanetConstruction = b.PlanetConstruction
	data.PlanetConstructionFinishAt = b.PlanetConstructionFinishAt
	data.PlanetShipyardProductions = b.PlanetShipyardProductions
	data.PlanetShipyardProductionsFinishAt = b.PlanetShipyardProductionsFinishAt
	data.PlanetQueue = b.PlanetQueue

	data.Researches = b.Researches
	data.ResearchesActive = b.ResearchesActive
	data.ResearchFinishAt = b.ResearchFinishAt
	data.EventboxResp = b.EventboxResp
	data.AttackEvents = b.AttackEvents
	data.MovementFleets = b.MovementFleets
	data.Slots = b.Slots

	by, _ := json.Marshal(data)
	ioutil.WriteFile(filename, by, 0644)
	return data
}

// SetResearchFinishAt set b.SetResearchFinishAt
func (b *OGame) SetResearchFinishAt(e int64) {
	b.WithPriority(Normal).SetResearchFinishAt(e)
}

// SetResearchFinishAt set b.SetResearchFinishAt
func (b *OGame) setResearchFinishAt(e int64) {
	b.ResearchFinishAt = e
}

// GetResearchFinishAt get b.SetResearchFinishAt
func (b *OGame) GetResearchFinishAt() int64{
	return b.WithPriority(Normal).GetResearchFinishAt()
}

// GetResearchFinishAt get b.SetResearchFinishAt
func (b *OGame) getResearchFinishAt() int64{
	return b.ResearchFinishAt
}<|MERGE_RESOLUTION|>--- conflicted
+++ resolved
@@ -3714,12 +3714,8 @@
 type EspionageReportSummary struct {
 	ID             int64
 	Type           EspionageReportType
-<<<<<<< HEAD
-	From           string
+	From           string // Fleet Command | Space Monitoring
 	Text		   string
-=======
-	From           string // Fleet Command | Space Monitoring
->>>>>>> 9a3ac83a
 	Target         Coordinate
 	LootPercentage float64
 }
