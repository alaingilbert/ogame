package ogame

import (
	"bytes"
	"compress/gzip"
	"container/heap"
	"context"
	"encoding/base64"
	"encoding/json"
	"encoding/xml"
	"fmt"
	"io"
	"io/ioutil"
	"log"
	"math"
	"net"
	"net/http"
	"net/url"
	"os"
	"regexp"
	"sort"
	"strconv"
	"strings"
	"sync"
	"sync/atomic"
	"time"

	"github.com/PuerkitoBio/goquery"
	version "github.com/hashicorp/go-version"
	cookiejar "github.com/orirawlings/persistent-cookiejar"
	"github.com/pkg/errors"
	lua "github.com/yuin/gopher-lua"
	"golang.org/x/net/proxy"
	"golang.org/x/net/websocket"
)

// OGame is a client for ogame.org. It is safe for concurrent use by
// multiple goroutines (thread-safe)
type OGame struct {
	sync.Mutex
	isEnabledAtom         int32  // atomic, prevent auto re login if we manually logged out
	isLoggedInAtom        int32  // atomic, prevent auto re login if we manually logged out
	isConnectedAtom       int32  // atomic, either or not communication between the bot and OGame is possible
	lockedAtom            int32  // atomic, bot state locked/unlocked
	chatConnectedAtom     int32  // atomic, either or not the chat is connected
	state                 string // keep name of the function that currently lock the bot
	stateChangeCallbacks  []func(locked bool, actor string)
	quiet                 bool
	player                UserInfos
	playerMu              sync.RWMutex
	CachedPreferences     Preferences
	isVacationModeEnabled bool
	isVacationModeEnabledMu sync.RWMutex
	researches            *Researches
	researchesMu		  sync.RWMutex
	planets               []Planet
	planetsMu             sync.RWMutex

	lastActivePlanet                  CelestialID
	lastActivePlanetMu				  sync.RWMutex
	planetActivity                    map[CelestialID]int64
	planetActivityMu				  sync.RWMutex
	planetResources                   map[CelestialID]ResourcesDetails
	planetResourcesMu 				  sync.RWMutex
	planetResourcesBuildings          map[CelestialID]ResourcesBuildings
	planetResourcesBuildingsMu		  sync.RWMutex
	planetFacilities                  map[CelestialID]Facilities
	planetFacilitiesMu				  sync.RWMutex
	planetShipsInfos                  map[CelestialID]ShipsInfos
	planetShipsInfosMu				  sync.RWMutex
	planetDefensesInfos               map[CelestialID]DefensesInfos
	planetDefensesInfosMu			  sync.RWMutex
	planetConstruction                map[CelestialID]Quantifiable
	planetConstructionMu			  sync.RWMutex
	planetConstructionFinishAt        map[CelestialID]int64
	planetConstructionFinishAtMu	  sync.RWMutex
	planetShipyardProductions         map[CelestialID][]Quantifiable
	planetShipyardProductionsMu	  	  sync.RWMutex
	planetShipyardProductionsFinishAt map[CelestialID]int64
	planetShipyardProductionsFinishAtMu	  	  sync.RWMutex
	planetQueue                       map[CelestialID][]Quantifiable
	planetQueueMu					  sync.RWMutex
	researchesCache					  Researches
	researchesCacheMu				  sync.RWMutex
	researchesActive                  Quantifiable
	researchesActiveMu                sync.RWMutex
	researchFinishAt                  int64
	researchFinishAtMu                sync.RWMutex
	eventboxResp                      eventboxResp
	eventboxRespMu					  sync.RWMutex
	attackEvents                      []AttackEvent
	attackEventsMu                      sync.RWMutex
	movementFleets                    []Fleet
	movementFleetsMu				  sync.RWMutex
	slots                             Slots
	slotsMu                             sync.RWMutex

	ajaxChatToken         string
	Universe              string
	Username              string
	password              string
	language              string
	playerID              int64
	lobby                 string
	ogameSession          string
	sessionChatCounter    int64
	server                Server
	serverData            ServerData
	location              *time.Location
	serverURL             string
	Client                *OGameClient
	logger                *log.Logger
	chatCallbacks         []func(msg ChatMsg)
	wsCallbacks           map[string]func(msg []byte)
	auctioneerCallbacks   []func(packet []byte)
	interceptorCallbacks  []func(method, url string, params, payload url.Values, pageHTML []byte)
	closeChatCh           chan struct{}
	chatRetry             *ExponentialBackoff
	ws                    *websocket.Conn
	tasks                 priorityQueue
	tasksLock             sync.Mutex
	tasksPushCh           chan *item
	tasksPopCh            chan struct{}
	loginWrapper          func(func() (bool, error)) error
	loginProxyTransport   http.RoundTripper
	bytesUploaded         int64
	bytesDownloaded       int64
	extractor             Extractor
	apiNewHostname        string
	characterClass        CharacterClass
	characterClassMu	  sync.RWMutex
	hasCommander          bool
	hasAdmiral            bool
	hasEngineer           bool
	hasGeologist          bool
	hasTechnocrat         bool
}

type Data struct {
	Planets                  []Planet
	Celestials				 []Celestial
	LastActivePlanet		 CelestialID
	PlanetActivity           map[CelestialID]int64
	PlanetResources          map[CelestialID]ResourcesDetails
	PlanetResourcesBuildings map[CelestialID]ResourcesBuildings
	PlanetFacilities         map[CelestialID]Facilities
	PlanetShipsInfos         map[CelestialID]ShipsInfos
	PlanetDefensesInfos      map[CelestialID]DefensesInfos

	PlanetConstruction                map[CelestialID]Quantifiable
	PlanetConstructionFinishAt        map[CelestialID]int64
	PlanetShipyardProductions         map[CelestialID][]Quantifiable
	PlanetShipyardProductionsFinishAt map[CelestialID]int64
	PlanetQueue                       map[CelestialID][]Quantifiable
	ResearchFinishAt                  int64

	Researches       Researches
	ResearchesActive Quantifiable
	EventboxResp     eventboxResp
	AttackEvents     []AttackEvent
	MovementFleets   []Fleet
	Slots            Slots
}

// Preferences ...
type Preferences struct {
	SpioAnz                      int64
	DisableChatBar               bool // no-mobile
	DisableOutlawWarning         bool
	MobileVersion                bool
	ShowOldDropDowns             bool
	ActivateAutofocus            bool
	EventsShow                   int64 // Hide: 1, Above the content: 2, Below the content: 3
	SortSetting                  int64 // Order of emergence: 0, Coordinates: 1, Alphabet: 2, Size: 3, Used fields: 4
	SortOrder                    int64 // Up: 0, Down: 1
	ShowDetailOverlay            bool
	AnimatedSliders              bool // no-mobile
	AnimatedOverview             bool // no-mobile
	PopupsNotices                bool // no-mobile
	PopopsCombatreport           bool // no-mobile
	SpioReportPictures           bool
	MsgResultsPerPage            int64 // 10, 25, 50
	AuctioneerNotifications      bool
	EconomyNotifications         bool
	ShowActivityMinutes          bool
	PreserveSystemOnPlanetChange bool

	// Mobile only
	Notifications struct {
		BuildList               bool
		FriendlyFleetActivities bool
		HostileFleetActivities  bool
		ForeignEspionage        bool
		AllianceBroadcasts      bool
		AllianceMessages        bool
		Auctions                bool
		Account                 bool
	}
}

// const defaultUserAgent = "" +
// 	"Mozilla/5.0 (Macintosh; Intel Mac OS X 10_11_6) " +
// 	"AppleWebKit/537.36 (KHTML, like Gecko) " +
// 	"Chrome/51.0.2704.103 " +
// 	"Safari/537.36"

const defaultUserAgent = "Mozilla/5.0 (Windows NT 10.0; Win64; x64; rv:73.0) Gecko/20100101 Firefox/73.0"

type options struct {
	SkipInterceptor bool
	ChangePlanet    CelestialID // cp paramter
}

// Option functions to be passed to public interface to change behaviors
type Option func(*options)

// SkipInterceptor option to skip html interceptors
func SkipInterceptor(opt *options) {
	opt.SkipInterceptor = true
}

// ChangePlanet set the cp parameter
func ChangePlanet(celestialID CelestialID) Option {
	return func(opt *options) {
		opt.ChangePlanet = celestialID
	}
}

// CelestialID represent either a PlanetID or a MoonID
type CelestialID int64

// Params parameters for more fine-grained initialization
type Params struct {
	Username        string
	Password        string
	Universe        string
	Lang            string
	PlayerID        int64
	AutoLogin       bool
	Proxy           string
	ProxyUsername   string
	ProxyPassword   string
	ProxyType       string
	ProxyLoginOnly  bool
	Lobby           string
	APINewHostname  string
	CookiesFilename string
}

// Register a new gameforge lobby account
func Register(email, password, proxyAddr, proxyUsername, proxyPassword, proxyType string) error {
	var err error
	client := &http.Client{}
	client.Transport, err = getTransport(proxyAddr, proxyUsername, proxyPassword, proxyType)
	if err != nil {
		return err
	}
	var payload struct {
		Credentials struct {
			Email    string `json:"email"`
			Password string `json:"password"`
		} `json:"credentials"`
		Language string `json:"language"`
		Kid      string `json:"kid"`
	}
	payload.Credentials.Email = email
	payload.Credentials.Password = password
	jsonPayloadBytes, err := json.Marshal(&payload)
	if err != nil {
		return err
	}
	req, err := http.NewRequest("PUT", "https://lobby.ogame.gameforge.com/api/users", strings.NewReader(string(jsonPayloadBytes)))
	if err != nil {
		return err
	}
	req.Header.Add("Content-Type", "application/json")
	resp, err := client.Do(req)
	if err != nil {
		return err
	}
	defer resp.Body.Close()
	by, err := ioutil.ReadAll(resp.Body)
	if err != nil {
		return err
	}
	var res struct {
		MigrationRequired bool   `json:"migrationRequired"`
		Error             string `json:"error"`
	}
	if err := json.Unmarshal(by, &res); err != nil {
		return err
	}
	if res.Error != "" {
		return errors.New(res.Error)
	}
	return nil
}

func AddAccount(username, password, universe, lang string, proxyAddr, proxyUsername, proxyPassword, proxyType string) (NewAccount, error) {
	var newAccount NewAccount
	var err error
	client := &http.Client{}
	client.Jar, _ = cookiejar.New(nil)
	client.Transport, err = getTransport(proxyAddr, proxyUsername, proxyPassword, proxyType)
	if err != nil {
		return newAccount, err
	}
	if _, err := getPhpSessionID2(client, "lobby", username, password); err != nil {
		return newAccount, err
	}
	servers, err := getServers2("lobby", client)
	if err != nil {
		return newAccount, err
	}
	var server Server
	for _, s := range servers {
		if s.Name == universe && s.Language == lang {
			server = s
			break
		}
	}
	var payload struct {
		Language string `json:"language"`
		Number   int64  `json:"number"`
	}
	payload.Language = lang
	payload.Number = server.Number
	jsonPayloadBytes, err := json.Marshal(&payload)
	if err != nil {
		return newAccount, err
	}
	req, err := http.NewRequest("PUT", "https://lobby.ogame.gameforge.com/api/users/me/accounts", strings.NewReader(string(jsonPayloadBytes)))
	if err != nil {
		return newAccount, err
	}
	req.Header.Add("Content-Type", "application/json")
	resp, err := client.Do(req)
	if err != nil {
		return newAccount, err
	}
	defer resp.Body.Close()
	by, err := ioutil.ReadAll(resp.Body)
	if err != nil {
		return newAccount, err
	}
	if err := json.Unmarshal(by, &newAccount); err != nil {
		return newAccount, err
	}
	if newAccount.Error != "" {
		return newAccount, errors.New(newAccount.Error)
	}
	return newAccount, nil
}

// New creates a new instance of OGame wrapper.
func New(universe, username, password, lang string) (*OGame, error) {
	b := NewNoLogin(username, password, universe, lang, "", 0)
	if _, err := b.LoginWithExistingCookies(); err != nil {
		return nil, err
	}

	return b, nil
}

// NewWithParams create a new OGame instance with full control over the possible parameters
func NewWithParams(params Params) (*OGame, error) {
	b := NewNoLogin(params.Username, params.Password, params.Universe, params.Lang, params.CookiesFilename, params.PlayerID)
	b.setOGameLobby(params.Lobby)
	b.apiNewHostname = params.APINewHostname
	if params.Proxy != "" {
		if err := b.SetProxy(params.Proxy, params.ProxyUsername, params.ProxyPassword, params.ProxyType, params.ProxyLoginOnly); err != nil {
			return nil, err
		}
	}
	if params.AutoLogin {
		if _, err := b.LoginWithExistingCookies(); err != nil {
			return nil, err
		}
	}
	return b, nil
}

// NewNoLogin does not auto login.
func NewNoLogin(username, password, universe, lang, cookiesFilename string, playerID int64) *OGame {
	b := new(OGame)
	b.planetActivityMu.Lock()
	b.planetActivity = map[CelestialID]int64{}
	b.planetActivityMu.Unlock()

	b.planetResourcesMu.Lock()
	b.planetResources = map[CelestialID]ResourcesDetails{}
	b.planetResourcesMu.Unlock()

	b.planetResourcesBuildingsMu.Lock()
	b.planetResourcesBuildings = map[CelestialID]ResourcesBuildings{}
	b.planetResourcesBuildingsMu.Unlock()

	b.planetFacilitiesMu.Lock()
	b.planetFacilities = map[CelestialID]Facilities{}
	b.planetFacilitiesMu.Unlock()

	b.planetShipsInfosMu.Lock()
	b.planetShipsInfos = map[CelestialID]ShipsInfos{}
	b.planetShipsInfosMu.Unlock()

	b.planetDefensesInfosMu.Lock()
	b.planetDefensesInfos = map[CelestialID]DefensesInfos{}
	b.planetDefensesInfosMu.Unlock()

	b.planetConstructionMu.Lock()
	b.planetConstruction = map[CelestialID]Quantifiable{}
	b.planetConstructionMu.Unlock()

	b.planetConstructionFinishAtMu.Lock()
	b.planetConstructionFinishAt = map[CelestialID]int64{}
	b.planetConstructionFinishAtMu.Unlock()

	b.planetShipyardProductionsMu.Lock()
	b.planetShipyardProductions = map[CelestialID][]Quantifiable{}
	b.planetShipyardProductionsMu.Unlock()

	b.planetShipyardProductionsFinishAtMu.Lock()
	b.planetShipyardProductionsFinishAt = map[CelestialID]int64{}
	b.planetShipyardProductionsFinishAtMu.Unlock()

	b.planetQueueMu.Lock()
	b.planetQueue = map[CelestialID][]Quantifiable{}
	b.planetQueueMu.Unlock()

	filename := username + "_" + universe + "_" + lang + "_data.json"
	info, err := os.Stat(filename)
	if !os.IsNotExist(err) && !info.IsDir() {
		var data Data

		file := LoadFromFile(filename)
		json.Unmarshal(file, &data)

		b.planetsMu.Lock()
		b.planets = data.Planets
		b.planetsMu.Unlock()

		b.planetActivityMu.Lock()
		//b.planetActivity = data.PlanetActivity
		for k, e := range data.PlanetActivity {
			b.planetActivity[k] = e
		}
		b.planetActivityMu.Unlock()

		b.lastActivePlanetMu.Lock()
		b.lastActivePlanet = data.LastActivePlanet
		b.lastActivePlanetMu.Unlock()


		b.planetResourcesMu.Lock()
		//b.planetResources = data.PlanetResources
		for k, e := range data.PlanetResources {
			b.planetResources[k] = e
		}
		b.planetResourcesMu.Unlock()

		b.planetResourcesBuildingsMu.Lock()
		//b.planetResourcesBuildings = data.PlanetResourcesBuildings
		for k, e := range data.PlanetResourcesBuildings {
			b.planetResourcesBuildings[k] = e
		}
		b.planetResourcesBuildingsMu.Unlock()

		b.planetFacilitiesMu.Lock()
		//b.planetFacilities = data.PlanetFacilities
		for k, e := range data.PlanetFacilities {
			b.planetFacilities[k] = e
		}
		b.planetFacilitiesMu.Unlock()

		b.planetShipsInfosMu.Lock()
		//b.planetShipsInfos = data.PlanetShipsInfos
		for k, e := range data.PlanetShipsInfos {
			b.planetShipsInfos[k] = e
		}
		b.planetShipsInfosMu.Unlock()

		b.planetDefensesInfosMu.Lock()
		//b.planetDefensesInfos = data.PlanetDefensesInfos
		for k, e := range data.PlanetDefensesInfos {
			b.planetDefensesInfos[k] = e
		}
		b.planetDefensesInfosMu.Unlock()

		b.planetConstructionMu.Lock()
		//b.planetConstruction = data.PlanetConstruction
		for k, e := range data.PlanetConstruction {
			b.planetConstruction[k] = e
		}
		b.planetConstructionMu.Unlock()

		b.planetConstructionFinishAtMu.Lock()
		//b.planetConstructionFinishAt = data.PlanetConstructionFinishAt
		for k, e := range data.PlanetConstructionFinishAt {
			b.planetConstructionFinishAt[k] = e
		}
		b.planetConstructionFinishAtMu.Unlock()

		b.planetShipyardProductionsMu.Lock()
		//b.planetShipyardProductions = data.PlanetShipyardProductions
		for k, e := range data.PlanetShipyardProductions {
			b.planetShipyardProductions[k] = e
		}
		b.planetShipyardProductionsMu.Unlock()

		b.planetShipyardProductionsFinishAtMu.Lock()
		//b.planetShipyardProductionsFinishAt = data.PlanetShipyardProductionsFinishAt
		for k, e := range data.PlanetShipyardProductionsFinishAt {
			b.planetShipyardProductionsFinishAt[k] = e
		}
		b.planetShipyardProductionsFinishAtMu.Unlock()

		b.planetQueueMu.Lock()
		//b.planetQueue = data.PlanetQueue
		for k, e := range data.PlanetQueue {
			b.planetQueue[k] = e
		}
		b.planetQueueMu.Unlock()

		b.researchesCacheMu.Lock()
		b.researchesCache = data.Researches
		b.researchesCacheMu.Unlock()

		b.researchesActiveMu.Lock()
		b.researchesActive = data.ResearchesActive
		b.researchesActiveMu.Unlock()

		b.researchFinishAtMu.Lock()
		b.researchFinishAt = data.ResearchFinishAt
		b.researchFinishAtMu.Unlock()
		//b.SetResearchFinishAt(data.ResearchFinishAt)

		b.eventboxRespMu.Lock()
		b.eventboxResp = data.EventboxResp
		b.eventboxRespMu.Unlock()

		b.movementFleetsMu.Lock()
		b.movementFleets = data.MovementFleets
		b.movementFleetsMu.Unlock()

		b.slotsMu.Lock()
		b.slots = data.Slots
		b.slotsMu.Unlock()
	} else {
		var data Data

		b.planetsMu.RLock()
		data.Planets = b.planets
		b.planetsMu.RUnlock()

		data.Celestials = b.GetCachedCelestials()

		b.lastActivePlanetMu.RLock()
		data.LastActivePlanet = b.lastActivePlanet
		b.lastActivePlanetMu.RUnlock()

		data.PlanetActivity = map[CelestialID]int64{}
		data.PlanetResources = map[CelestialID]ResourcesDetails{}
		data.PlanetResourcesBuildings = map[CelestialID]ResourcesBuildings{}
		data.PlanetFacilities = map[CelestialID]Facilities{}
		data.PlanetShipsInfos = map[CelestialID]ShipsInfos{}
		data.PlanetDefensesInfos = map[CelestialID]DefensesInfos{}

		data.PlanetConstruction = map[CelestialID]Quantifiable{}
		data.PlanetConstructionFinishAt = map[CelestialID]int64{}
		data.PlanetShipyardProductions = map[CelestialID][]Quantifiable{}
		data.PlanetShipyardProductionsFinishAt = map[CelestialID]int64{}
		data.PlanetQueue = map[CelestialID][]Quantifiable{}

		b.planetActivityMu.RLock()
		//data.PlanetActivity = b.planetActivity
		for k, e := range b.planetActivity {
			data.PlanetActivity[k] = e
		}
		b.planetActivityMu.RUnlock()

		b.planetResourcesMu.RLock()
		//data.PlanetResources = b.planetResources
		for k, e := range b.planetResources {
			data.PlanetResources[k] = e
		}
		b.planetResourcesMu.RUnlock()

		b.planetResourcesBuildingsMu.RLock()
		//data.PlanetResourcesBuildings = b.planetResourcesBuildings
		for k, e := range b.planetResourcesBuildings {
			data.PlanetResourcesBuildings[k] = e
		}
		b.planetResourcesBuildingsMu.RUnlock()

		b.planetFacilitiesMu.RLock()
		//data.PlanetFacilities = b.planetFacilities
		for k, e := range b.planetFacilities {
			data.PlanetFacilities[k] = e
		}

		b.planetFacilitiesMu.RUnlock()

		b.planetShipsInfosMu.RLock()
		//data.PlanetShipsInfos = b.planetShipsInfos
		for k, e := range b.planetShipsInfos {
			data.PlanetShipsInfos[k] = e
		}
		b.planetShipsInfosMu.RUnlock()

		b.planetDefensesInfosMu.RLock()
		//data.PlanetDefensesInfos = b.planetDefensesInfos
		for k, e := range b.planetDefensesInfos {
			data.PlanetDefensesInfos[k] = e
		}
		b.planetDefensesInfosMu.RUnlock()

		b.planetConstructionMu.RLock()
		//data.PlanetConstruction = b.planetConstruction
		for k, e := range b.planetConstruction {
			data.PlanetConstruction[k] = e
		}
		b.planetConstructionMu.RUnlock()

		b.planetConstructionFinishAtMu.RLock()
		//data.PlanetConstructionFinishAt = b.planetConstructionFinishAt
		for k, e := range b.planetConstructionFinishAt {
			data.PlanetConstructionFinishAt[k] = e
		}
		b.planetConstructionFinishAtMu.RUnlock()

		b.planetShipyardProductionsMu.RLock()
		//data.PlanetShipyardProductions = b.planetShipyardProductions
		for k, e := range b.planetShipyardProductions {
			data.PlanetShipyardProductions[k] = e
		}
		b.planetShipyardProductionsMu.RUnlock()

		b.planetShipyardProductionsFinishAtMu.RLock()
		//data.PlanetShipyardProductionsFinishAt = b.planetShipyardProductionsFinishAt
		for k, e := range b.planetShipyardProductionsFinishAt {
			data.PlanetShipyardProductionsFinishAt[k] = e
		}
		b.planetShipyardProductionsFinishAtMu.RUnlock()

		b.planetQueueMu.RLock()
		//data.PlanetQueue = b.planetQueue
		for k, e := range b.planetQueue {
			data.PlanetQueue[k] = e
		}
		b.planetQueueMu.RUnlock()

		b.researchesCacheMu.RLock()
		data.Researches = b.researchesCache
		b.researchesCacheMu.RUnlock()

		b.researchesActiveMu.RLock()
		data.ResearchesActive = b.researchesActive
		b.researchesActiveMu.RUnlock()

		b.eventboxRespMu.RLock()
		data.EventboxResp = b.eventboxResp
		b.eventboxRespMu.RUnlock()

		b.movementFleetsMu.RLock()
		data.MovementFleets = b.movementFleets
		b.movementFleetsMu.RUnlock()

		b.slotsMu.RLock()
		data.Slots = b.slots
		b.slotsMu.RUnlock()

		by, _ := json.Marshal(data)
		SaveToFile(filename, by)
	}

	b.loginWrapper = DefaultLoginWrapper
	b.Enable()
	b.quiet = false
	b.logger = log.New(os.Stdout, "", 0)

	b.Universe = universe
	b.SetOGameCredentials(username, password)
	b.setOGameLobby("lobby")
	b.language = lang

	b.extractor = NewExtractorV71()

	jar, _ := cookiejar.New(&cookiejar.Options{
		Filename:              cookiesFilename,
		PersistSessionCookies: true,
	})

	// Ensure we remove any cookies that would set the mobile view
	cookies := jar.AllCookies()
	for _, c := range cookies {
		if c.Name == "device" {
			jar.RemoveCookie(c)
		}
	}

	b.Client = NewOGameClient()
	b.Client.Jar = jar
	b.Client.UserAgent = defaultUserAgent

	b.tasks = make(priorityQueue, 0)
	heap.Init(&b.tasks)
	b.tasksPushCh = make(chan *item, 100)
	b.tasksPopCh = make(chan struct{}, 100)
	b.taskRunner()

	b.wsCallbacks = make(map[string]func([]byte))

	return b
}

// Server ogame information for their servers
type Server struct {
	Language      string
	Number        int64
	Name          string
	PlayerCount   int64
	PlayersOnline int64
	Opened        string
	StartDate     string
	EndDate       *string
	ServerClosed  int64
	Prefered      int64
	SignupClosed  int64
	Settings      struct {
		AKS                      int64
		FleetSpeed               int64
		WreckField               int64
		ServerLabel              string
		EconomySpeed             int64
		PlanetFields             int64
		UniverseSize             int64 // Nb of galaxies
		ServerCategory           string
		EspionageProbeRaids      int64
		PremiumValidationGift    int64
		DebrisFieldFactorShips   int64
		DebrisFieldFactorDefence int64
	}
}

// ogame cookie name for php session id
const phpSessionIDCookieName = "PHPSESSID"

func getPhpSessionID2(client *http.Client, lobby, username, password string) (string, error) {
	payload := url.Values{
		"kid":                   {""},
		"language":              {"en"},
		"autologin":             {"false"},
		"credentials[email]":    {username},
		"credentials[password]": {password},
	}
	req, err := http.NewRequest("POST", "https://"+lobby+".ogame.gameforge.com/api/users", strings.NewReader(payload.Encode()))
	if err != nil {
		return "", err
	}

	req.Header.Add("Content-Type", "application/x-www-form-urlencoded")

	resp, err := client.Do(req)
	if err != nil {
		return "", err
	}
	defer resp.Body.Close()

	if resp.StatusCode >= 500 {
		return "", errors.New("OGame server error code : " + resp.Status)
	}

	if resp.StatusCode != 200 {
		_, _ = ioutil.ReadAll(resp.Body)
		return "", ErrBadCredentials
	}

	for _, cookie := range resp.Cookies() {
		if cookie.Name == phpSessionIDCookieName {
			return cookie.Value, nil
		}
	}

	return "", errors.New(phpSessionIDCookieName + " not found")
}

func getPhpSessionID(b *OGame, username, password string) (string, error) {
	payload := url.Values{
		"kid":                   {""},
		"language":              {"en"},
		"autologin":             {"false"},
		"credentials[email]":    {username},
		"credentials[password]": {password},
	}
	req, err := http.NewRequest("POST", "https://"+b.lobby+".ogame.gameforge.com/api/users", strings.NewReader(payload.Encode()))
	if err != nil {
		return "", err
	}

	req.Header.Add("Content-Type", "application/x-www-form-urlencoded")

	resp, err := b.doReqWithLoginProxyTransport(req)
	if err != nil {
		return "", err
	}
	defer func() {
		if err := resp.Body.Close(); err != nil {
			b.error(err)
		}
	}()

	if resp.StatusCode >= 500 {
		return "", errors.New("OGame server error code : " + resp.Status)
	}

	if resp.StatusCode != 200 {
		by, err := ioutil.ReadAll(resp.Body)
		b.error(resp.StatusCode, string(by), err)
		return "", ErrBadCredentials
	}

	for _, cookie := range resp.Cookies() {
		if cookie.Name == phpSessionIDCookieName {
			return cookie.Value, nil
		}
	}

	return "", errors.New(phpSessionIDCookieName + " not found")
}

type account struct {
	Server struct {
		Language string
		Number   int64
	}
	ID         int64
	Name       string
	LastPlayed string
	Blocked    bool
	Details    []struct {
		Type  string
		Title string
		Value interface{} // Can be string or int
	}
	Sitting struct {
		Shared       bool
		EndTime      *string
		CooldownTime *string
	}
}

func getUserAccounts(b *OGame) ([]account, error) {
	var userAccounts []account
	req, err := http.NewRequest("GET", "https://"+b.lobby+".ogame.gameforge.com/api/users/me/accounts", nil)
	if err != nil {
		return userAccounts, err
	}
	req.Header.Add("Accept-Encoding", "gzip, deflate, br")
	resp, err := b.Client.Do(req)
	if err != nil {
		return userAccounts, err
	}
	defer func() {
		if err := resp.Body.Close(); err != nil {
			b.error(err)
		}
	}()
	by, err := readBody(b, resp)
	if err != nil {
		return userAccounts, err
	}
	b.bytesUploaded += req.ContentLength
	if err := json.Unmarshal(by, &userAccounts); err != nil {
		return userAccounts, err
	}
	return userAccounts, nil
}

func getServers2(lobby string, client *http.Client) ([]Server, error) {
	var servers []Server
	req, err := http.NewRequest("GET", "https://"+lobby+".ogame.gameforge.com/api/servers", nil)
	if err != nil {
		return servers, err
	}
	resp, err := client.Do(req)
	if err != nil {
		return servers, err
	}
	defer resp.Body.Close()
	by, err := ioutil.ReadAll(resp.Body)
	if err != nil {
		return servers, err
	}
	if err := json.Unmarshal(by, &servers); err != nil {
		return servers, err
	}
	return servers, nil
}

func getServers(b *OGame) ([]Server, error) {
	var servers []Server
	req, err := http.NewRequest("GET", "https://"+b.lobby+".ogame.gameforge.com/api/servers", nil)
	if err != nil {
		return servers, err
	}
	req.Header.Add("Accept-Encoding", "gzip, deflate, br")
	resp, err := b.Client.Do(req)
	if err != nil {
		return servers, err
	}
	defer func() {
		if err := resp.Body.Close(); err != nil {
			b.error(err)
		}
	}()
	by, err := readBody(b, resp)
	if err != nil {
		return servers, err
	}
	b.bytesUploaded += req.ContentLength
	if err := json.Unmarshal(by, &servers); err != nil {
		return servers, err
	}
	return servers, nil
}

func findAccount(universe, lang string, playerID int64, accounts []account, servers []Server) (account, Server, error) {
	var server Server
	var acc account
	for _, s := range servers {
		if s.Name == universe && s.Language == lang {
			server = s
			break
		}
	}
	for _, a := range accounts {
		if a.Server.Language == server.Language && a.Server.Number == server.Number {
			if playerID != 0 {
				if a.ID == playerID {
					acc = a
					break
				}
			} else {
				acc = a
				break
			}
		}
	}
	if server.Number == 0 {
		return account{}, Server{}, fmt.Errorf("server %s, %s not found", universe, lang)
	}
	if acc.ID == 0 {
		return account{}, Server{}, ErrAccountNotFound
	}
	return acc, server, nil
}

func execLoginLink(b *OGame, loginLink string) ([]byte, error) {
	req, err := http.NewRequest("GET", loginLink, nil)
	if err != nil {
		return nil, err
	}
	req.Header.Add("Accept-Encoding", "gzip, deflate, br")
	b.debug("login to universe")
	resp, err := b.doReqWithLoginProxyTransport(req)
	if err != nil {
		return nil, err
	}
	defer func() {
		if err := resp.Body.Close(); err != nil {
			b.error(err)
		}
	}()
	b.bytesUploaded += req.ContentLength
	return readBody(b, resp)
}

func readBody(b *OGame, resp *http.Response) ([]byte, error) {
	n := int64(0)
	defer func() {
		b.bytesDownloaded += n
	}()
	isGzip := false
	var reader io.ReadCloser
	switch resp.Header.Get("Content-Encoding") {
	case "gzip":
		isGzip = true
		n = resp.ContentLength
		var err error
		reader, err = gzip.NewReader(resp.Body)
		if err != nil {
			return []byte{}, err
		}
		defer reader.Close()
	default:
		reader = resp.Body
	}
	by, err := ioutil.ReadAll(reader)
	if err != nil {
		return []byte{}, err
	}
	if !isGzip {
		n = int64(len(by))
	}
	return by, nil
}

func getLoginLink(b *OGame, userAccount account) (string, error) {
	ogURL := fmt.Sprintf("https://"+b.lobby+".ogame.gameforge.com/api/users/me/loginLink?id=%d&server[language]=%s&server[number]=%d",
		userAccount.ID, userAccount.Server.Language, userAccount.Server.Number)
	req, err := http.NewRequest("GET", ogURL, nil)
	if err != nil {
		return "", err
	}
	req.Header.Add("Accept-Encoding", "gzip, deflate, br")
	resp, err := b.Client.Do(req)
	if err != nil {
		return "", err
	}
	defer func() {
		if err := resp.Body.Close(); err != nil {
			b.error(err)
		}
	}()
	by, err := readBody(b, resp)
	if err != nil {
		return "", err
	}
	b.bytesUploaded += req.ContentLength
	var loginLink struct {
		URL string
	}
	if err := json.Unmarshal(by, &loginLink); err != nil {
		return "", err
	}
	return loginLink.URL, nil
}

// ServerData represent api result from https://s157-ru.ogame.gameforge.com/api/serverData.xml
type ServerData struct {
	Name                          string  `xml:"name"`                          // Europa
	Number                        int64   `xml:"number"`                        // 157
	Language                      string  `xml:"language"`                      // ru
	Timezone                      string  `xml:"timezone"`                      // Europe/Moscow
	TimezoneOffset                string  `xml:"timezoneOffset"`                // +03:00
	Domain                        string  `xml:"domain"`                        // s157-ru.ogame.gameforge.com
	Version                       string  `xml:"version"`                       // 6.8.8-pl2
	Speed                         int64   `xml:"speed"`                         // 6
	SpeedFleet                    int64   `xml:"speedFleet"`                    // 6
	Galaxies                      int64   `xml:"galaxies"`                      // 4
	Systems                       int64   `xml:"systems"`                       // 499
	ACS                           bool    `xml:"aCS"`                           // 1
	RapidFire                     bool    `xml:"rapidFire"`                     // 1
	DefToTF                       bool    `xml:"defToTF"`                       // 0
	DebrisFactor                  float64 `xml:"debrisFactor"`                  // 0.5
	DebrisFactorDef               float64 `xml:"debrisFactorDef"`               // 0
	RepairFactor                  float64 `xml:"repairFactor"`                  // 0.7
	NewbieProtectionLimit         int64   `xml:"newbieProtectionLimit"`         // 500000
	NewbieProtectionHigh          int64   `xml:"newbieProtectionHigh"`          // 50000
	TopScore                      int64   `xml:"topScore"`                      // 60259362
	BonusFields                   int64   `xml:"bonusFields"`                   // 30
	DonutGalaxy                   bool    `xml:"donutGalaxy"`                   // 1
	DonutSystem                   bool    `xml:"donutSystem"`                   // 1
	WfEnabled                     bool    `xml:"wfEnabled"`                     // 1 (WreckField)
	WfMinimumRessLost             int64   `xml:"wfMinimumRessLost"`             // 150000
	WfMinimumLossPercentage       int64   `xml:"wfMinimumLossPercentage"`       // 5
	WfBasicPercentageRepairable   int64   `xml:"wfBasicPercentageRepairable"`   // 45
	GlobalDeuteriumSaveFactor     float64 `xml:"globalDeuteriumSaveFactor"`     // 0.5
	Bashlimit                     int64   `xml:"bashlimit"`                     // 0
	ProbeCargo                    int64   `xml:"probeCargo"`                    // 5
	ResearchDurationDivisor       int64   `xml:"researchDurationDivisor"`       // 2
	DarkMatterNewAcount           int64   `xml:"darkMatterNewAcount"`           // 8000
	CargoHyperspaceTechMultiplier int64   `xml:"cargoHyperspaceTechMultiplier"` // 5
}

// gets the server data from xml api
func (b *OGame) getServerData() (ServerData, error) {
	var serverData ServerData
	req, err := http.NewRequest("GET", "https://s"+strconv.FormatInt(b.server.Number, 10)+"-"+b.server.Language+".ogame.gameforge.com/api/serverData.xml", nil)
	if err != nil {
		return serverData, err
	}
	req.Header.Add("Accept-Encoding", "gzip, deflate, br")
	resp, err := b.Client.Do(req)
	if err != nil {
		return serverData, err
	}
	defer func() {
		if err := resp.Body.Close(); err != nil {
			b.error(err)
		}
	}()
	by, err := readBody(b, resp)
	if err != nil {
		return serverData, err
	}
	b.bytesUploaded += req.ContentLength
	if err := xml.Unmarshal(by, &serverData); err != nil {
		return serverData, err
	}
	return serverData, nil
}

// Return either or not the bot logged in using the existing cookies.
func (b *OGame) loginWithExistingCookies() (bool, error) {
	cookies := b.Client.Jar.(*cookiejar.Jar).AllCookies()
	found := false
	for _, c := range cookies {
		if c.Name == phpSessionIDCookieName {
			found = true
			break
		}
	}
	if !found {
		err := b.login()
		return false, err
	}
	server, userAccount, err := b.loginPart1()
	if err == ErrAccountBlocked {
		return false, err
	}
	if err != nil {
		err := b.login()
		return false, err
	}

	if err := b.loginPart2(server, userAccount); err != nil {
		return false, err
	}

	pageHTML, err := b.getPage(OverviewPage, CelestialID(0))
	if err != nil {
		return false, err
	}
	b.debug("login using existing cookies")
	if err := b.loginPart3(userAccount, pageHTML); err != nil {
		return false, err
	}
	return true, nil
}

func (b *OGame) login() error {
	b.debug("get session")
	if _, err := getPhpSessionID(b, b.Username, b.password); err != nil {
		return err
	}

	server, userAccount, err := b.loginPart1()
	if err != nil {
		return err
	}

	b.debug("get login link")
	loginLink, err := getLoginLink(b, userAccount)
	if err != nil {
		return err
	}
	pageHTML, err := execLoginLink(b, loginLink)
	if err != nil {
		return err
	}

	if err := b.loginPart2(server, userAccount); err != nil {
		return err
	}
	if err := b.loginPart3(userAccount, pageHTML); err != nil {
		return err
	}

	if err := b.Client.Jar.(*cookiejar.Jar).Save(); err != nil {
		return err
	}
	for _, fn := range b.interceptorCallbacks {
		fn("GET", loginLink, nil, nil, pageHTML)
	}
	return nil
}

func (b *OGame) loginPart1() (server Server, userAccount account, err error) {
	b.debug("get user accounts")
	accounts, err := getUserAccounts(b)
	if err != nil {
		return
	}
	b.debug("get servers")
	servers, err := getServers(b)
	if err != nil {
		return
	}
	b.debug("find account & server for universe")
	userAccount, server, err = findAccount(b.Universe, b.language, b.playerID, accounts, servers)
	if err != nil {
		return
	}
	if userAccount.Blocked {
		return server, userAccount, ErrAccountBlocked
	}
	b.debug("Players online: " + strconv.FormatInt(server.PlayersOnline, 10) + ", Players: " + strconv.FormatInt(server.PlayerCount, 10))
	return
}

func (b *OGame) loginPart2(server Server, userAccount account) error {
	atomic.StoreInt32(&b.isLoggedInAtom, 1) // At this point, we are logged in
	atomic.StoreInt32(&b.isConnectedAtom, 1)
	// Get server data
	start := time.Now()
	b.server = server
	serverData, err := b.getServerData()
	if err != nil {
		return err
	}
	b.serverData = serverData
	b.language = userAccount.Server.Language
	b.serverURL = "https://s" + strconv.FormatInt(server.Number, 10) + "-" + server.Language + ".ogame.gameforge.com"
	b.debug("get server data", time.Since(start))
	return nil
}

func (b *OGame) loginPart3(userAccount account, pageHTML []byte) error {
	if ogVersion, err := version.NewVersion(b.serverData.Version); err == nil {
		if ogVersion.GreaterThanOrEqual(version.Must(version.NewVersion("7.1.0-rc0"))) {
			b.extractor = NewExtractorV71()
		} else if ogVersion.GreaterThanOrEqual(version.Must(version.NewVersion("7.0.0-rc0"))) {
			b.extractor = NewExtractorV7()
		}
	} else {
		b.error("failed to parse ogame version: " + err.Error())
	}

	b.sessionChatCounter = 1

	b.debug("logged in as " + userAccount.Name + " on " + b.Universe + "-" + b.language)

	b.debug("extract information from html")
	doc, err := goquery.NewDocumentFromReader(bytes.NewReader(pageHTML))
	if err != nil {
		return err
	}
	b.ogameSession = b.extractor.ExtractOGameSessionFromDoc(doc)
	if b.ogameSession == "" {
		return ErrBadCredentials
	}

	serverTime, _ := b.extractor.ExtractServerTime(pageHTML)
	b.location = serverTime.Location()

	b.cacheFullPageInfo("overview", pageHTML)

	_, _ = b.getPage(PreferencesPage, CelestialID(0)) // Will update preferences cached values

	// Extract chat host and port
	m := regexp.MustCompile(`var nodeUrl\s?=\s?"https:\\/\\/([^:]+):(\d+)\\/socket.io\\/socket.io.js"`).FindSubmatch(pageHTML)
	chatHost := string(m[1])
	chatPort := string(m[2])

	if atomic.CompareAndSwapInt32(&b.chatConnectedAtom, 0, 1) {
		b.closeChatCh = make(chan struct{})
		go func(b *OGame) {
			defer atomic.StoreInt32(&b.chatConnectedAtom, 0)
			b.chatRetry = NewExponentialBackoff(60)
		LOOP:
			for {
				select {
				case <-b.closeChatCh:
					break LOOP
				default:
					b.connectChat(chatHost, chatPort)
					b.chatRetry.Wait()
				}
			}
		}(b)
	} else {
		b.ReconnectChat()
	}

	return nil
}

func (b *OGame) cacheFullPageInfo(page string, pageHTML []byte) {
	//b.debug("Cache Run for Page:"+page)
	doc, _ := goquery.NewDocumentFromReader(bytes.NewReader(pageHTML))
	b.planetsMu.Lock()
	b.planets = b.extractor.ExtractPlanetsFromDoc(doc, b)
	b.planetsMu.Unlock()

	celestialID, _ := b.extractor.ExtractPlanetID(pageHTML)

	b.planetResourcesMu.Lock()
	b.planetResources[celestialID], _ = b.fetchResources(celestialID)
	b.planetResourcesMu.Unlock()

	b.eventboxRespMu.Lock()
	b.eventboxResp, _ = b.fetchEventbox()
	b.eventboxRespMu.Unlock()

	b.attackEventsMu.Lock()
	b.attackEvents, _ = b.getAttacks(celestialID)
	b.attackEventsMu.Unlock()

	b.lastActivePlanetMu.Lock()
	b.lastActivePlanet, _ = b.extractor.ExtractPlanetID(pageHTML)
	b.lastActivePlanetMu.Unlock()

	b.planetActivityMu.Lock()
	b.planetActivity[celestialID] = b.extractor.ExtractOgameTimestamp(pageHTML)
	b.planetActivityMu.Unlock()

	timestamp := b.extractor.ExtractOgameTimestamp(pageHTML)

	switch page {
	case OverviewPage:
		buildingID, buildingCountdown, researchID, researchCountdown := b.extractor.ExtractConstructions(pageHTML)
		b.planetConstructionMu.Lock()
		b.planetConstruction[celestialID] = Quantifiable{ID: buildingID, Nbr: buildingCountdown}
		b.planetConstructionMu.Unlock()
		if buildingID.Int64() != 0 && buildingCountdown != 0 {
			b.planetConstructionFinishAtMu.Lock()
			b.planetConstructionFinishAt[celestialID] = timestamp + buildingCountdown
			b.planetConstructionFinishAtMu.Unlock()
		} else {
			b.planetConstructionFinishAtMu.Lock()
			b.planetConstructionFinishAt[celestialID] = 0
			b.planetConstructionFinishAtMu.Unlock()
		}

		b.researchesActiveMu.Lock()
		b.researchesActive = Quantifiable{ID: researchID, Nbr: researchCountdown}
		b.researchesActiveMu.Unlock()
		if researchID != 0 && researchCountdown != 0 {
			b.researchFinishAtMu.Lock()
			b.researchFinishAt = researchCountdown + time.Now().Unix()
			b.researchFinishAtMu.Unlock()
			//b.SetResearchFinishAt(researchCountdown + time.Now().Unix())
		} else {
			b.researchFinishAtMu.Lock()
			b.researchFinishAt = 0
			b.researchFinishAtMu.Unlock()
		}

		ships, shipyardCountdown, _ := b.extractor.ExtractOverviewProduction(pageHTML)
		b.planetShipyardProductionsMu.Lock()
		b.planetShipyardProductions[celestialID] = ships
		b.planetShipyardProductionsMu.Unlock()
		if shipyardCountdown != 0 {
			b.planetShipyardProductionsFinishAtMu.Lock()
			b.planetShipyardProductionsFinishAt[celestialID] = timestamp + shipyardCountdown
			b.planetShipyardProductionsFinishAtMu.Unlock()
		} else {
			b.planetShipyardProductionsFinishAtMu.Lock()
			b.planetShipyardProductionsFinishAt[celestialID] = 0
			b.planetShipyardProductionsFinishAtMu.Unlock()
		}

		break
	case SuppliesPage:
		buildingID, buildingCountdown, _, _ := b.extractor.ExtractConstructions(pageHTML)
		b.planetConstructionMu.Lock()
		b.planetConstruction[celestialID] = Quantifiable{ID: buildingID, Nbr: buildingCountdown}
		b.planetConstructionMu.Unlock()
		if buildingID.Int64() != 0 && buildingCountdown != 0 {
			b.planetConstructionFinishAtMu.Lock()
			b.planetConstructionFinishAt[celestialID] = timestamp + buildingCountdown
			b.planetConstructionFinishAtMu.Unlock()
		} else {
			b.planetConstructionFinishAtMu.Lock()
			b.planetConstructionFinishAt[celestialID] = 0
			b.planetConstructionFinishAtMu.Unlock()
		}

		res, err := b.extractor.ExtractResourcesBuildings(pageHTML)
		if err == nil {
			b.planetResourcesBuildingsMu.Lock()
			b.planetResourcesBuildings[celestialID] = res
			b.planetResourcesBuildingsMu.Unlock()
		}
		break
	case FacilitiesPage:
		buildingID, buildingCountdown, _, _ := b.extractor.ExtractConstructions(pageHTML)
		b.planetConstructionMu.Lock()
		b.planetConstruction[celestialID] = Quantifiable{ID: buildingID, Nbr: buildingCountdown}
		b.planetConstructionMu.Unlock()
		if buildingID.Int64() != 0 && buildingCountdown != 0 {
			b.planetConstructionFinishAtMu.Lock()
			b.planetConstructionFinishAt[celestialID] = timestamp + buildingCountdown
			b.planetConstructionFinishAtMu.Unlock()
		} else {
			b.planetConstructionFinishAtMu.Lock()
			b.planetConstructionFinishAt[celestialID] = 0
			b.planetConstructionFinishAtMu.Unlock()
		}

		fac, err := b.extractor.ExtractFacilities(pageHTML)
		if err == nil {
			b.planetFacilitiesMu.Lock()
			b.planetFacilities[celestialID] = fac
			b.planetFacilitiesMu.Unlock()
		}
		break
	case ShipyardPage:
		ships, shipyardCountdown, _ := b.extractor.ExtractProduction(pageHTML)
		b.planetShipyardProductionsMu.Lock()
		b.planetShipyardProductions[celestialID] = ships
		b.planetShipyardProductionsMu.Unlock()
		if shipyardCountdown != 0 {
			b.planetShipyardProductionsFinishAtMu.Lock()
			b.planetShipyardProductionsFinishAt[celestialID] = timestamp + shipyardCountdown
			b.planetShipyardProductionsFinishAtMu.Unlock()
		} else {
			b.planetShipyardProductionsFinishAtMu.Lock()
			b.planetShipyardProductionsFinishAt[celestialID] = 0
			b.planetShipyardProductionsFinishAtMu.Unlock()
		}

		shipyard, err := b.extractor.ExtractShips(pageHTML)
		if err == nil {
			b.planetShipsInfosMu.Lock()
			b.planetShipsInfos[celestialID] = shipyard
			b.planetShipsInfosMu.Unlock()
		}
		break
	case DefensePage:
		defenses, err := b.extractor.ExtractDefense(pageHTML)
		ships, shipyardCountdown, _ := b.extractor.ExtractProduction(pageHTML)
		b.planetShipyardProductionsMu.Lock()
		b.planetShipyardProductions[celestialID] = ships
		b.planetShipyardProductionsMu.Unlock()
		if shipyardCountdown != 0 {
			b.planetShipyardProductionsFinishAtMu.Lock()
			b.planetShipyardProductionsFinishAt[celestialID] = timestamp + shipyardCountdown
			b.planetShipyardProductionsFinishAtMu.Unlock()
		} else {
			b.planetShipyardProductionsFinishAtMu.Lock()
			b.planetShipyardProductionsFinishAt[celestialID] = 0
			b.planetShipyardProductionsFinishAtMu.Unlock()
		}

		if err == nil {
			b.planetDefensesInfosMu.Lock()
			b.planetDefensesInfos[celestialID] = defenses
			b.planetDefensesInfosMu.Unlock()
		}
		break
	case DefensesPage:
		defenses, err := b.extractor.ExtractDefense(pageHTML)
		ships, shipyardCountdown, _ := b.extractor.ExtractProduction(pageHTML)
		b.planetShipyardProductionsMu.Lock()
		b.planetShipyardProductions[celestialID] = ships
		b.planetShipyardProductionsMu.Unlock()
		if shipyardCountdown != 0 {
			b.planetShipyardProductionsFinishAtMu.Lock()
			b.planetShipyardProductionsFinishAt[celestialID] = timestamp + shipyardCountdown
			b.planetShipyardProductionsFinishAtMu.Unlock()

		}

		if err == nil {
			b.planetDefensesInfosMu.Lock()
			b.planetDefensesInfos[celestialID] = defenses
			b.planetDefensesInfosMu.Unlock()
		}
		break
	case MovementPage:
		fleets := b.extractor.ExtractFleets(pageHTML)

		for i := 0; i<len(fleets); i++  {
			fleets[i].StartTime = b.fixTimezone(fleets[i].StartTime)
		}
		b.movementFleetsMu.Lock()
		b.movementFleets = fleets
		b.movementFleetsMu.Unlock()
		/*
		for i := 0; i<len(b.movementFleets); i++  {
			loc, _ := time.LoadLocation(b.serverData.Timezone)
			tmp, _ := time.ParseInLocation("2006-01-02 15:04:05 +0000 UTC", b.movementFleets[i].StartTime.String(), loc)
			b.movementFleets[i].StartTime = tmp
		}
		*/

		b.slotsMu.Lock()
		b.slots = b.extractor.ExtractSlots(pageHTML)
		b.slotsMu.Unlock()
		break

	case ResearchPage:
		_, _, researchID, researchCountdown := b.extractor.ExtractConstructions(pageHTML)
		b.researchesActiveMu.Lock()
		b.researchesActive = Quantifiable{ID: researchID, Nbr: researchCountdown}
		b.researchesActiveMu.Unlock()
		if researchID != 0 && researchCountdown != 0 {
			b.researchFinishAtMu.Lock()
			b.researchFinishAt = researchCountdown + time.Now().Unix()
			b.researchFinishAtMu.Unlock()
		} else {
			b.researchFinishAtMu.Lock()
			b.researchFinishAt = 0
			b.researchFinishAtMu.Unlock()
		}
		b.researchesCacheMu.Lock()
		b.researchesCache = b.extractor.ExtractResearch(pageHTML)
		b.researchesCacheMu.Unlock()
		break

	case FleetdispatchPage:
		b.planetShipsInfosMu.Lock()
		si := b.extractor.ExtractFleet1Ships(pageHTML)
		si.SolarSatellite = b.planetShipsInfos[celestialID].SolarSatellite
		si.Crawler = b.planetShipsInfos[celestialID].SolarSatellite
		b.planetShipsInfos[celestialID] = si
		b.planetShipsInfosMu.Unlock()
		break

	case Fleet1Page:
		b.planetShipsInfosMu.Lock()
		si := b.extractor.ExtractFleet1Ships(pageHTML)
		si.SolarSatellite = b.planetShipsInfos[celestialID].SolarSatellite
		si.Crawler = b.planetShipsInfos[celestialID].SolarSatellite
		b.planetShipsInfos[celestialID] = si
		b.planetShipsInfosMu.Unlock()
		break

	case ResourceSettingsPage:

		break
	}

	b.isVacationModeEnabledMu.Lock()
	b.isVacationModeEnabled = b.extractor.ExtractIsInVacationFromDoc(doc)
	b.isVacationModeEnabledMu.Unlock()

	b.ajaxChatToken, _ = b.extractor.ExtractAjaxChatToken(pageHTML)

	b.characterClassMu.Lock()
	b.characterClass, _ = b.extractor.ExtractCharacterClassFromDoc(doc)
	b.characterClassMu.Unlock()

	b.hasCommander = b.extractor.ExtractCommanderFromDoc(doc)
	b.hasAdmiral = b.extractor.ExtractAdmiralFromDoc(doc)
	b.hasEngineer = b.extractor.ExtractEngineerFromDoc(doc)
	b.hasGeologist = b.extractor.ExtractGeologistFromDoc(doc)
	b.hasTechnocrat = b.extractor.ExtractTechnocratFromDoc(doc)

	if page == "overview" {
		b.playerMu.Lock()
		b.player, _ = b.extractor.ExtractUserInfos(pageHTML, b.language)
		b.playerMu.Unlock()
	} else if page == "preferences" {
		b.CachedPreferences = b.extractor.ExtractPreferencesFromDoc(doc)
	}

	var data Data
	var filename string = b.Username + "_" + b.Universe + "_" + b.language + "_data.json"
	b.planetsMu.RLock()
	data.Planets = b.planets
	b.planetsMu.RUnlock()

	data.Celestials = b.GetCachedCelestials()

	data.PlanetActivity = map[CelestialID]int64{}
	data.PlanetResources = map[CelestialID]ResourcesDetails{}
	data.PlanetResourcesBuildings = map[CelestialID]ResourcesBuildings{}
	data.PlanetFacilities = map[CelestialID]Facilities{}
	data.PlanetShipsInfos = map[CelestialID]ShipsInfos{}
	data.PlanetDefensesInfos = map[CelestialID]DefensesInfos{}

	data.PlanetConstruction = map[CelestialID]Quantifiable{}
	data.PlanetConstructionFinishAt = map[CelestialID]int64{}
	data.PlanetShipyardProductions = map[CelestialID][]Quantifiable{}
	data.PlanetShipyardProductionsFinishAt = map[CelestialID]int64{}
	data.PlanetQueue = map[CelestialID][]Quantifiable{}

	b.researchFinishAtMu.RLock()
	data.ResearchFinishAt = b.researchFinishAt
	b.researchFinishAtMu.RUnlock()

	b.planetActivityMu.RLock()
	//data.PlanetActivity = b.planetActivity
	for k, e := range b.planetActivity {
		data.PlanetActivity[k] = e
	}
	b.planetActivityMu.RUnlock()

	b.planetResourcesMu.RLock()
	//data.PlanetResources = b.planetResources
	for k, e := range b.planetResources {
		data.PlanetResources[k] = e
	}
	b.planetResourcesMu.RUnlock()

	b.planetResourcesBuildingsMu.RLock()
	//data.PlanetResourcesBuildings = b.planetResourcesBuildings
	for k, e := range b.planetResourcesBuildings {
		data.PlanetResourcesBuildings[k] = e
	}
	b.planetResourcesBuildingsMu.RUnlock()

	b.planetFacilitiesMu.RLock()
	//data.PlanetFacilities = b.planetFacilities
	for k, e := range b.planetFacilities {
		data.PlanetFacilities[k] = e
	}
	b.planetFacilitiesMu.RUnlock()

	b.planetShipsInfosMu.RLock()
	//data.PlanetShipsInfos = b.planetShipsInfos
	for k, e := range b.planetShipsInfos {
		data.PlanetShipsInfos[k] = e
	}
	b.planetShipsInfosMu.RUnlock()

	b.planetDefensesInfosMu.RLock()
	//data.PlanetDefensesInfos = b.planetDefensesInfos
	for k, e := range b.planetDefensesInfos {
		data.PlanetDefensesInfos[k] = e
	}
	b.planetDefensesInfosMu.RUnlock()

	b.planetConstructionMu.RLock()
	//data.PlanetConstruction = b.planetConstruction
	for k, e := range b.planetConstruction {
		data.PlanetConstruction[k] = e
	}
	b.planetConstructionMu.RUnlock()

	b.planetConstructionFinishAtMu.RLock()
	//data.PlanetConstructionFinishAt = b.planetConstructionFinishAt
	for k, e := range b.planetConstructionFinishAt {
		data.PlanetConstructionFinishAt[k] = e
	}
	b.planetConstructionFinishAtMu.RUnlock()

	b.planetShipyardProductionsMu.RLock()
	//data.PlanetShipyardProductions = b.planetShipyardProductions
	for k, e := range b.planetShipyardProductions {
		data.PlanetShipyardProductions[k] = e
	}
	b.planetShipyardProductionsMu.RUnlock()

	b.planetShipyardProductionsFinishAtMu.RLock()
	//data.PlanetShipyardProductionsFinishAt = b.planetShipyardProductionsFinishAt
	for k, e := range b.planetShipyardProductionsFinishAt {
		data.PlanetShipyardProductionsFinishAt[k] = e
	}
	b.planetShipyardProductionsFinishAtMu.RUnlock()

	b.planetQueueMu.RLock()
	//data.PlanetQueue = b.planetQueue
	for k, e := range b.planetQueue {
		data.PlanetQueue[k] = e
	}
	b.planetQueueMu.RUnlock()

	b.researchesCacheMu.RLock()
	data.Researches = b.researchesCache
	b.researchesCacheMu.RUnlock()

	b.researchesActiveMu.RLock()
	data.ResearchesActive = b.researchesActive
	b.researchesActiveMu.RUnlock()

	b.eventboxRespMu.RLock()
	data.EventboxResp = b.eventboxResp
	b.eventboxRespMu.RUnlock()

	b.attackEventsMu.RLock()
	data.AttackEvents = b.attackEvents
	b.attackEventsMu.RUnlock()

	b.movementFleetsMu.RLock()
	data.MovementFleets = b.movementFleets
	b.movementFleetsMu.RUnlock()

	b.slotsMu.RLock()
	data.Slots = b.slots
	b.slotsMu.RUnlock()


	data = b.GetCachedData()

	by, _ := json.Marshal(data)
	SaveToFile(filename, by)
}

var SaveToFileMu sync.Mutex

func SaveToFile(filename string, by []byte) {
	SaveToFileMu.Lock()
	ioutil.WriteFile(filename, by, 0644)
	SaveToFileMu.Unlock()
}

func LoadFromFile(filename string) ([]byte) {
	SaveToFileMu.Lock()
	by, _ := ioutil.ReadFile(filename)
	SaveToFileMu.Unlock()
	return by
}


// DefaultLoginWrapper ...
var DefaultLoginWrapper = func(loginFn func() (bool, error)) error {
	_, err := loginFn()
	return err
}

func (b *OGame) wrapLoginWithExistingCookies() (useCookies bool, err error) {
	fn := func() (bool, error) {
		useCookies, err = b.loginWithExistingCookies()
		return useCookies, err
	}
	return useCookies, b.loginWrapper(fn)
}

func (b *OGame) wrapLogin() error {
	return b.loginWrapper(func() (bool, error) { return false, b.login() })
}

// GetExtractor gets extractor object
func (b *OGame) GetExtractor() Extractor {
	return b.extractor
}

// SetOGameCredentials sets ogame credentials for the bot
func (b *OGame) SetOGameCredentials(username, password string) {
	b.Username = username
	b.password = password
}

func (b *OGame) setOGameLobby(lobby string) {
	if lobby != "lobby-pioneers" {
		lobby = "lobby"
	}
	b.lobby = lobby
}

// SetLoginWrapper ...
func (b *OGame) SetLoginWrapper(newWrapper func(func() (bool, error)) error) {
	b.loginWrapper = newWrapper
}

// execute a request using the login proxy transport if set
func (b *OGame) doReqWithLoginProxyTransport(req *http.Request) (resp *http.Response, err error) {
	if b.loginProxyTransport != nil {
		oldTransport := b.Client.Transport
		b.Client.Transport = b.loginProxyTransport
		resp, err = b.Client.Do(req)
		b.Client.Transport = oldTransport
	} else {
		resp, err = b.Client.Do(req)
	}
	return
}

func getTransport(proxy, username, password, proxyType string) (http.RoundTripper, error) {
	var err error
	transport := http.DefaultTransport
	if proxyType == "socks5" {
		transport, err = getSocks5Transport(proxy, username, password)
	} else if proxyType == "http" {
		transport, err = getProxyTransport(proxy, username, password)
	}
	return transport, err
}

// Creates a proxy http transport with optional basic auth
func getProxyTransport(proxy, username, password string) (*http.Transport, error) {
	proxyURL, err := url.Parse(proxy)
	if err != nil {
		return nil, err
	}
	t := &http.Transport{Proxy: http.ProxyURL(proxyURL)}
	if username != "" || password != "" {
		basicAuth := "Basic " + base64.StdEncoding.EncodeToString([]byte(username+":"+password))
		t.ProxyConnectHeader = http.Header{"Proxy-Authorization": {basicAuth}}
	}
	return t, nil
}

func getSocks5Transport(proxyAddress, username, password string) (*http.Transport, error) {
	var auth *proxy.Auth
	if username != "" || password != "" {
		auth = &proxy.Auth{User: username, Password: password}
	}
	dialer, err := proxy.SOCKS5("tcp", proxyAddress, auth, proxy.Direct)
	if err != nil {
		return nil, err
	}
	transport := &http.Transport{
		DialContext: func(ctx context.Context, network, addr string) (net.Conn, error) {
			return dialer.Dial(network, addr)
		},
	}
	return transport, nil
}

func (b *OGame) setProxy(proxyAddress, username, password, proxyType string, loginOnly bool) error {
	if proxyType == "" {
		proxyType = "socks5"
	}
	if proxyAddress == "" {
		b.loginProxyTransport = nil
		b.Client.Transport = http.DefaultTransport
		return nil
	}
	transport, err := getTransport(proxyAddress, username, password, proxyType)
	b.loginProxyTransport = transport
	b.Client.Transport = transport
	if loginOnly {
		b.Client.Transport = http.DefaultTransport
	}
	return err
}

// SetProxy this will change the bot http transport object.
// proxyType can be "http" or "socks5".
// An empty proxyAddress will reset the client transport to default value.
func (b *OGame) SetProxy(proxyAddress, username, password, proxyType string, loginOnly bool) error {
	return b.setProxy(proxyAddress, username, password, proxyType, loginOnly)
}

func (b *OGame) connectChat(host, port string) {
	req, err := http.NewRequest("GET", "https://"+host+":"+port+"/socket.io/1/?t="+strconv.FormatInt(time.Now().UnixNano()/int64(time.Millisecond), 10), nil)
	if err != nil {
		b.error("failed to create request:", err)
		return
	}
	client := &http.Client{}
	resp, err := client.Do(req)
	if err != nil {
		b.error("failed to get socket.io token:", err)
		return
	}
	defer func() {
		if err := resp.Body.Close(); err != nil {
			b.error(err)
		}
	}()
	b.chatRetry.Reset()
	by, _ := ioutil.ReadAll(resp.Body)
	token := strings.Split(string(by), ":")[0]

	origin := "https://" + host + ":" + port + "/"
	wssURL := "wss://" + host + ":" + port + "/socket.io/1/websocket/" + token
	b.ws, err = websocket.Dial(wssURL, "", origin)
	if err != nil {
		b.error("failed to dial websocket:", err)
		return
	}

	// Recv msgs
LOOP:
	for {
		select {
		case <-b.closeChatCh:
			break LOOP
		default:
		}

		var buf = make([]byte, 1024*1024)
		if err := b.ws.SetReadDeadline(time.Now().Add(time.Second)); err != nil {
			b.error("failed to set read deadline:", err)
		}
		n, err := b.ws.Read(buf)
		if err != nil {
			if err == io.EOF {
				b.error("chat eof:", err)
				break
			} else if strings.HasSuffix(err.Error(), "use of closed network connection") {
				break
			} else if strings.HasSuffix(err.Error(), "i/o timeout") {
				continue
			} else {
				b.error("chat unexpected error", err)
				// connection reset by peer
				break
			}
		}
		for _, clb := range b.wsCallbacks {
			go clb(buf[0:n])
		}
		msg := bytes.Trim(buf, "\x00")
		if bytes.Equal(msg, []byte("1::")) {
			_, _ = b.ws.Write([]byte("1::/chat"))       // subscribe to chat events
			_, _ = b.ws.Write([]byte("1::/auctioneer")) // subscribe to auctioneer events
		} else if bytes.Equal(msg, []byte("1::/chat")) {
			authMsg := `5:` + strconv.FormatInt(b.sessionChatCounter, 10) + `+:/chat:{"name":"authorize","args":["` + b.ogameSession + `"]}`
			_, _ = b.ws.Write([]byte(authMsg))
			b.sessionChatCounter++
		} else if bytes.Equal(msg, []byte("2::")) {
			_, _ = b.ws.Write([]byte("2::"))
		} else if regexp.MustCompile(`\d+::/auctioneer`).Match(msg) {
			// 5::/auctioneer:{"name":"timeLeft","args":["<span style=\"color:#FFA500;\"><b>approx. 10m</b></span> remaining until the auction ends"]} // every minute
			// 5::/auctioneer:{"name":"new bid","args":[{"player":{"id":106734,"name":"Someone","link":"https://s152-en.ogame.gameforge.com/game/index.php?page=ingame&component=galaxy&galaxy=4&system=116"},"sum":2000,"price":3000,"bids":2,"auctionId":"13355"}]}
			// 5::/auctioneer:{"name":"auction finished","args":[{"sum":2000,"player":{"id":106734,"name":"Someone","link":"http://s152-en.ogame.gameforge.com/game/index.php?page=ingame&component=galaxy&galaxy=4&system=116"},"bids":2,"info":"Next auction in:<br />\n<span class=\"nextAuction\" id=\"nextAuction\">1390</span>","time":"06:36"}]}
			for _, clb := range b.auctioneerCallbacks {
				clb(msg)
			}
		} else if regexp.MustCompile(`6::/chat:\d+\+\[true]`).Match(msg) {
			b.debug("chat connected")
		} else if regexp.MustCompile(`6::/chat:\d+\+\[false]`).Match(msg) {
			b.error("Failed to connect to chat")
		} else if bytes.HasPrefix(msg, []byte("5::/chat:")) {
			payload := bytes.TrimPrefix(msg, []byte("5::/chat:"))
			var chatPayload ChatPayload
			if err := json.Unmarshal(payload, &chatPayload); err != nil {
				b.error("Unable to unmarshal chat payload", err, payload)
				continue
			}
			for _, chatMsg := range chatPayload.Args {
				for _, clb := range b.chatCallbacks {
					clb(chatMsg)
				}
			}
		} else {
			b.error("unknown message received:", string(buf))
			time.Sleep(time.Second)
		}
	}
}

// ReconnectChat ...
func (b *OGame) ReconnectChat() bool {
	if b.ws == nil {
		return false
	}
	_, _ = b.ws.Write([]byte("1::/chat"))
	return true
}

// ChatPayload ...
type ChatPayload struct {
	Name string    `json:"name"`
	Args []ChatMsg `json:"args"`
}

// ChatMsg ...
type ChatMsg struct {
	SenderID      int64  `json:"senderId"`
	SenderName    string `json:"senderName"`
	AssociationID int64  `json:"associationId"`
	Text          string `json:"text"`
	ID            int64  `json:"id"`
	Date          int64  `json:"date"`
}

func (m ChatMsg) String() string {
	return "\n" +
		"     Sender ID: " + strconv.FormatInt(m.SenderID, 10) + "\n" +
		"   Sender name: " + m.SenderName + "\n" +
		"Association ID: " + strconv.FormatInt(m.AssociationID, 10) + "\n" +
		"          Text: " + m.Text + "\n" +
		"            ID: " + strconv.FormatInt(m.ID, 10) + "\n" +
		"          Date: " + strconv.FormatInt(m.Date, 10)
}

func (b *OGame) logout() {
	_, _ = b.getPage(LogoutPage, CelestialID(0))
	b.Client.Jar.(*cookiejar.Jar).RemoveAll()
	if atomic.CompareAndSwapInt32(&b.isLoggedInAtom, 1, 0) {
		select {
		case <-b.closeChatCh:
		default:
			close(b.closeChatCh)
			if b.ws != nil {
				_ = b.ws.Close()
			}
		}
	}
}

func isLogged(pageHTML []byte) bool {
	return len(regexp.MustCompile(`<meta name="ogame-session" content="\w+"/>`).FindSubmatch(pageHTML)) == 1 ||
		len(regexp.MustCompile(`var session = "\w+"`).FindSubmatch(pageHTML)) == 1
}

// IsKnowFullPage ...
func IsKnowFullPage(vals url.Values) bool {
	page := vals.Get("page")
	if page == "ingame" {
		page = vals.Get("component")
	}
	return page == OverviewPage ||
		page == ResourcesPage ||
		page == StationPage ||
		page == TraderOverviewPage ||
		page == ResearchPage ||
		page == ShipyardPage ||
		page == DefensePage ||
		page == Fleet1Page ||
		page == GalaxyPage ||
		page == AlliancePage ||
		page == PremiumPage ||
		page == ShopPage ||
		page == RewardsPage ||
		page == ResourceSettingsPage ||
		page == MovementPage ||
		page == HighscorePage ||
		page == BuddiesPage ||
		page == PreferencesPage ||
		page == MessagesPage ||
		page == ChatPage ||

		page == DefensesPage ||
		page == SuppliesPage ||
		page == FacilitiesPage ||
		page == FleetdispatchPage
}

// IsAjaxPage either the requested page is a partial/ajax page
func IsAjaxPage(vals url.Values) bool {
	page := vals.Get("page")
	if page == "ingame" {
		page = vals.Get("component")
	}
	ajax := vals.Get("ajax")
	asJson := vals.Get("asJson")
	return page == FetchEventboxAjaxPage ||
		page == FetchResourcesAjaxPage ||
		page == GalaxyContentAjaxPage ||
		page == EventListAjaxPage ||
		page == AjaxChatAjaxPage ||
		page == NoticesAjaxPage ||
		page == RepairlayerAjaxPage ||
		page == TechtreeAjaxPage ||
		page == PhalanxAjaxPage ||
		page == ShareReportOverlayAjaxPage ||
		page == JumpgatelayerAjaxPage ||
		page == FederationlayerAjaxPage ||
		page == UnionchangeAjaxPage ||
		page == ChangenickAjaxPage ||
		page == PlanetlayerAjaxPage ||
		page == TraderlayerAjaxPage ||
		page == PlanetRenameAjaxPage ||
		page == RightmenuAjaxPage ||
		page == AllianceOverviewAjaxPage ||
		page == SupportAjaxPage ||
		page == BuffActivationAjaxPage ||
		page == AuctioneerAjaxPage ||
		page == HighscoreContentAjaxPage ||
		ajax == "1" ||
		asJson == "1"
}

func canParseEventBox(by []byte) bool {
	err := json.Unmarshal(by, &eventboxResp{})
	return err == nil
}

func canParseSystemInfos(by []byte) bool {
	err := json.Unmarshal(by, &SystemInfos{})
	return err == nil
}

func (b *OGame) preRequestChecks() error {
	if !b.IsEnabled() {
		return ErrBotInactive
	}
	if !b.IsLoggedIn() {
		return ErrBotLoggedOut
	}
	if b.serverURL == "" {
		return errors.New("serverURL is empty")
	}
	return nil
}

func (b *OGame) execRequest(method, finalURL string, payload, vals url.Values) ([]byte, error) {
	var req *http.Request
	var err error
	if method == "GET" {
		req, err = http.NewRequest(method, finalURL, nil)
	} else {
		req, err = http.NewRequest(method, finalURL, strings.NewReader(payload.Encode()))
	}
	if err != nil {
		return []byte{}, err
	}

	if method == "POST" {
		req.Header.Add("Content-Type", "application/x-www-form-urlencoded")
	}
	req.Header.Add("Accept-Encoding", "gzip, deflate, br")
	if IsAjaxPage(vals) {
		req.Header.Add("X-Requested-With", "XMLHttpRequest")
	}

	resp, err := b.Client.Do(req)
	if err != nil {
		return []byte{}, err
	}
	defer func() {
		if err := resp.Body.Close(); err != nil {
			b.error(err)
		}
	}()

	if resp.StatusCode >= 500 {
		return []byte{}, err
	}
	by, err := readBody(b, resp)
	if err != nil {
		return []byte{}, err
	}
	b.bytesUploaded += req.ContentLength
	return by, nil
}

func (b *OGame) getPageContent(vals url.Values, opts ...Option) ([]byte, error) {
	var cfg options
	for _, opt := range opts {
		opt(&cfg)
	}

	if err := b.preRequestChecks(); err != nil {
		return []byte{}, err
	}

	if vals.Get("cp") == "" {
		if cfg.ChangePlanet != 0 {
			vals.Set("cp", strconv.FormatInt(int64(cfg.ChangePlanet), 10))
		}
	}

	finalURL := b.serverURL + "/game/index.php?" + vals.Encode()

	allianceID := vals.Get("allianceId")
	if allianceID != "" {
		finalURL = b.serverURL + "/game/allianceInfo.php?allianceID=" + allianceID
	}

	page := vals.Get("page")

	if page == "ingame" ||
		(page == "componentOnly" && vals.Get("component") == "fetchEventbox") ||
		(page == "componentOnly" && vals.Get("component") == "eventList" && vals.Get("action") != "fetchEventBox") {
		page = vals.Get("component")
	}
	var pageHTMLBytes []byte

	log.Printf("Visit page: %s (%s)", page, finalURL)

	if err := b.withRetry(func() (err error) {
		pageHTMLBytes, err = b.execRequest("GET", finalURL, nil, vals)
		if err != nil {
			return err
		}

		if allianceID != "" {
			return nil
		}
		if (page != LogoutPage && (IsKnowFullPage(vals) || page == "") && !IsAjaxPage(vals) && !isLogged(pageHTMLBytes)) ||
			(page == "eventList" && !bytes.Contains(pageHTMLBytes, []byte("eventListWrap"))) ||
			(page == "fetchEventbox" && !canParseEventBox(pageHTMLBytes)) {
			b.error("Err not logged on page : ", page)
			atomic.StoreInt32(&b.isConnectedAtom, 0)
			return ErrNotLogged
		}

		return nil
	}); err != nil {
		b.error(err)
		return []byte{}, err
	}

	if !IsAjaxPage(vals) && isLogged(pageHTMLBytes) && vals.Get("return") == "" && page != "fetchResources"{
		page := vals.Get("page")
		component := vals.Get("component")
		if page != "standalone" && component != "empire" {
			if page == "ingame" {
				page = component
			}
			b.cacheFullPageInfo(page, pageHTMLBytes)
		}
	}

	if !cfg.SkipInterceptor {
		go func() {
			for _, fn := range b.interceptorCallbacks {
				fn("GET", finalURL, vals, nil, pageHTMLBytes)
			}
		}()
	}

	return pageHTMLBytes, nil
}

func (b *OGame) postPageContent(vals, payload url.Values, opts ...Option) ([]byte, error) {
	var cfg options
	for _, opt := range opts {
		opt(&cfg)
	}

	if err := b.preRequestChecks(); err != nil {
		return []byte{}, err
	}

	if vals.Get("cp") == "" {
		if cfg.ChangePlanet != 0 {
			vals.Set("cp", strconv.FormatInt(int64(cfg.ChangePlanet), 10))
		}
	}

	if vals.Get("page") == "ajaxChat" && payload.Get("mode") == "1" {
		payload.Set("token", b.ajaxChatToken)
	}

	finalURL := b.serverURL + "/game/index.php?" + vals.Encode()
	page := vals.Get("page")
	if page == "ingame" {
		page = vals.Get("component")
	}
	var pageHTMLBytes []byte

	if err := b.withRetry(func() (err error) {
		// Needs to be inside the withRetry, so if we need to re-login the redirect is back for the login call
		// Prevent redirect (301) https://stackoverflow.com/a/38150816/4196220
		b.Client.CheckRedirect = func(req *http.Request, via []*http.Request) error { return http.ErrUseLastResponse }
		defer func() { b.Client.CheckRedirect = nil }()

		pageHTMLBytes, err = b.execRequest("POST", finalURL, payload, vals)
		if err != nil {
			return err
		}

		if page == "galaxyContent" && !canParseSystemInfos(pageHTMLBytes) {
			b.error("Err not logged on page : ", page)
			atomic.StoreInt32(&b.isConnectedAtom, 0)
			return ErrNotLogged
		}

		return nil
	}); err != nil {
		b.error(err)
		return []byte{}, err
	}

	if page == "preferences" {
		b.CachedPreferences = b.extractor.ExtractPreferences(pageHTMLBytes)
	} else if page == "ajaxChat" && (payload.Get("mode") == "1" || payload.Get("mode") == "3") {
		var res ChatPostResp
		if err := json.Unmarshal(pageHTMLBytes, &res); err != nil {
			return []byte{}, err
		}
		b.ajaxChatToken = res.NewToken
	}

	if !cfg.SkipInterceptor {
		go func() {
			for _, fn := range b.interceptorCallbacks {
				fn("POST", finalURL, vals, payload, pageHTMLBytes)
			}
		}()
	}

	return pageHTMLBytes, nil
}

func (b *OGame) getAlliancePageContent(vals url.Values) ([]byte, error) {
	if err := b.preRequestChecks(); err != nil {
		return []byte{}, err
	}
	finalURL := b.serverURL + "/game/allianceInfo.php?" + vals.Encode()
	return b.execRequest("GET", finalURL, nil, vals)
}

type eventboxResp struct {
	Hostile  int
	Neutral  int
	Friendly int
}

func (b *OGame) withRetry(fn func() error) error {
	maxRetry := 10
	retryInterval := 1
	retry := func(err error) {
		b.error(err.Error())
		time.Sleep(time.Duration(retryInterval) * time.Second)
		retryInterval *= 2
		if retryInterval > 60 {
			retryInterval = 60
		}
	}

	for {
		err := fn()
		if err == nil {
			break
		}
		// If we manually logged out, do not try to auto re login.
		if !b.IsEnabled() {
			return ErrBotInactive
		}
		if !b.IsLoggedIn() {
			return ErrBotLoggedOut
		}
		maxRetry--
		if maxRetry <= 0 {
			return errors.Wrap(err, ErrFailedExecuteCallback.Error())
		}

		retry(err)

		if err == ErrNotLogged {
			if loginErr := b.wrapLogin(); loginErr != nil {
				b.error(loginErr.Error()) // log error
				if loginErr == ErrAccountNotFound ||
					loginErr == ErrAccountBlocked {
					return loginErr
				}
			}
		}
	}
	return nil
}

func (b *OGame) getPageJSON(vals url.Values, v interface{}) error {
	pageJSON, err := b.getPageContent(vals)
	if err != nil {
		return err
	}
	if err := json.Unmarshal(pageJSON, v); err != nil {
		return ErrNotLogged
	}
	return nil
}

func (b *OGame) enable() {
	atomic.StoreInt32(&b.isEnabledAtom, 1)
	b.stateChanged(false, "Enable")
}

func (b *OGame) disable() {
	atomic.StoreInt32(&b.isEnabledAtom, 0)
	b.stateChanged(false, "Disable")
}

func (b *OGame) isEnabled() bool {
	return atomic.LoadInt32(&b.isEnabledAtom) == 1
}

func (b *OGame) isCollector() bool {
	return b.characterClass == Collector
}

func (b *OGame) isGeneral() bool {
	return b.characterClass == General
}

func (b *OGame) isDiscoverer() bool {
	return b.characterClass == Discoverer
}

func (b *OGame) getUniverseSpeed() int64 {
	return b.serverData.Speed
}

func (b *OGame) getUniverseSpeedFleet() int64 {
	return b.serverData.SpeedFleet
}

func (b *OGame) isDonutGalaxy() bool {
	return b.serverData.DonutGalaxy
}

func (b *OGame) isDonutSystem() bool {
	return b.serverData.DonutSystem
}

func (b *OGame) fetchEventbox() (res eventboxResp, err error) {
	err = b.getPageJSON(url.Values{"page": {"fetchEventbox"}}, &res)
	return
}

func (b *OGame) isUnderAttack() (bool, error) {
	res, err := b.fetchEventbox()
	return res.Hostile > 0, err
}

type resourcesResp struct {
	Metal struct {
		Resources struct {
			ActualFormat string
			Actual       int64
			Max          int64
			Production   float64
		}
		Tooltip string
		Class   string
	}
	Crystal struct {
		Resources struct {
			ActualFormat string
			Actual       int64
			Max          int64
			Production   float64
		}
		Tooltip string
		Class   string
	}
	Deuterium struct {
		Resources struct {
			ActualFormat string
			Actual       int64
			Max          int64
			Production   float64
		}
		Tooltip string
		Class   string
	}
	Energy struct {
		Resources struct {
			ActualFormat string
			Actual       int64
		}
		Tooltip string
		Class   string
	}
	Darkmatter struct {
		Resources struct {
			ActualFormat string
			Actual       int64
		}
		String  string
		Tooltip string
	}
	HonorScore int64
}

func (b *OGame) getPlanets() []Planet {
	pageHTML, _ := b.getPage(OverviewPage, CelestialID(0))
	return b.extractor.ExtractPlanets(pageHTML, b)
}

func (b *OGame) getPlanet(v interface{}) (Planet, error) {
	pageHTML, _ := b.getPage(OverviewPage, CelestialID(0))
	return b.extractor.ExtractPlanet(pageHTML, v, b)
}

func (b *OGame) getMoons() []Moon {
	pageHTML, _ := b.getPage(OverviewPage, CelestialID(0))
	return b.extractor.ExtractMoons(pageHTML, b)
}

func (b *OGame) getMoon(v interface{}) (Moon, error) {
	pageHTML, _ := b.getPage(OverviewPage, CelestialID(0))
	return b.extractor.ExtractMoon(pageHTML, b, v)
}

func (b *OGame) getCelestials() ([]Celestial, error) {
	pageHTML, _ := b.getPage(OverviewPage, CelestialID(0))
	return b.extractor.ExtractCelestials(pageHTML, b)
}

func (b *OGame) getCelestial(v interface{}) (Celestial, error) {
	pageHTML, _ := b.getPage(OverviewPage, CelestialID(0))
	return b.extractor.ExtractCelestial(pageHTML, b, v)
}

func (b *OGame) abandon(v interface{}) error {
	pageHTML, _ := b.getPage(OverviewPage, CelestialID(0))
	var planetID PlanetID
	if coordStr, ok := v.(string); ok {
		coord, err := ParseCoord(coordStr)
		if err != nil {
			return err
		}
		planet, err := b.extractor.ExtractPlanetByCoord(pageHTML, b, coord)
		if err != nil {
			return err
		}
		planetID = planet.ID
	} else if coord, ok := v.(Coordinate); ok {
		planet, err := b.extractor.ExtractPlanetByCoord(pageHTML, b, coord)
		if err != nil {
			return err
		}
		planetID = planet.ID
	} else if planet, ok := v.(Planet); ok {
		planetID = planet.ID
	} else if id, ok := v.(PlanetID); ok {
		planetID = id
	} else if id, ok := v.(int); ok {
		planetID = PlanetID(id)
	} else if id, ok := v.(int32); ok {
		planetID = PlanetID(id)
	} else if id, ok := v.(int64); ok {
		planetID = PlanetID(id)
	} else if id, ok := v.(float32); ok {
		planetID = PlanetID(id)
	} else if id, ok := v.(float64); ok {
		planetID = PlanetID(id)
	} else if id, ok := v.(lua.LNumber); ok {
		planetID = PlanetID(id)
	} else {
		return errors.New("invalid parameter")
	}
	planets := b.extractor.ExtractPlanets(pageHTML, b)
	found := false
	for _, planet := range planets {
		if planet.ID == planetID {
			found = true
			break
		}
	}
	if !found {
		return errors.New("invalid planet id")
	}
	pageHTML, _ = b.getPage(PlanetlayerPage, planetID.Celestial())
	doc, _ := goquery.NewDocumentFromReader(bytes.NewReader(pageHTML))
	abandonToken := doc.Find("form#planetMaintenanceDelete input[name=abandon]").AttrOr("value", "")
	token := doc.Find("form#planetMaintenanceDelete input[name=token]").AttrOr("value", "")
	payload := url.Values{
		"abandon":  {abandonToken},
		"token":    {token},
		"password": {b.password},
	}
	_, err := b.postPageContent(url.Values{"page": {"planetGiveup"}}, payload)
	return err
}

func (b *OGame) serverTime() time.Time {
	pageHTML, _ := b.getPage(OverviewPage, CelestialID(0))
	serverTime, err := b.extractor.ExtractServerTime(pageHTML)
	if err != nil {
		b.error(err.Error())
	}
	return serverTime
}

func (b *OGame) getUserInfos() UserInfos {
	pageHTML, _ := b.getPage(OverviewPage, CelestialID(0))
	userInfos, err := b.extractor.ExtractUserInfos(pageHTML, b.language)
	if err != nil {
		b.error(err)
	}
	return userInfos
}

// ChatPostResp ...
type ChatPostResp struct {
	Status   string `json:"status"`
	ID       int    `json:"id"`
	SenderID int    `json:"senderId"`
	TargetID int    `json:"targetId"`
	Text     string `json:"text"`
	Date     int    `json:"date"`
	NewToken string `json:"newToken"`
}

func (b *OGame) sendMessage(id int64, message string, isPlayer bool) error {
	payload := url.Values{
		"text":  {message + "\n"},
		"ajax":  {"1"},
		"token": {b.ajaxChatToken},
	}
	if isPlayer {
		payload.Set("playerId", strconv.FormatInt(id, 10))
		payload.Set("mode", "1")
	} else {
		payload.Set("associationId", strconv.FormatInt(id, 10))
		payload.Set("mode", "3")
	}
	bobyBytes, err := b.postPageContent(url.Values{"page": {"ajaxChat"}}, payload)
	if err != nil {
		return err
	}
	if strings.Contains(string(bobyBytes), "INVALID_PARAMETERS") {
		return errors.New("invalid parameters")
	}
	doc, _ := goquery.NewDocumentFromReader(strings.NewReader(string(bobyBytes)))
	if doc.Find("title").Text() == "OGame Lobby" {
		return ErrNotLogged
	}
	var res ChatPostResp
	if err := json.Unmarshal(bobyBytes, &res); err != nil {
		return err
	}
	b.ajaxChatToken = res.NewToken
	return nil
}

func (b *OGame) getFleetsFromEventList() []Fleet {
	pageHTML, _ := b.getPageContent(url.Values{"eventList": {"movement"}, "ajax": {"1"}})
	return b.extractor.ExtractFleetsFromEventList(pageHTML)
}

func (b *OGame) getFleets(opts ...Option) ([]Fleet, Slots) {
	pageHTML, _ := b.getPage(MovementPage, CelestialID(0), opts...)
	fleets := b.extractor.ExtractFleets(pageHTML)
	for i := 0; i<len(fleets); i++  {
		fleets[i].StartTime = b.fixTimezone(fleets[i].StartTime)
	}
	slots := b.extractor.ExtractSlots(pageHTML)
	return fleets, slots
}

func (b *OGame) fixTimezone(t time.Time) time.Time {
	loc, _ := time.LoadLocation(b.serverData.Timezone)
	tFixed, _ := time.ParseInLocation("2006-01-02 15:04:05 +0000 UTC", t.String(), loc)
	return tFixed
}

func (b *OGame) cancelFleet(fleetID FleetID) error {
	_, _ = b.getPageContent(url.Values{"page": {"movement"}, "return": {fleetID.String()}})
	return nil
}

// Slots ...
type Slots struct {
	InUse    int64
	Total    int64
	ExpInUse int64
	ExpTotal int64
}

func (b *OGame) getSlots() Slots {
	pageHTML, _ := b.getPage(Fleet1Page, CelestialID(0))
	return b.extractor.ExtractSlots(pageHTML)
}

// Returns the distance between two galaxy
func galaxyDistance(galaxy1, galaxy2, universeSize int64, donutGalaxy bool) (distance int64) {
	if !donutGalaxy {
		return int64(20000 * math.Abs(float64(galaxy2-galaxy1)))
	}
	if galaxy1 > galaxy2 {
		galaxy1, galaxy2 = galaxy2, galaxy1
	}
	val := math.Min(float64(galaxy2-galaxy1), float64((galaxy1+universeSize)-galaxy2))
	return int64(20000 * val)
}

func systemDistance(nbSystems, system1, system2 int64, donutSystem bool) (distance int64) {
	if !donutSystem {
		return int64(math.Abs(float64(system2 - system1)))
	}
	if system1 > system2 {
		system1, system2 = system2, system1
	}
	return int64(math.Min(float64(system2-system1), float64((system1+nbSystems)-system2)))
}

// Returns the distance between two systems
func flightSystemDistance(nbSystems, system1, system2 int64, donutSystem bool) (distance int64) {
	return 2700 + 95*systemDistance(nbSystems, system1, system2, donutSystem)
}

// Returns the distance between two planets
func planetDistance(planet1, planet2 int64) (distance int64) {
	return int64(1000 + 5*math.Abs(float64(planet2-planet1)))
}

// Distance returns the distance between two coordinates
func Distance(c1, c2 Coordinate, universeSize, nbSystems int64, donutGalaxy, donutSystem bool) (distance int64) {
	if c1.Galaxy != c2.Galaxy {
		return galaxyDistance(c1.Galaxy, c2.Galaxy, universeSize, donutGalaxy)
	}
	if c1.System != c2.System {
		return flightSystemDistance(nbSystems, c1.System, c2.System, donutSystem)
	}
	if c1.Position != c2.Position {
		return planetDistance(c1.Position, c2.Position)
	}
	return 5
}

func findSlowestSpeed(ships ShipsInfos, techs Researches, isCollector, isGeneral bool) int64 {
	var minSpeed int64 = math.MaxInt64
	for _, ship := range Ships {
		if ship.GetID() == SolarSatelliteID || ship.GetID() == CrawlerID {
			continue
		}
		shipSpeed := ship.GetSpeed(techs, isCollector, isGeneral)
		if ships.ByID(ship.GetID()) > 0 && shipSpeed < minSpeed {
			minSpeed = shipSpeed
		}
	}
	return minSpeed
}

func calcFuel(ships ShipsInfos, dist, duration int64, universeSpeedFleet, fleetDeutSaveFactor float64, techs Researches, isCollector, isGeneral bool) (fuel int64) {
	tmpFn := func(baseFuel, nbr, shipSpeed int64) float64 {
		tmpSpeed := (35000 / (float64(duration)*universeSpeedFleet - 10)) * math.Sqrt(float64(dist)*10/float64(shipSpeed))
		return float64(baseFuel*nbr*dist) / 35000 * math.Pow(tmpSpeed/10+1, 2)
	}
	tmpFuel := 0.0
	for _, ship := range Ships {
		if ship.GetID() == SolarSatelliteID || ship.GetID() == CrawlerID {
			continue
		}
		nbr := ships.ByID(ship.GetID())
		if nbr > 0 {
			tmpFuel += tmpFn(ship.GetFuelConsumption(techs, fleetDeutSaveFactor, isGeneral), nbr, ship.GetSpeed(techs, isCollector, isGeneral))
		}
	}
	fuel = int64(1 + math.Round(tmpFuel))
	return
}

func calcFlightTime(origin, destination Coordinate, universeSize, nbSystems int64, donutGalaxy, donutSystem bool,
	fleetDeutSaveFactor, speed float64, universeSpeedFleet int64, ships ShipsInfos, techs Researches, characterClass CharacterClass) (secs, fuel int64) {
	if !ships.HasMovableShips() {
		return
	}
	isCollector := characterClass == Collector
	isGeneral := characterClass == General

	s := speed
	v := float64(findSlowestSpeed(ships, techs, isCollector, isGeneral))
	a := float64(universeSpeedFleet)
	d := float64(Distance(origin, destination, universeSize, nbSystems, donutGalaxy, donutSystem))
	secs = int64(math.Round(((3500/s)*math.Sqrt(d*10/v) + 10) / a))
	fuel = calcFuel(ships, int64(d), secs, float64(universeSpeedFleet), fleetDeutSaveFactor, techs, isCollector, isGeneral)
	//cargo = ships.Cargo(techs, false, isCollector)
	return
}

// getPhalanx makes 3 calls to ogame server (2 validation, 1 scan)
func (b *OGame) getPhalanx(moonID MoonID, coord Coordinate) ([]Fleet, error) {
	res := make([]Fleet, 0)

	// Get moon facilities html page (first call to ogame server)
	moonFacilitiesHTML, _ := b.getPage(StationPage, moonID.Celestial())

	// Extract bunch of infos from the html
	moon, err := b.extractor.ExtractMoon(moonFacilitiesHTML, b, moonID)
	if err != nil {
		return res, errors.New("moon not found")
	}
	resources := b.extractor.ExtractResources(moonFacilitiesHTML)
	moonFacilities, _ := b.extractor.ExtractFacilities(moonFacilitiesHTML)
	phalanxLvl := moonFacilities.SensorPhalanx

	// Ensure we have the resources to scan the planet
	if resources.Deuterium < SensorPhalanx.ScanConsumption() {
		return res, errors.New("not enough deuterium")
	}

	// Verify that coordinate is in phalanx range
	phalanxRange := SensorPhalanx.GetRange(phalanxLvl)
	if moon.Coordinate.Galaxy != coord.Galaxy ||
		systemDistance(b.serverData.Systems, moon.Coordinate.System, coord.System, b.serverData.DonutSystem) > phalanxRange {
		return res, errors.New("coordinate not in phalanx range")
	}

	// Get galaxy planets information, verify coordinate is valid planet (second call to ogame server)
	planetInfos, _ := b.galaxyInfos(coord.Galaxy, coord.System)
	target := planetInfos.Position(coord.Position)
	if target == nil {
		return res, errors.New("invalid planet coordinate")
	}
	// Ensure you are not scanning your own planet
	b.playerMu.RLock()
	defer b.playerMu.RUnlock()
	if target.Player.ID == b.player.PlayerID {
		return res, errors.New("cannot scan own planet")
	}

	// Run the phalanx scan (third call to ogame server)
	return b.getUnsafePhalanx(moonID, coord)
}

// getUnsafePhalanx ...
func (b *OGame) getUnsafePhalanx(moonID MoonID, coord Coordinate) ([]Fleet, error) {
	pageHTML, _ := b.getPageContent(url.Values{
		"page":     {"phalanx"},
		"galaxy":   {strconv.FormatInt(coord.Galaxy, 10)},
		"system":   {strconv.FormatInt(coord.System, 10)},
		"position": {strconv.FormatInt(coord.Position, 10)},
		"ajax":     {"1"},
		"cp":       {strconv.FormatInt(int64(moonID), 10)},
	})
	return b.extractor.ExtractPhalanx(pageHTML)
}

func moonIDInSlice(needle MoonID, haystack []MoonID) bool {
	for _, element := range haystack {
		if needle == element {
			return true
		}
	}
	return false
}

func (b *OGame) headersForPage(url string) (http.Header, error) {
	if !b.IsEnabled() {
		return nil, ErrBotInactive
	}
	if !b.IsLoggedIn() {
		return nil, ErrBotLoggedOut
	}

	if b.serverURL == "" {
		err := errors.New("serverURL is empty")
		b.error(err)
		return nil, err
	}

	if !strings.HasPrefix(url, "/") {
		url = "/" + url
	}

	finalURL := b.serverURL + url

	req, err := http.NewRequest("HEAD", finalURL, nil)
	if err != nil {
		return nil, err
	}

	resp, err := b.Client.Do(req)
	if err != nil {
		return nil, err
	}
	defer resp.Body.Close()

	if resp.StatusCode >= 500 {
		return nil, err
	}

	return resp.Header, err
}

func (b *OGame) jumpGateDestinations(originMoonID MoonID) ([]MoonID, int64, error) {
	pageHTML, _ := b.getPage(JumpgatelayerPage, originMoonID.Celestial())
	_, _, dests, wait := b.extractor.ExtractJumpGate(pageHTML)
	if wait > 0 {
		return dests, wait, fmt.Errorf("jump gate is in recharge mode for %d seconds", wait)
	}
	return dests, wait, nil
}

func (b *OGame) executeJumpGate(originMoonID, destMoonID MoonID, ships ShipsInfos) (bool, int64, error) {
	pageHTML, _ := b.getPage(JumpgatelayerPage, originMoonID.Celestial())
	availShips, token, dests, wait := b.extractor.ExtractJumpGate(pageHTML)
	if wait > 0 {
		return false, wait, fmt.Errorf("jump gate is in recharge mode for %d seconds", wait)
	}

	// Validate destination moon id
	if !moonIDInSlice(destMoonID, dests) {
		return false, 0, errors.New("destination moon id invalid")
	}

	payload := url.Values{"token": {token}, "zm": {strconv.FormatInt(int64(destMoonID), 10)}}

	// Add ships to payload
	for _, s := range Ships {
		// Get the min between what is available and what we want
		nbr := int64(math.Min(float64(ships.ByID(s.GetID())), float64(availShips.ByID(s.GetID()))))
		if nbr > 0 {
			payload.Add("ship_"+strconv.FormatInt(int64(s.GetID()), 10), strconv.FormatInt(nbr, 10))
		}
	}

	if _, err := b.postPageContent(url.Values{"page": {"jumpgate_execute"}}, payload); err != nil {
		return false, 0, err
	}
	return true, 0, nil
}

func (b *OGame) getEmpire(nbr int64) (interface{}, error) {
	// Valid URLs:
	// /game/index.php?page=standalone&component=empire&planetType=0
	// /game/index.php?page=standalone&component=empire&planetType=1
	vals := url.Values{"page": {"standalone"}, "component": {"empire"}, "planetType": {strconv.FormatInt(nbr, 10)}}
	pageHTMLBytes, err := b.getPageContent(vals)
	if err != nil {
		return nil, err
	}
	// Replace the Ogame hostname with our custom hostname
	pageHTML := strings.Replace(string(pageHTMLBytes), b.serverURL, b.apiNewHostname, -1)
	return b.extractor.ExtractEmpire([]byte(pageHTML), nbr)
}

func (b *OGame) createUnion(fleet Fleet, unionUsers []string) (int64, error) {
	if fleet.ID == 0 {
		return 0, errors.New("invalid fleet id")
	}
	pageHTML, _ := b.getPageContent(url.Values{"page": {"federationlayer"}, "union": {"0"}, "fleet": {strconv.FormatInt(int64(fleet.ID), 10)}, "target": {strconv.FormatInt(fleet.TargetPlanetID, 10)}, "ajax": {"1"}})
	payload := b.extractor.ExtractFederation(pageHTML)

	payloadUnionUsers := payload["unionUsers"]
	for _, user := range payloadUnionUsers {
		if user != "" {
			unionUsers = append(unionUsers, user)
		}
	}
	payload.Set("unionUsers", strings.Join(unionUsers, ";"))

	by, err := b.postPageContent(url.Values{"page": {"unionchange"}, "ajax": {"1"}}, payload)
	if err != nil {
		return 0, err
	}
	var res struct {
		FleetID  int64
		UnionID  int64
		TargetID int64
		Errorbox struct {
			Type   string
			Text   string
			Failed int64
		}
	}
	if err := json.Unmarshal(by, &res); err != nil {
		return 0, err
	}
	if res.Errorbox.Failed != 0 {
		return 0, errors.New(res.Errorbox.Text)
	}
	return res.UnionID, nil
}

func (b *OGame) highscore(category, typ, page int64) (out Highscore, err error) {
	if category < 1 || category > 2 {
		return out, errors.New("category must be in [1, 2] (1:player, 2:alliance)")
	}
	if typ < 0 || typ > 7 {
		return out, errors.New("category must be in [0, 7] (0:Total, 1:Economy, 2:Research, 3:Military, 4:Military Built, 5:Military Destroyed, 6:Military Lost, 7:Honor)")
	}
	if page < 1 {
		return out, errors.New("page must be greater than or equal to 1")
	}
	vals := url.Values{
		"page":     {HighscoreContentAjaxPage},
		"category": {strconv.FormatInt(category, 10)},
		"type":     {strconv.FormatInt(typ, 10)},
		"site":     {strconv.FormatInt(page, 10)},
	}
	payload := url.Values{}
	pageHTML, _ := b.postPageContent(vals, payload)
	return b.extractor.ExtractHighscore(pageHTML)
}

func (b *OGame) getAllResources() (map[CelestialID]Resources, error) {
	vals := url.Values{
		"page": {"traderOverview"},
	}
	payload := url.Values{
		"show": {"auctioneer"},
		"ajax": {"1"},
	}
	pageHTML, _ := b.postPageContent(vals, payload)
	return b.extractor.ExtractAllResources(pageHTML)
}

func (b *OGame) getDMCosts(celestialID CelestialID) (DMCosts, error) {
	pageHTML, _ := b.getPage(OverviewPage, celestialID)
	return b.extractor.ExtractDMCosts(pageHTML)
}

func (b *OGame) useDM(typ string, celestialID CelestialID) error {
	if typ != "buildings" && typ != "research" && typ != "shipyard" {
		return fmt.Errorf("invalid type %s", typ)
	}
	pageHTML, _ := b.getPage(OverviewPage, celestialID)
	costs, err := b.extractor.ExtractDMCosts(pageHTML)
	if err != nil {
		return err
	}
	var buyAndActivate, token string
	switch typ {
	case "buildings":
		buyAndActivate, token = costs.Buildings.BuyAndActivateToken, costs.Buildings.Token
	case "research":
		buyAndActivate, token = costs.Research.BuyAndActivateToken, costs.Research.Token
	case "shipyard":
		buyAndActivate, token = costs.Shipyard.BuyAndActivateToken, costs.Shipyard.Token
	}
	params := url.Values{
		"page":           {"inventory"},
		"buyAndActivate": {buyAndActivate},
	}
	payload := url.Values{
		"ajax":         {"1"},
		"token":        {token},
		"referrerPage": {"ingame"},
	}
	if _, err := b.postPageContent(params, payload); err != nil {
		return err
	}
	return nil
}

// marketItemType 3 -> offer buy
// marketItemType 4 -> offer sell
// itemID 1 -> metal
// itemID 2 -> crystal
// itemID 3 -> deuterium
// itemID 204 -> light fighter
// itemID <HASH> -> item
func (b *OGame) offerMarketplace(marketItemType int64, itemID interface{}, quantity, priceType, price, priceRange int64, celestialID CelestialID) error {
	params := url.Values{"page": {"ingame"}, "component": {"marketplace"}, "tab": {"create_offer"}, "action": {"submitOffer"}, "asJson": {"1"}}
	if celestialID != 0 {
		params.Set("cp", strconv.FormatInt(int64(celestialID), 10))
	}
	const (
		shipsItemType = iota + 1
		resourcesItemType
		itemItemType
	)
	var itemIDPayload string
	var itemType int64
	if itemIDStr, ok := itemID.(string); ok {
		if len(itemIDStr) == 40 {
			itemType = itemItemType
			itemIDPayload = itemIDStr
		} else {
			return errors.New("invalid itemID string")
		}
	} else if itemIDInt64, ok := itemID.(int64); ok {
		if itemIDInt64 >= 1 && itemIDInt64 <= 3 {
			itemType = resourcesItemType
			itemIDPayload = strconv.FormatInt(itemIDInt64, 10)
		} else if ID(itemIDInt64).IsShip() {
			itemType = shipsItemType
			itemIDPayload = strconv.FormatInt(itemIDInt64, 10)
		} else {
			return errors.New("invalid itemID int64")
		}
	} else if itemIDInt, ok := itemID.(int); ok {
		if itemIDInt >= 1 && itemIDInt <= 3 {
			itemType = resourcesItemType
			itemIDPayload = strconv.Itoa(itemIDInt)
		} else if ID(itemIDInt).IsShip() {
			itemType = shipsItemType
			itemIDPayload = strconv.Itoa(itemIDInt)
		} else {
			return errors.New("invalid itemID int")
		}
	} else if itemIDID, ok := itemID.(ID); ok {
		if itemIDID.IsShip() {
			itemType = shipsItemType
			itemIDPayload = strconv.FormatInt(int64(itemIDID), 10)
		} else {
			return errors.New("invalid itemID ID")
		}
	} else {
		return errors.New("invalid itemID type")
	}

	vals := url.Values{
		"page":      {"ingame"},
		"component": {"marketplace"},
		"tab":       {"create_offer"},
	}
	pageHTML, err := b.getPageContent(vals)
	if err != nil {
		return err
	}
	getToken := func(pageHTML []byte) (string, error) {
		m := regexp.MustCompile(`var token = "([^"]+)"`).FindSubmatch(pageHTML)
		if len(m) != 2 {
			return "", errors.New("unable to find token")
		}
		return string(m[1]), nil
	}
	token, _ := getToken(pageHTML)

	payload := url.Values{
		"marketItemType": {strconv.FormatInt(marketItemType, 10)},
		"itemType":       {strconv.FormatInt(itemType, 10)},
		"itemId":         {itemIDPayload},
		"quantity":       {strconv.FormatInt(quantity, 10)},
		"priceType":      {strconv.FormatInt(priceType, 10)},
		"price":          {strconv.FormatInt(price, 10)},
		"priceRange":     {strconv.FormatInt(priceRange, 10)},
		"token":          {token},
	}
	var res struct {
		Status  string `json:"status"`
		Message string `json:"message"`
		Errors  []struct {
			Message string `json:"message"`
			Error   int64  `json:"error"`
		} `json:"errors"`
	}
	by, err := b.postPageContent(params, payload)
	if err != nil {
		return err
	}
	if err := json.Unmarshal(by, &res); err != nil {
		return err
	}
	if len(res.Errors) > 0 {
		return errors.New(strconv.FormatInt(res.Errors[0].Error, 10) + " : " + res.Errors[0].Message)
	}
	return err
}

func (b *OGame) buyMarketplace(itemID int64, celestialID CelestialID) (err error) {
	params := url.Values{"page": {"ingame"}, "component": {"marketplace"}, "tab": {"buying"}, "action": {"acceptRequest"}, "asJson": {"1"}}
	if celestialID != 0 {
		params.Set("cp", strconv.FormatInt(int64(celestialID), 10))
	}
	payload := url.Values{
		"marketItemId": {strconv.FormatInt(itemID, 10)},
	}
	var res struct {
		Status  string `json:"status"`
		Message string `json:"message"`
		Errors  []struct {
			Message string `json:"message"`
			Error   int64  `json:"error"`
		} `json:"errors"`
	}
	by, err := b.postPageContent(params, payload)
	if err != nil {
		return err
	}
	if err := json.Unmarshal(by, &res); err != nil {
		return err
	}
	if len(res.Errors) > 0 {
		return errors.New(strconv.FormatInt(res.Errors[0].Error, 10) + " : " + res.Errors[0].Message)
	}
	return err
}

func (b *OGame) getItems(celestialID CelestialID) (items []Item, err error) {
	params := url.Values{"page": {"buffActivation"}, "ajax": {"1"}, "type": {"1"}}
	if celestialID != 0 {
		params.Set("cp", strconv.FormatInt(int64(celestialID), 10))
	}
	pageHTML, _ := b.getPageContent(params)
	_, items, err = b.extractor.ExtractBuffActivation(pageHTML)
	return
}

func (b *OGame) activateItem(ref string, celestialID CelestialID) error {
	params := url.Values{"page": {"buffActivation"}, "ajax": {"1"}, "type": {"1"}}
	if celestialID != 0 {
		params.Set("cp", strconv.FormatInt(int64(celestialID), 10))
	}
	pageHTML, _ := b.getPageContent(params)
	token, _, err := b.extractor.ExtractBuffActivation(pageHTML)
	if err != nil {
		return err
	}
	params = url.Values{"page": {"inventory"}}
	payload := url.Values{
		"ajax":         {"1"},
		"token":        {token},
		"referrerPage": {"ingame"},
		"item":         {ref},
	}
	var res struct {
		Message string `json:"message"`
		Error   bool   `json:"error"`
	}
	by, err := b.postPageContent(params, payload)
	if err != nil {
		return err
	}
	if err := json.Unmarshal(by, &res); err != nil {
		return err
	}
	if res.Error {
		return errors.New(res.Message)
	}
	return err
}

func (b *OGame) getAuction(celestialID CelestialID) (Auction, error) {
	payload := url.Values{"show": {"auctioneer"}, "ajax": {"1"}}
	if celestialID != 0 {
		payload.Set("cp", strconv.FormatInt(int64(celestialID), 10))
	}
	auctionHTML, err := b.postPageContent(url.Values{"page": {"traderOverview"}}, payload)
	if err != nil {
		return Auction{}, err
	}
	return b.extractor.ExtractAuction(auctionHTML)
}

func (b *OGame) doAuction(celestialID CelestialID, bid map[CelestialID]Resources) error {
	// Get fresh token (among others)
	auction, err := b.getAuction(celestialID)
	if err != nil {
		return err
	}

	if auction.HasFinished {
		return errors.New("auction completed")
	}

	payload := url.Values{}
	for auctionCelestialIDString, _ := range auction.Resources {
		payload.Set("bid[planets]["+auctionCelestialIDString+"][metal]", "0")
		payload.Set("bid[planets]["+auctionCelestialIDString+"][crystal]", "0")
		payload.Set("bid[planets]["+auctionCelestialIDString+"][deuterium]", "0")
	}
	for celestialID, resources := range bid {
		payload.Set("bid[planets]["+strconv.FormatInt(int64(celestialID), 10)+"][metal]", strconv.FormatInt(resources.Metal, 10))
		payload.Set("bid[planets]["+strconv.FormatInt(int64(celestialID), 10)+"][crystal]", strconv.FormatInt(resources.Crystal, 10))
		payload.Set("bid[planets]["+strconv.FormatInt(int64(celestialID), 10)+"][deuterium]", strconv.FormatInt(resources.Deuterium, 10))
	}

	payload.Add("bid[honor]", "0")
	payload.Add("token", auction.Token)
	payload.Add("ajax", "1")

	if celestialID != 0 {
		payload.Set("cp", strconv.FormatInt(int64(celestialID), 10))
	}

	auctionHTML, err := b.postPageContent(url.Values{"page": {"auctioneer"}}, payload)
	if err != nil {
		return err
	}

	/*
		Example return from postPageContent on page:auctioneer :
		{
		  "error": false,
		  "message": "Your bid has been accepted.",
		  "planetResources": {
		    "$planetID": {
		      "metal": $metal,
		      "crystal": $crystal,
		      "deuterium": $deuterium
		    },
		    "31434289": {
		      "metal": 5202955.0986408,
		      "crystal": 2043854.5003197,
		      "deuterium": 1552571.3257004
		    }
		    <...>
		  },
		  "honor": 10107,
		  "newToken": "940387sf93e28fbf47b24920c510db38"
		}
	*/

	var jsonObj map[string]interface{}
	if err := json.Unmarshal(auctionHTML, &jsonObj); err != nil {
		return err
	}
	if jsonObj["error"] == true {
		return errors.New(jsonObj["message"].(string))
	}
	return nil
}

type planetResource struct {
	Input struct {
		Metal     int64
		Crystal   int64
		Deuterium int64
	}
	Output struct {
		Metal     int64
		Crystal   int64
		Deuterium int64
	}
	IsMoon        bool
	ImageFileName string
	Name          string
	// OtherPlanet   string // can be null or apparently number (cannot unmarshal number into Go struct field planetResource.OtherPlanet of type string)
}

// PlanetResources ...
type PlanetResources map[CelestialID]planetResource

// Multiplier ...
type Multiplier struct {
	Metal     float64
	Crystal   float64
	Deuterium float64
	Honor     float64
}

func calcResources(price int64, planetResources PlanetResources, multiplier Multiplier) url.Values {
	sortedCelestialIDs := make([]CelestialID, 0)
	for celestialID := range planetResources {
		sortedCelestialIDs = append(sortedCelestialIDs, celestialID)
	}
	sort.Slice(sortedCelestialIDs, func(i, j int) bool {
		return int64(sortedCelestialIDs[i]) < int64(sortedCelestialIDs[j])
	})

	payload := url.Values{}
	remaining := price
	for celestialID, res := range planetResources {
		metalNeeded := res.Input.Metal
		if remaining < int64(float64(metalNeeded)*multiplier.Metal) {
			metalNeeded = int64(math.Ceil(float64(remaining) / multiplier.Metal))
		}
		remaining -= int64(float64(metalNeeded) * multiplier.Metal)

		crystalNeeded := res.Input.Crystal
		if remaining < int64(float64(crystalNeeded)*multiplier.Crystal) {
			crystalNeeded = int64(math.Ceil(float64(remaining) / multiplier.Crystal))
		}
		remaining -= int64(float64(crystalNeeded) * multiplier.Crystal)

		deuteriumNeeded := res.Input.Deuterium
		if remaining < int64(float64(deuteriumNeeded)*multiplier.Deuterium) {
			deuteriumNeeded = int64(math.Ceil(float64(remaining) / multiplier.Deuterium))
		}
		remaining -= int64(float64(deuteriumNeeded) * multiplier.Deuterium)

		payload.Add("bid[planets]["+strconv.FormatInt(int64(celestialID), 10)+"][metal]", strconv.FormatInt(metalNeeded, 10))
		payload.Add("bid[planets]["+strconv.FormatInt(int64(celestialID), 10)+"][crystal]", strconv.FormatInt(crystalNeeded, 10))
		payload.Add("bid[planets]["+strconv.FormatInt(int64(celestialID), 10)+"][deuterium]", strconv.FormatInt(deuteriumNeeded, 10))
	}
	return payload
}

func (b *OGame) buyOfferOfTheDay() error {
	pageHTML, err := b.postPageContent(url.Values{"page": {"traderOverview"}}, url.Values{"show": {"importexport"}, "ajax": {"1"}})
	if err != nil {
		return err
	}

	price, importToken, planetResources, multiplier, err := b.extractor.ExtractOfferOfTheDay(pageHTML)
	if err != nil {
		return err
	}
	payload := calcResources(price, planetResources, multiplier)
	payload.Add("action", "trade")
	payload.Add("bid[honor]", "0")
	payload.Add("token", importToken)
	payload.Add("ajax", "1")
	pageHTML1, err := b.postPageContent(url.Values{"page": {"import"}}, payload)
	if err != nil {
		return err
	}
	// {"message":"You have bought a container.","error":false,"item":{"uuid":"40f6c78e11be01ad3389b7dccd6ab8efa9347f3c","itemText":"You have purchased 1 KRAKEN Bronze.","bargainText":"The contents of the container not appeal to you? For 500 Dark Matter you can exchange the container for another random container of the same quality. You can only carry out this exchange 2 times per daily offer.","bargainCost":500,"bargainCostText":"Costs: 500 Dark Matter","tooltip":"KRAKEN Bronze|Reduces the building time of buildings currently under construction by <b>30m<\/b>.<br \/><br \/>\nDuration: now<br \/><br \/>\nPrice: --- <br \/>\nIn Inventory: 1","image":"98629d11293c9f2703592ed0314d99f320f45845","amount":1,"rarity":"common"},"newToken":"07eefc14105db0f30cb331a8b7af0bfe"}
	var tmp struct {
		Message  string
		Error    bool
		NewToken string
	}
	if err := json.Unmarshal(pageHTML1, &tmp); err != nil {
		return err
	}
	if tmp.Error {
		return errors.New(tmp.Message)
	}

	payload2 := url.Values{"action": {"takeItem"}, "token": {tmp.NewToken}, "ajax": {"1"}}
	pageHTML2, err := b.postPageContent(url.Values{"page": {"import"}}, payload2)
	var tmp2 struct {
		Message  string
		Error    bool
		NewToken string
	}
	if err := json.Unmarshal(pageHTML2, &tmp2); err != nil {
		return err
	}
	if tmp2.Error {
		return errors.New(tmp2.Message)
	}
	// {"message":"You have accepted the offer and put the item in your inventory.","error":false,"item":{"name":"KRAKEN Bronze","image":"bc4e2315f7db4286ba72a424a32c920e78af8e27","imageLarge":"98629d11293c9f2703592ed0314d99f320f45845","title":"KRAKEN Bronze|Reduces the building time of buildings currently under construction by <b>30m<\/b>.<br \/><br \/>\nDuration: now<br \/><br \/>\nPrice: --- <br \/>\nIn Inventory: 2","effect":"Reduces the building time of buildings currently under construction by <b>30m<\/b>.","ref":"40f6c78e11be01ad3389b7dccd6ab8efa9347f3c","rarity":"common","amount":2,"amount_free":2,"amount_bought":0,"category":["d8d49c315fa620d9c7f1f19963970dea59a0e3be","dc9ec90e5a2163cc063b8bb3e9fe392782f565c8"],"currency":"dm","costs":"3000","isReduced":false,"buyable":false,"canBeActivated":false,"canBeBoughtAndActivated":false,"isAnUpgrade":false,"hasEnoughCurrency":true,"cooldown":0,"duration":0,"durationExtension":null,"totalTime":null,"timeLeft":null,"status":null,"extendable":false,"firstStatus":"effecting","toolTip":"KRAKEN Bronze|Reduces the building time of buildings currently under construction by &lt;b&gt;30m&lt;\/b&gt;.&lt;br \/&gt;&lt;br \/&gt;\nDuration: now&lt;br \/&gt;&lt;br \/&gt;\nPrice: --- &lt;br \/&gt;\nIn Inventory: 2","buyTitle":"This item is currently unavailable for purchase.","activationTitle":"There is no facility currently being built whose construction time can be shortened.","moonOnlyItem":false,"newOffer":false,"noOfferMessage":"There are no further offers today. Please come again tomorrow."},"newToken":"68198ffde0837211de8421b1c6447448"}

	return nil
}

// Hack fix: When moon name is >12, the moon image disappear from the EventsBox
// and attacks are detected on planet instead.
func fixAttackEvents(attacks []AttackEvent, planets []Planet) {
	for i, attack := range attacks {
		if len(attack.DestinationName) > 12 {
			for _, planet := range planets {
				if attack.Destination.Equal(planet.Coordinate) &&
					planet.Moon != nil &&
					attack.DestinationName != planet.Name &&
					attack.DestinationName == planet.Moon.Name {
					attacks[i].Destination.Type = MoonType
				}
			}
		}
	}
}

func (b *OGame) getAttacks(opts ...Option) (out []AttackEvent, err error) {
	params := url.Values{"page": {"eventList"}, "ajax": {"1"}}
	if b.IsV7() {
		params = url.Values{"page": {"componentOnly"}, "component": {"eventList"}, "ajax": {"1"}}
	}
	pageHTML, err := b.getPageContent(params, opts...)
	if err != nil {
		return
	}
	out, err = b.extractor.ExtractAttacks(pageHTML)
	if err != nil {
		return
	}
	planets := b.GetCachedPlanets()
	fixAttackEvents(out, planets)
	return
}

func (b *OGame) galaxyInfos(galaxy, system int64, options ...Option) (SystemInfos, error) {
	var res SystemInfos
	if galaxy < 0 || galaxy > b.server.Settings.UniverseSize {
		return res, fmt.Errorf("galaxy must be within [0, %d]", b.server.Settings.UniverseSize)
	}
	if system < 0 || system > b.serverData.Systems {
		return res, errors.New("system must be within [0, " + strconv.FormatInt(b.serverData.Systems, 10) + "]")
	}
	payload := url.Values{
		"galaxy": {strconv.FormatInt(galaxy, 10)},
		"system": {strconv.FormatInt(system, 10)},
	}
	vals := url.Values{"page": {"galaxyContent"}, "ajax": {"1"}}
	if b.IsV7() {
		vals = url.Values{"page": {"ingame"}, "component": {"galaxyContent"}, "ajax": {"1"}}
	}
	pageHTML, err := b.postPageContent(vals, payload, options...)
	if err != nil {
		return res, err
	}
<<<<<<< HEAD
	b.playerMu.RLock()
	defer b.playerMu.RUnlock()
	return b.extractor.ExtractGalaxyInfos(pageHTML, b.player.PlayerName, b.player.PlayerID, b.player.Rank)
=======
	res, err = b.extractor.ExtractGalaxyInfos(pageHTML, b.Player.PlayerName, b.Player.PlayerID, b.Player.Rank)
	if err != nil {
		return res, err
	}
	if res.galaxy != galaxy || res.system != system {
		return SystemInfos{}, errors.New("not enough deuterium")
	}
	return res, err
>>>>>>> 361b0492
}

func (b *OGame) getResourceSettings(planetID PlanetID) (ResourceSettings, error) {
	pageHTML, _ := b.getPage(ResourceSettingsPage, planetID.Celestial())
	return b.extractor.ExtractResourceSettings(pageHTML)
}

func (b *OGame) setResourceSettings(planetID PlanetID, settings ResourceSettings) error {
	pageHTML, _ := b.getPage(ResourceSettingsPage, planetID.Celestial())
	doc, _ := goquery.NewDocumentFromReader(bytes.NewReader(pageHTML))
	bodyID := b.extractor.ExtractBodyIDFromDoc(doc)
	if bodyID == "overview" {
		return ErrInvalidPlanetID
	}
	token, exists := doc.Find("form input[name=token]").Attr("value")
	if !exists {
		return errors.New("unable to find token")
	}
	payload := url.Values{
		"saveSettings": {"1"},
		"token":        {token},
		"last1":        {strconv.FormatInt(settings.MetalMine, 10)},
		"last2":        {strconv.FormatInt(settings.CrystalMine, 10)},
		"last3":        {strconv.FormatInt(settings.DeuteriumSynthesizer, 10)},
		"last4":        {strconv.FormatInt(settings.SolarPlant, 10)},
		"last12":       {strconv.FormatInt(settings.FusionReactor, 10)},
		"last212":      {strconv.FormatInt(settings.SolarSatellite, 10)},
		"last217":      {strconv.FormatInt(settings.Crawler, 10)},
	}
	url2 := b.serverURL + "/game/index.php?page=resourceSettings"
	resp, err := b.Client.PostForm(url2, payload)
	if err != nil {
		return err
	}
	defer func() {
		if err := resp.Body.Close(); err != nil {
			b.error(err)
		}
	}()
	return nil
}

func getNbr(doc *goquery.Document, name string) int64 {
	div := doc.Find("div." + name)
	level := div.Find("span.level")
	level.Children().Remove()
	return int64(ParseInt(level.Text()))
}

func getNbrShips(doc *goquery.Document, name string) int64 {
	div := doc.Find("div." + name)
	title := div.AttrOr("title", "")
	if title == "" {
		title = div.Find("a").AttrOr("title", "")
	}
	m := regexp.MustCompile(`.+\(([\d.,]+)\)`).FindStringSubmatch(title)
	if len(m) != 2 {
		return 0
	}
	return ParseInt(m[1])
}

func (b *OGame) getCachedResearch() Researches {
	if b.researches == nil {
		return b.getResearch()
	}
	return *b.researches
}

func (b *OGame) getResearch() Researches {
	pageHTML, _ := b.getPage(ResearchPage, CelestialID(0))
	researches := b.extractor.ExtractResearch(pageHTML)
	b.researches = &researches
	return researches
}

func (b *OGame) getResourcesBuildings(celestialID CelestialID) (ResourcesBuildings, error) {
	pageHTML, _ := b.getPage(ResourcesPage, celestialID)
	return b.extractor.ExtractResourcesBuildings(pageHTML)
}

func (b *OGame) getDefense(celestialID CelestialID) (DefensesInfos, error) {
	pageHTML, _ := b.getPage(DefensePage, celestialID)
	return b.extractor.ExtractDefense(pageHTML)
}

func (b *OGame) getShips(celestialID CelestialID) (ShipsInfos, error) {
	pageHTML, _ := b.getPage(ShipyardPage, celestialID)
	return b.extractor.ExtractShips(pageHTML)
}

func (b *OGame) getFacilities(celestialID CelestialID) (Facilities, error) {
	pageHTML, _ := b.getPage(StationPage, celestialID)
	return b.extractor.ExtractFacilities(pageHTML)
}

func (b *OGame) getProduction(celestialID CelestialID) ([]Quantifiable, int64, error) {
	pageHTML, _ := b.getPage(ShipyardPage, celestialID)
	return b.extractor.ExtractProduction(pageHTML)
}

// IsV7 ...
func (b *OGame) IsV7() bool {
	return len(b.ServerVersion()) > 0 && b.ServerVersion()[0] == '7'
}

func getToken(b *OGame, page string, celestialID CelestialID) (string, error) {
	pageHTML, _ := b.getPage(page, celestialID)
	if b.IsV7() {
		rgx := regexp.MustCompile(`var upgradeEndpoint = ".+&token=([^&]+)&`)
		m := rgx.FindSubmatch(pageHTML)
		if len(m) != 2 {
			return "", errors.New("unable to find form token")
		}
		return string(m[1]), nil
	}

	doc, err := goquery.NewDocumentFromReader(bytes.NewReader(pageHTML))
	if err != nil {
		return "", err
	}
	token, exists := doc.Find("form").Find("input[name=token]").Attr("value")
	if !exists {
		return "", errors.New("unable to find form token")
	}
	return token, nil
}

func getDemolishToken(b *OGame, page string, celestialID CelestialID) (string, error) {
	pageHTML, _ := b.getPage(page, celestialID)
	m := regexp.MustCompile(`modus=3&token=([^&]+)&`).FindSubmatch(pageHTML)
	if len(m) != 2 {
		return "", errors.New("unable to find form token")
	}
	return string(m[1]), nil
}

func (b *OGame) tearDown(celestialID CelestialID, id ID) error {
	var page string
	if id.IsResourceBuilding() {
		page = "supplies"
	} else if id.IsFacility() {
		page = "facilities"
	} else {
		return errors.New("invalid id " + id.String())
	}

	token, err := getDemolishToken(b, page, celestialID)
	if err != nil {
		return err
	}

	pageHTML, _ := b.getPageContent(url.Values{
		"page":       {"ingame"},
		"component":  {"technologydetails"},
		"ajax":       {"1"},
		"action":     {"getDetails"},
		"technology": {strconv.FormatInt(int64(id), 10)},
		"cp":         {strconv.FormatInt(int64(celestialID), 10)},
	})

	doc, err := goquery.NewDocumentFromReader(bytes.NewReader(pageHTML))
	if err != nil {
		return err
	}
	imgDisabled := doc.Find("a.demolish_link div").HasClass("demolish_img_disabled")
	if imgDisabled {
		return errors.New("tear down button is disabled")
	}

	params := url.Values{
		"page":      {"ingame"},
		"component": {page},
		"modus":     {"3"},
		"token":     {token},
		"type":      {strconv.FormatInt(int64(id), 10)},
		"cp":        {strconv.FormatInt(int64(celestialID), 10)},
	}
	_, err = b.getPageContent(params)
	return err
}

func (b *OGame) build(celestialID CelestialID, id ID, nbr int64) error {
	if b.IsV7() {
		return b.buildV7(celestialID, id, nbr)
	}
	return b.buildV6(celestialID, id, nbr)
}

func (b *OGame) buildV6(celestialID CelestialID, id ID, nbr int64) error {
	var page string
	if id.IsDefense() {
		page = "defense"
	} else if id.IsShip() {
		page = "shipyard"
	} else if id.IsBuilding() {
		page = "resources"
	} else if id.IsTech() {
		page = "research"
	} else {
		return errors.New("invalid id " + id.String())
	}
	payload := url.Values{
		"modus": {"1"},
		"type":  {strconv.FormatInt(int64(id), 10)},
	}

	// Techs don't have a token
	if !id.IsTech() {
		token, err := getToken(b, page, celestialID)
		if err != nil {
			return err
		}
		payload.Add("token", token)
	}

	if id.IsDefense() || id.IsShip() {
		var maximumNbr int64 = 99999
		var err error
		var token string
		for nbr > 0 {
			tmp := int64(math.Min(float64(nbr), float64(maximumNbr)))
			payload.Set("menge", strconv.FormatInt(tmp, 10))
			_, err = b.postPageContent(url.Values{"page": {page}, "cp": {strconv.FormatInt(int64(celestialID), 10)}}, payload)
			if err != nil {
				break
			}
			token, err = getToken(b, page, celestialID)
			if err != nil {
				break
			}
			payload.Set("token", token)
			nbr -= maximumNbr
		}
		return err
	}

	_, err := b.postPageContent(url.Values{"page": {page}, "cp": {strconv.FormatInt(int64(celestialID), 10)}}, payload)
	return err
}

func (b *OGame) buildV7(celestialID CelestialID, id ID, nbr int64) error {
	var page string
	if id.IsDefense() {
		page = DefensesPage
	} else if id.IsShip() {
		page = ShipyardPage
	} else if id.IsBuilding() {
		page = SuppliesPage
	} else if id.IsTech() {
		page = ResearchPage
	} else {
		return errors.New("invalid id " + id.String())
	}
	vals := url.Values{
		"page":      {"ingame"},
		"component": {page},
		"modus":     {"1"},
		"type":      {strconv.FormatInt(int64(id), 10)},
		"cp":        {strconv.FormatInt(int64(celestialID), 10)},
	}

	// Techs don't have a token
	if !id.IsTech() {
		token, err := getToken(b, page, celestialID)
		if err != nil {
			return err
		}
		vals.Add("token", token)
	}

	if id.IsDefense() || id.IsShip() {
		var maximumNbr int64 = 99999
		var err error
		var token string
		for nbr > 0 {
			tmp := int64(math.Min(float64(nbr), float64(maximumNbr)))
			vals.Set("menge", strconv.FormatInt(tmp, 10))
			_, err = b.getPageContent(vals)
			if err != nil {
				break
			}
			token, err = getToken(b, page, celestialID)
			if err != nil {
				break
			}
			vals.Set("token", token)
			nbr -= maximumNbr
		}
		return err
	}

	_, err := b.getPageContent(vals)
	return err
}

func (b *OGame) buildCancelable(celestialID CelestialID, id ID) error {
	if !id.IsBuilding() && !id.IsTech() {
		return errors.New("invalid id " + id.String())
	}
	return b.build(celestialID, id, 0)
}

func (b *OGame) buildProduction(celestialID CelestialID, id ID, nbr int64) error {
	if !id.IsDefense() && !id.IsShip() {
		return errors.New("invalid id " + id.String())
	}
	return b.build(celestialID, id, nbr)
}

func (b *OGame) buildBuilding(celestialID CelestialID, buildingID ID) error {
	if !buildingID.IsBuilding() {
		return errors.New("invalid building id " + buildingID.String())
	}
	return b.buildCancelable(celestialID, buildingID)
}

func (b *OGame) buildTechnology(celestialID CelestialID, technologyID ID) error {
	if !technologyID.IsTech() {
		return errors.New("invalid technology id " + technologyID.String())
	}
	return b.buildCancelable(celestialID, technologyID)
}

func (b *OGame) buildDefense(celestialID CelestialID, defenseID ID, nbr int64) error {
	if !defenseID.IsDefense() {
		return errors.New("invalid defense id " + defenseID.String())
	}
	return b.buildProduction(celestialID, ID(defenseID), nbr)
}

func (b *OGame) buildShips(celestialID CelestialID, shipID ID, nbr int64) error {
	if !shipID.IsShip() {
		return errors.New("invalid ship id " + shipID.String())
	}
	return b.buildProduction(celestialID, shipID, nbr)
}

func (b *OGame) constructionsBeingBuilt(celestialID CelestialID) (ID, int64, ID, int64) {
	pageHTML, _ := b.getPage(OverviewPage, celestialID)
	return b.extractor.ExtractConstructions(pageHTML)
}

func (b *OGame) cancel(token string, techID, listID int64) error {
	if b.IsV7() {
		_, _ = b.getPageContent(url.Values{"page": {"ingame"}, "component": {"overview"}, "modus": {"2"}, "token": {token},
			"type": {strconv.FormatInt(techID, 10)}, "listid": {strconv.FormatInt(listID, 10)}, "action": {"cancel"}})
	} else {
		_, _ = b.getPageContent(url.Values{"page": {"overview"}, "modus": {"2"}, "token": {token},
			"techid": {strconv.FormatInt(techID, 10)}, "listid": {strconv.FormatInt(listID, 10)}})
	}
	return nil
}

func (b *OGame) cancelBuilding(celestialID CelestialID) error {
	pageHTML, err := b.getPage(OverviewPage, celestialID)
	if err != nil {
		return err
	}
	token, techID, listID, _ := b.extractor.ExtractCancelBuildingInfos(pageHTML)
	return b.cancel(token, techID, listID)
}

func (b *OGame) cancelResearch(celestialID CelestialID) error {
	pageHTML, err := b.getPage(OverviewPage, celestialID)
	if err != nil {
		return err
	}
	token, techID, listID, _ := b.extractor.ExtractCancelResearchInfos(pageHTML)
	return b.cancel(token, techID, listID)
}

func (b *OGame) fetchResources(celestialID CelestialID) (ResourcesDetails, error) {
	pageJSON, err := b.getPage(FetchResourcesPage, celestialID)
	if err != nil {
		return ResourcesDetails{}, err
	}
	return b.extractor.ExtractResourcesDetails(pageJSON)
}

func (b *OGame) getResources(celestialID CelestialID) (Resources, error) {
	res, err := b.fetchResources(celestialID)
	if err != nil {
		return Resources{}, err
	}
	return Resources{
		Metal:      res.Metal.Available,
		Crystal:    res.Crystal.Available,
		Deuterium:  res.Deuterium.Available,
		Energy:     res.Energy.Available,
		Darkmatter: res.Darkmatter.Available,
	}, nil
}

func (b *OGame) getResourcesDetails(celestialID CelestialID) (ResourcesDetails, error) {
	return b.fetchResources(celestialID)
}

func (b *OGame) sendIPM(planetID PlanetID, coord Coordinate, nbr int64, priority ID) (int64, error) {
	if priority != 0 && (!priority.IsDefense() || priority == AntiBallisticMissilesID || priority == InterplanetaryMissilesID) {
		return 0, errors.New("invalid defense target id")
	}
	vals := url.Values{
		"page":       {"missileattacklayer"},
		"galaxy":     {strconv.FormatInt(coord.Galaxy, 10)},
		"system":     {strconv.FormatInt(coord.System, 10)},
		"position":   {strconv.FormatInt(coord.Position, 10)},
		"planetType": {strconv.FormatInt(int64(coord.Type), 10)},
		"cp":         {strconv.FormatInt(int64(planetID), 10)},
	}
	if b.IsV7() {
		vals = url.Values{
			"page":       {"ajax"},
			"component":  {"missileattacklayer"},
			"galaxy":     {strconv.FormatInt(coord.Galaxy, 10)},
			"system":     {strconv.FormatInt(coord.System, 10)},
			"position":   {strconv.FormatInt(coord.Position, 10)},
			"planetType": {strconv.FormatInt(int64(coord.Type), 10)},
			"cp":         {strconv.FormatInt(int64(planetID), 10)},
		}
	}
	pageHTML, err := b.getPageContent(vals)
	if err != nil {
		return 0, err
	}
	duration, max, token := b.extractor.ExtractIPM(pageHTML)
	if max == 0 {
		return 0, errors.New("no missile available")
	}
	if nbr > max {
		nbr = max
	}
	payload := url.Values{
		"galaxy":     {strconv.FormatInt(coord.Galaxy, 10)},
		"system":     {strconv.FormatInt(coord.System, 10)},
		"position":   {strconv.FormatInt(coord.Position, 10)},
		"planetType": {strconv.FormatInt(int64(coord.Type), 10)},
		"token":      {token},
		"anz":        {strconv.FormatInt(nbr, 10)},
		"pziel":      {},
	}
	if priority != 0 {
		payload.Add("pziel", strconv.FormatInt(int64(priority), 10))
	}
	params := url.Values{"page": {"missileattack_execute"}}
	if b.IsV7() {
		params = url.Values{
			"page":      {"ajax"},
			"component": {"missileattacklayer"},
			"action":    {"sendMissiles"},
			"ajax":      {"1"},
			"asJson":    {"1"},
		}
		payload = url.Values{
			"galaxy":               {strconv.FormatInt(coord.Galaxy, 10)},
			"system":               {strconv.FormatInt(coord.System, 10)},
			"position":             {strconv.FormatInt(coord.Position, 10)},
			"type":                 {strconv.FormatInt(int64(coord.Type), 10)},
			"token":                {token},
			"missileCount":         {strconv.FormatInt(nbr, 10)},
			"missilePrimaryTarget": {},
		}
		if priority != 0 {
			payload.Add("missilePrimaryTarget", strconv.FormatInt(int64(priority), 10))
		}
	}
	by, err := b.postPageContent(params, payload)
	if err != nil {
		return 0, err
	}
	// {"status":false,"errorbox":{"type":"fadeBox","text":"Target doesn`t exist!","failed":1}} // OgameV6
	// {"status":true,"rockets":0,"errorbox":{"type":"fadeBox","text":"25 raketten zijn gelanceerd!","failed":0},"components":[]} // OgameV7
	var resp struct {
		Status   bool
		Rockets  int64
		ErrorBox struct {
			Type   string
			Text   string
			Failed int
		}
		// components??
	}
	if err := json.Unmarshal(by, &resp); err != nil {
		return 0, err
	}
	if resp.ErrorBox.Failed == 1 {
		return 0, errors.New(resp.ErrorBox.Text)
	}

	return duration, nil
}

func (b *OGame) sendFleet(celestialID CelestialID, ships []Quantifiable, speed Speed, where Coordinate,
	mission MissionID, resources Resources, expeditiontime, unionID int64, ensure bool) (Fleet, error) {
	if b.IsV7() {
		fleet, err := b.sendFleetV7(celestialID, ships, speed, where, mission, resources, expeditiontime, unionID, ensure)
		fleet.StartTime = b.fixTimezone(fleet.StartTime)
		return fleet, err
	}
	fleet, err := b.sendFleetV6(celestialID, ships, speed, where, mission, resources, expeditiontime, unionID, ensure)
	fleet.StartTime = b.fixTimezone(fleet.StartTime)
	return fleet, err
}

// CheckTargetResponse ...
type CheckTargetResponse struct {
	Status string `json:"status"`
	Orders struct {
		Num1  bool `json:"1"`
		Num2  bool `json:"2"`
		Num3  bool `json:"3"`
		Num4  bool `json:"4"`
		Num5  bool `json:"5"`
		Num6  bool `json:"6"`
		Num7  bool `json:"7"`
		Num8  bool `json:"8"`
		Num9  bool `json:"9"`
		Num15 bool `json:"15"`
	} `json:"orders"`
	TargetInhabited           bool   `json:"targetInhabited"`
	TargetIsStrong            bool   `json:"targetIsStrong"`
	TargetIsOutlaw            bool   `json:"targetIsOutlaw"`
	TargetIsBuddyOrAllyMember bool   `json:"targetIsBuddyOrAllyMember"`
	TargetPlayerID            int    `json:"targetPlayerId"`
	TargetPlayerName          string `json:"targetPlayerName"`
	TargetPlayerColorClass    string `json:"targetPlayerColorClass"`
	TargetPlayerRankIcon      string `json:"targetPlayerRankIcon"`
	PlayerIsOutlaw            bool   `json:"playerIsOutlaw"`
	TargetPlanet              struct {
		Galaxy   int    `json:"galaxy"`
		System   int    `json:"system"`
		Position int    `json:"position"`
		Type     int    `json:"type"`
		Name     string `json:"name"`
	} `json:"targetPlanet"`
	Errors []struct {
		Message string `json:"message"`
		Error   int    `json:"error"`
	} `json:"errors"`
	TargetOk   bool          `json:"targetOk"`
	Components []interface{} `json:"components"`
}

func (b *OGame) sendFleetV7(celestialID CelestialID, ships []Quantifiable, speed Speed, where Coordinate,
	mission MissionID, resources Resources, expeditiontime, unionID int64, ensure bool) (Fleet, error) {

	// Get existing fleet, so we can ensure new fleet ID is greater
	initialFleets, slots := b.getFleets()
	maxInitialFleetID := FleetID(0)
	for _, f := range initialFleets {
		if f.ID > maxInitialFleetID {
			maxInitialFleetID = f.ID
		}
	}

	if slots.InUse == slots.Total {
		return Fleet{}, ErrAllSlotsInUse
	}

	if mission == Expedition {
		if slots.ExpInUse == slots.ExpTotal {
			return Fleet{}, ErrAllSlotsInUse
		}
	}

	// Page 1 : get to fleet page
	pageHTML, err := b.getPage(Fleet1Page, celestialID)
	if err != nil {
		return Fleet{}, err
	}

	fleet1Doc, _ := goquery.NewDocumentFromReader(bytes.NewReader(pageHTML))
	fleet1BodyID := b.extractor.ExtractBodyIDFromDoc(fleet1Doc)
	if fleet1BodyID != FleetdispatchPage {
		now := time.Now().Unix()
		b.error(ErrInvalidPlanetID.Error()+", planetID:", celestialID, ", ts: ", now)
		return Fleet{}, ErrInvalidPlanetID
	}

	if b.extractor.ExtractIsInVacationFromDoc(fleet1Doc) {
		return Fleet{}, ErrAccountInVacationMode
	}

	// Ensure we're not trying to attack/spy ourselves
	destinationIsMyOwnPlanet := false
	myCelestials, _ := b.extractor.ExtractCelestialsFromDoc(fleet1Doc, b)
	for _, c := range myCelestials {
		if c.GetCoordinate().Equal(where) && c.GetID() == celestialID {
			return Fleet{}, errors.New("origin and destination are the same")
		}
		if c.GetCoordinate().Equal(where) {
			destinationIsMyOwnPlanet = true
			break
		}
	}
	if destinationIsMyOwnPlanet {
		switch mission {
		case Spy:
			return Fleet{}, errors.New("you cannot spy yourself")
		case Attack:
			return Fleet{}, errors.New("you cannot attack yourself")
		}
	}

	availableShips := b.extractor.ExtractFleet1ShipsFromDoc(fleet1Doc)

	atLeastOneShipSelected := false
	if !ensure {
		for i := range ships {
			avail := availableShips.ByID(ships[i].ID)
			ships[i].Nbr = int64(math.Min(float64(ships[i].Nbr), float64(avail)))
			if ships[i].Nbr > 0 {
				atLeastOneShipSelected = true
			}
		}
	} else {
		for _, ship := range ships {
			if ship.Nbr > availableShips.ByID(ship.ID) {
				return Fleet{}, fmt.Errorf("not enough ships to send, %s", Objs.ByID(ship.ID).GetName())
			}
			atLeastOneShipSelected = true
		}
	}
	if !atLeastOneShipSelected {
		return Fleet{}, ErrNoShipSelected
	}

	payload := b.extractor.ExtractHiddenFieldsFromDoc(fleet1Doc)
	for _, s := range ships {
		if s.Nbr > 0 {
			payload.Set("am"+strconv.FormatInt(int64(s.ID), 10), strconv.FormatInt(s.Nbr, 10))
		}
	}

	tokenM := regexp.MustCompile(`var fleetSendingToken = "([^"]+)";`).FindSubmatch(pageHTML)
	if len(tokenM) != 2 {
		return Fleet{}, errors.New("token not found")
	}

	payload.Set("token", string(tokenM[1]))
	payload.Set("galaxy", strconv.FormatInt(where.Galaxy, 10))
	payload.Set("system", strconv.FormatInt(where.System, 10))
	payload.Set("position", strconv.FormatInt(where.Position, 10))
	if mission == RecycleDebrisField {
		where.Type = DebrisType // Send to debris field
	} else if mission == Colonize || mission == Expedition {
		where.Type = PlanetType
	}
	payload.Set("type", strconv.FormatInt(int64(where.Type), 10))
	payload.Set("union", "0")

	if unionID != 0 {
		found := false
		fleet1Doc.Find("select[name=acsValues] option").Each(func(i int, s *goquery.Selection) {
			acsValues := s.AttrOr("value", "")
			m := regexp.MustCompile(`\d+#\d+#\d+#\d+#.*#(\d+)`).FindStringSubmatch(acsValues)
			if len(m) == 2 {
				optUnionID, _ := strconv.ParseInt(m[1], 10, 64)
				if unionID == optUnionID {
					found = true
					payload.Add("acsValues", acsValues)
					payload.Add("union", m[1])
					mission = GroupedAttack
				}
			}
		})
		if !found {
			return Fleet{}, ErrUnionNotFound
		}
	}

	// Check
	by1, err := b.postPageContent(url.Values{"page": {"ingame"}, "component": {"fleetdispatch"}, "action": {"checkTarget"}, "ajax": {"1"}, "asJson": {"1"}}, payload)
	if err != nil {
		b.error(err.Error())
		return Fleet{}, err
	}
	var checkRes CheckTargetResponse
	if err := json.Unmarshal(by1, &checkRes); err != nil {
		b.error(err.Error())
		return Fleet{}, err
	}

	if !checkRes.TargetOk {
		if len(checkRes.Errors) > 0 {
			return Fleet{}, errors.New(checkRes.Errors[0].Message + " (" + strconv.Itoa(checkRes.Errors[0].Error) + ")")
		}
		return Fleet{}, errors.New("target is not ok")
	}

	cargo := ShipsInfos{}.FromQuantifiables(ships).Cargo(b.getCachedResearch(), b.server.Settings.EspionageProbeRaids == 1, b.isCollector())
	newResources := Resources{}
	if resources.Total() > cargo {
		newResources.Deuterium = int64(math.Min(float64(resources.Deuterium), float64(cargo)))
		cargo -= newResources.Deuterium
		newResources.Crystal = int64(math.Min(float64(resources.Crystal), float64(cargo)))
		cargo -= newResources.Crystal
		newResources.Metal = int64(math.Min(float64(resources.Metal), float64(cargo)))
		cargo -= newResources.Metal
	} else {
		newResources = resources
	}

	newResources.Metal = MaxInt(newResources.Metal, 0)
	newResources.Crystal = MaxInt(newResources.Crystal, 0)
	newResources.Deuterium = MaxInt(newResources.Deuterium, 0)

	// Page 3 : select coord, mission, speed
	payload.Set("speed", strconv.FormatInt(int64(speed), 10))
	payload.Set("crystal", strconv.FormatInt(newResources.Crystal, 10))
	payload.Set("deuterium", strconv.FormatInt(newResources.Deuterium, 10))
	payload.Set("metal", strconv.FormatInt(newResources.Metal, 10))
	payload.Set("mission", strconv.FormatInt(int64(mission), 10))
	payload.Set("prioMetal", "1")
	payload.Set("prioCrystal", "2")
	payload.Set("prioDeuterium", "3")
	payload.Set("retreatAfterDefenderRetreat", "0")
	if mission == Expedition {
		if expeditiontime <= 0 {
			expeditiontime = 1
		}
		payload.Set("holdingtime", strconv.FormatInt(expeditiontime, 10))
	}

	// Page 4 : send the fleet
	res, _ := b.postPageContent(url.Values{"page": {"ingame"}, "component": {"fleetdispatch"}, "action": {"sendFleet"}, "ajax": {"1"}, "asJson": {"1"}}, payload)
	// {"success":true,"message":"Your fleet has been successfully sent.","redirectUrl":"https:\/\/s801-en.ogame.gameforge.com\/game\/index.php?page=ingame&component=fleetdispatch","components":[]}
	// Insufficient resources. (4060)
	// {"success":false,"errors":[{"message":"Not enough cargo space!","error":4029}],"fleetSendingToken":"b4786751c6d5e64e56d8eb94807fbf88","components":[]}
	// {"success":false,"errors":[{"message":"Fleet launch failure: The fleet could not be launched. Please try again later.","error":4047}],"fleetSendingToken":"1507c7228b206b4a298dec1d34a5a207","components":[]} // bad token I think
	// {"success":false,"errors":[{"message":"Recyclers must be sent to recycle this debris field!","error":4013}],"fleetSendingToken":"b826ff8c3d4e04066c28d10399b32ab8","components":[]}
	// {"success":false,"errors":[{"message":"Error, no ships available","error":4059}],"fleetSendingToken":"b369e37ce34bb64e3a59fa26bd8d5602","components":[]}
	// {"success":false,"errors":[{"message":"You have to select a valid target.","error":4049}],"fleetSendingToken":"19218f446d0985dfd79e03c3ec008514","components":[]} // colonize debris field
	// {"success":false,"errors":[{"message":"Planet is already inhabited!","error":4053}],"fleetSendingToken":"3281f9ad5b4cba6c0c26a24d3577bd4c","components":[]}
	// {"success":false,"errors":[{"message":"Colony ships must be sent to colonise this planet!","error":4038}],"fleetSendingToken":"8700c275a055c59ca276a7f66c81b205","components":[]}
	// fetch("https://s801-en.ogame.gameforge.com/game/index.php?page=ingame&component=fleetdispatch&action=sendFleet&ajax=1&asJson=1", {"credentials":"include","headers":{"content-type":"application/x-www-form-urlencoded; charset=UTF-8","sec-fetch-mode":"cors","sec-fetch-site":"same-origin","x-requested-with":"XMLHttpRequest"},"body":"token=414847e59344881d5c71303023735ab8&am209=1&am202=10&galaxy=9&system=297&position=7&type=2&metal=0&crystal=0&deuterium=0&prioMetal=1&prioCrystal=2&prioDeuterium=3&mission=8&speed=1&retreatAfterDefenderRetreat=0&union=0&holdingtime=0","method":"POST","mode":"cors"}).then(res => res.json()).then(r => console.log(r));

	var resStruct struct {
		Success           bool          `json:"success"`
		Message           string        `json:"message"`
		FleetSendingToken string        `json:"fleetSendingToken"`
		Components        []interface{} `json:"components"`
		RedirectURL       string        `json:"redirectUrl"`
		Errors            []struct {
			Message string `json:"message"`
			Error   int64  `json:"error"`
		} `json:"errors"`
	}
	if err := json.Unmarshal(res, &resStruct); err != nil {
		return Fleet{}, errors.New("failed to unmarshal response: " + err.Error())
	}

	if len(resStruct.Errors) > 0 {
		return Fleet{}, errors.New(resStruct.Errors[0].Message + " (" + strconv.FormatInt(resStruct.Errors[0].Error, 10) + ")")
	}

	// Page 5
	movementHTML, _ := b.getPage(MovementPage, CelestialID(0))
	movementDoc, _ := goquery.NewDocumentFromReader(bytes.NewReader(movementHTML))
	originCoords, _ := b.extractor.ExtractPlanetCoordinate(movementHTML)
	fleets := b.extractor.ExtractFleetsFromDoc(movementDoc)
	if len(fleets) > 0 {
		max := Fleet{}
		for i, fleet := range fleets {
			if fleet.ID > max.ID &&
				fleet.Origin.Equal(originCoords) &&
				fleet.Destination.Equal(where) &&
				fleet.Mission == mission &&
				!fleet.ReturnFlight {
				max = fleets[i]
			}
		}
		if max.ID > maxInitialFleetID {
			return max, nil
		}
	}

	slots = b.extractor.ExtractSlotsFromDoc(movementDoc)
	if slots.InUse == slots.Total {
		return Fleet{}, ErrAllSlotsInUse
	}

	if mission == Expedition {
		if slots.ExpInUse == slots.ExpTotal {
			return Fleet{}, ErrAllSlotsInUse
		}
	}

	now := time.Now().Unix()
	b.error(errors.New("could not find new fleet ID").Error()+", planetID:", celestialID, ", ts: ", now)
	return Fleet{}, errors.New("could not find new fleet ID")
}

func (b *OGame) sendFleetV6(celestialID CelestialID, ships []Quantifiable, speed Speed, where Coordinate,
	mission MissionID, resources Resources, expeditiontime, unionID int64, ensure bool) (Fleet, error) {

	// Get existing fleet, so we can ensure new fleet ID is greater
	initialFleets, slots := b.getFleets()
	maxInitialFleetID := FleetID(0)
	for _, f := range initialFleets {
		if f.ID > maxInitialFleetID {
			maxInitialFleetID = f.ID
		}
	}

	if slots.InUse == slots.Total {
		return Fleet{}, ErrAllSlotsInUse
	}

	if mission == Expedition {
		if slots.ExpInUse == slots.ExpTotal {
			return Fleet{}, ErrAllSlotsInUse
		}
	}

	// Page 1 : get to fleet page
	pageHTML, err := b.getPage(Fleet1Page, celestialID)
	if err != nil {
		return Fleet{}, err
	}

	fleet1Doc, _ := goquery.NewDocumentFromReader(bytes.NewReader(pageHTML))
	fleet1BodyID := b.extractor.ExtractBodyIDFromDoc(fleet1Doc)
	if fleet1BodyID != "fleet1" {
		now := time.Now().Unix()
		b.error(ErrInvalidPlanetID.Error()+", planetID:", celestialID, ", ts: ", now)
		return Fleet{}, ErrInvalidPlanetID
	}

	if b.extractor.ExtractIsInVacationFromDoc(fleet1Doc) {
		return Fleet{}, ErrAccountInVacationMode
	}

	// Ensure we're not trying to attack/spy ourselves
	destinationIsMyOwnPlanet := false
	myCelestials, _ := b.extractor.ExtractCelestialsFromDoc(fleet1Doc, b)
	for _, c := range myCelestials {
		if c.GetCoordinate().Equal(where) && c.GetID() == celestialID {
			return Fleet{}, errors.New("origin and destination are the same")
		}
		if c.GetCoordinate().Equal(where) {
			destinationIsMyOwnPlanet = true
			break
		}
	}
	if destinationIsMyOwnPlanet {
		switch mission {
		case Spy:
			return Fleet{}, errors.New("you cannot spy yourself")
		case Attack:
			return Fleet{}, errors.New("you cannot attack yourself")
		}
	}

	availableShips := b.extractor.ExtractFleet1ShipsFromDoc(fleet1Doc)

	atLeastOneShipSelected := false
	if !ensure {
		for _, ship := range ships {
			if ship.Nbr > 0 && availableShips.ByID(ship.ID) > 0 {
				atLeastOneShipSelected = true
				break
			}
		}
	} else {
		for _, ship := range ships {
			if ship.Nbr > availableShips.ByID(ship.ID) {
				return Fleet{}, ErrNotEnoughShips
			}
			atLeastOneShipSelected = true
		}
	}
	if !atLeastOneShipSelected {
		return Fleet{}, ErrNoShipSelected
	}

	payload := b.extractor.ExtractHiddenFieldsFromDoc(fleet1Doc)
	cs := false       // ColonyShip flag for fleet check
	recycler := false // Recycler flag for fleet check
	for _, s := range ships {
		if s.Nbr > 0 {
			if s.ID == ColonyShipID {
				cs = true
			} else if s.ID == RecyclerID {
				recycler = true
			}
			payload.Add("am"+strconv.FormatInt(int64(s.ID), 10), strconv.FormatInt(s.Nbr, 10))
		}
	}

	// Page 2 : select ships
	pageHTML, err = b.postPageContent(url.Values{"page": {"fleet2"}}, payload)
	if err != nil {
		return Fleet{}, err
	}
	fleet2Doc, _ := goquery.NewDocumentFromReader(bytes.NewReader(pageHTML))
	fleet2BodyID := b.extractor.ExtractBodyIDFromDoc(fleet2Doc)
	if fleet2BodyID != "fleet2" {
		now := time.Now().Unix()
		b.error(errors.New("unknown error").Error()+", planetID:", celestialID, ", ts: ", now)
		return Fleet{}, errors.New("unknown error")
	}

	payload = b.extractor.ExtractHiddenFieldsFromDoc(fleet2Doc)
	payload.Add("speed", strconv.FormatInt(int64(speed), 10))
	payload.Add("galaxy", strconv.FormatInt(where.Galaxy, 10))
	payload.Add("system", strconv.FormatInt(where.System, 10))
	payload.Add("position", strconv.FormatInt(where.Position, 10))
	if mission == RecycleDebrisField {
		where.Type = DebrisType // Send to debris field
	} else if mission == Colonize || mission == Expedition {
		where.Type = PlanetType
	}
	payload.Add("type", strconv.FormatInt(int64(where.Type), 10))

	if unionID != 0 {
		found := false
		fleet2Doc.Find("select[name=acsValues] option").Each(func(i int, s *goquery.Selection) {
			acsValues := s.AttrOr("value", "")
			m := regexp.MustCompile(`\d+#\d+#\d+#\d+#.*#(\d+)`).FindStringSubmatch(acsValues)
			if len(m) == 2 {
				optUnionID, _ := strconv.ParseInt(m[1], 10, 64)
				if unionID == optUnionID {
					found = true
					payload.Add("acsValues", acsValues)
					payload.Add("union", m[1])
					mission = GroupedAttack
				}
			}
		})
		if !found {
			return Fleet{}, ErrUnionNotFound
		}
	}

	// Check
	fleetCheckPayload := url.Values{
		"galaxy": {strconv.FormatInt(where.Galaxy, 10)},
		"system": {strconv.FormatInt(where.System, 10)},
		"planet": {strconv.FormatInt(where.Position, 10)},
		"type":   {strconv.FormatInt(int64(where.Type), 10)},
	}
	if cs {
		fleetCheckPayload.Add("cs", "1")
	}
	if recycler {
		fleetCheckPayload.Add("recycler", "1")
	}
	by1, err := b.postPageContent(url.Values{"page": {"fleetcheck"}, "ajax": {"1"}, "espionage": {"0"}}, fleetCheckPayload)
	if err != nil {
		return Fleet{}, err
	}
	switch string(by1) {
	case "1":
		return Fleet{}, ErrUninhabitedPlanet
	case "1d":
		return Fleet{}, ErrNoDebrisField
	case "2":
		return Fleet{}, ErrPlayerInVacationMode
	case "3":
		return Fleet{}, ErrAdminOrGM
	case "4":
		return Fleet{}, ErrNoAstrophysics
	case "5":
		return Fleet{}, ErrNoobProtection
	case "6":
		return Fleet{}, ErrPlayerTooStrong
	case "10":
		return Fleet{}, ErrNoMoonAvailable
	case "11":
		return Fleet{}, ErrNoRecyclerAvailable
	case "15":
		return Fleet{}, ErrNoEventsRunning
	case "16":
		return Fleet{}, ErrPlanetAlreadyReservedForRelocation
	}

	// Page 3 : select coord, mission, speed
	pageHTML, err = b.postPageContent(url.Values{"page": {"fleet3"}}, payload)
	if err != nil {
		return Fleet{}, err
	}

	fleet3Doc, _ := goquery.NewDocumentFromReader(bytes.NewReader(pageHTML))
	fleet3BodyID := b.extractor.ExtractBodyIDFromDoc(fleet3Doc)
	if fleet3BodyID != "fleet3" {
		now := time.Now().Unix()
		b.error(errors.New("unknown error").Error()+", planetID:", celestialID, ", ts: ", now)
		return Fleet{}, errors.New("unknown error")
	}

	if mission == Spy && fleet3Doc.Find("li#button6").HasClass("off") {
		return Fleet{}, errors.New("target cannot be spied (button disabled)")
	} else if mission == Attack && fleet3Doc.Find("li#button1").HasClass("off") {
		return Fleet{}, errors.New("target cannot be attacked (button disabled)")
	} else if mission == Transport && fleet3Doc.Find("li#button3").HasClass("off") {
		return Fleet{}, errors.New("cannot send transport (button disabled)")
	} else if mission == Park && fleet3Doc.Find("li#button4").HasClass("off") {
		return Fleet{}, errors.New("cannot send deployment (button disabled)")
	} else if mission == Colonize && fleet3Doc.Find("li#button7").HasClass("off") {
		return Fleet{}, errors.New("cannot send colonisation (button disabled)")
	} else if mission == Expedition && fleet3Doc.Find("li#button15").HasClass("off") {
		return Fleet{}, errors.New("cannot send expedition (button disabled)")
	} else if mission == RecycleDebrisField && fleet3Doc.Find("li#button8").HasClass("off") {
		return Fleet{}, errors.New("cannot recycle (button disabled)")
		//} else if mission == Transport && fleet3Doc.Find("li#button5").HasClass("off") {
		//	return Fleet{}, errors.New("cannot acs defend (button disabled)")
	} else if mission == GroupedAttack && fleet3Doc.Find("li#button2").HasClass("off") {
		return Fleet{}, errors.New("cannot acs attack (button disabled)")
	} else if mission == Destroy && fleet3Doc.Find("li#button9").HasClass("off") {
		return Fleet{}, errors.New("cannot destroy (button disabled)")
	}

	payload = b.extractor.ExtractHiddenFieldsFromDoc(fleet3Doc)
	var finalShips ShipsInfos
	for k, v := range payload {
		var shipID int
		if n, err := fmt.Sscanf(k, "am%d", &shipID); err == nil && n == 1 {
			nbr, _ := strconv.ParseInt(v[0], 10, 64)
			finalShips.Set(ID(shipID), nbr)
		}
	}
	deutConsumption := ParseInt(fleet3Doc.Find("div#roundup span#consumption").Text())
	resourcesAvailable := b.extractor.ExtractResourcesFromDoc(fleet3Doc)
	if deutConsumption > resourcesAvailable.Deuterium {
		return Fleet{}, fmt.Errorf("not enough deuterium, avail: %d, need: %d", resourcesAvailable.Deuterium, deutConsumption)
	}
	// finalCargo := ParseInt(fleet3Doc.Find("#maxresources").Text())
	baseCargo := finalShips.Cargo(Researches{}, b.GetServer().Settings.EspionageProbeRaids == 1, b.characterClass == Collector)
	if b.GetServer().Settings.EspionageProbeRaids != 1 {
		baseCargo += finalShips.EspionageProbe * EspionageProbe.BaseCargoCapacity
	}
	if deutConsumption > baseCargo {
		return Fleet{}, fmt.Errorf("not enough cargo capacity for fuel, avail: %d, need: %d", baseCargo, deutConsumption)
	}
	payload.Add("crystal", strconv.FormatInt(resources.Crystal, 10))
	payload.Add("deuterium", strconv.FormatInt(resources.Deuterium, 10))
	payload.Add("metal", strconv.FormatInt(resources.Metal, 10))
	payload.Set("mission", strconv.FormatInt(int64(mission), 10))
	if mission == Expedition {
		payload.Set("expeditiontime", strconv.FormatInt(expeditiontime, 10))
	}

	// Page 4 : send the fleet
	_, _ = b.postPageContent(url.Values{"page": {"movement"}}, payload)

	// Page 5
	movementHTML, _ := b.getPage(MovementPage, CelestialID(0))
	movementDoc, _ := goquery.NewDocumentFromReader(bytes.NewReader(movementHTML))
	originCoords, _ := b.extractor.ExtractPlanetCoordinate(movementHTML)
	fleets := b.extractor.ExtractFleetsFromDoc(movementDoc)
	if len(fleets) > 0 {
		max := Fleet{}
		for i, fleet := range fleets {
			if fleet.ID > max.ID &&
				fleet.Origin.Equal(originCoords) &&
				fleet.Destination.Equal(where) &&
				fleet.Mission == mission &&
				!fleet.ReturnFlight {
				max = fleets[i]
			}
		}
		if max.ID > maxInitialFleetID {
			return max, nil
		}
	}

	slots = b.extractor.ExtractSlotsFromDoc(movementDoc)
	if slots.InUse == slots.Total {
		return Fleet{}, ErrAllSlotsInUse
	}

	if mission == Expedition {
		if slots.ExpInUse == slots.ExpTotal {
			return Fleet{}, ErrAllSlotsInUse
		}
	}

	now := time.Now().Unix()
	b.error(errors.New("could not find new fleet ID").Error()+", planetID:", celestialID, ", ts: ", now)
	return Fleet{}, errors.New("could not find new fleet ID")
}

// EspionageReportType type of espionage report (action or report)
type EspionageReportType int

// Action message received when an enemy is seen near your planet
const Action EspionageReportType = 0

// Report message received when you spied on someone
const Report EspionageReportType = 1

// CombatReportSummary summary of combat report
type CombatReportSummary struct {
	ID           int64
	APIKey       string
	Origin       *Coordinate
	Destination  Coordinate
	AttackerName string
	DefenderName string
	Loot         int64
	Metal        int64
	Crystal      int64
	Deuterium    int64
	DebrisField  int64
	CreatedAt    time.Time
}

// EspionageReportSummary summary of espionage report
type EspionageReportSummary struct {
	ID             int64
	Type           EspionageReportType
	From           string // Fleet Command | Space Monitoring
	Text		   string
	Target         Coordinate
	LootPercentage float64
}

// ExpeditionMessage ...
type ExpeditionMessage struct {
	ID         int64
	Coordinate Coordinate
	Content    string
	CreatedAt  time.Time
}

// MarketplaceMessage ...
type MarketplaceMessage struct {
	ID                  int64
	CreatedAt           time.Time
	Token               string
	MarketTransactionID int64
}

func (b *OGame) getPageMessages(page, tabid int64) ([]byte, error) {
	payload := url.Values{
		"messageId":  {"-1"},
		"tabid":      {strconv.FormatInt(tabid, 10)},
		"action":     {"107"},
		"pagination": {strconv.FormatInt(page, 10)},
		"ajax":       {"1"},
	}
	return b.postPageContent(url.Values{"page": {"messages"}}, payload)
}

func (b *OGame) getEspionageReportMessages() ([]EspionageReportSummary, error) {
	var tabid int64 = 20
	var page int64 = 1
	var nbPage int64 = 1
	msgs := make([]EspionageReportSummary, 0)
	for page <= nbPage {
		pageHTML, _ := b.getPageMessages(page, tabid)
		newMessages, newNbPage := b.extractor.ExtractEspionageReportMessageIDs(pageHTML)
		msgs = append(msgs, newMessages...)
		nbPage = newNbPage
		page++
	}
	return msgs, nil
}

func (b *OGame) getCombatReportMessages() ([]CombatReportSummary, error) {
	var tabid int64 = 21
	var page int64 = 1
	var nbPage int64 = 1
	msgs := make([]CombatReportSummary, 0)
	for page <= nbPage {
		pageHTML, _ := b.getPageMessages(page, tabid)
		newMessages, newNbPage := b.extractor.ExtractCombatReportMessagesSummary(pageHTML)
		msgs = append(msgs, newMessages...)
		nbPage = newNbPage
		page++
	}
	return msgs, nil
}

func (b *OGame) getExpeditionMessages() ([]ExpeditionMessage, error) {
	var tabid int64 = 22
	var page int64 = 1
	var nbPage int64 = 1
	msgs := make([]ExpeditionMessage, 0)
	for page <= nbPage {
		pageHTML, _ := b.getPageMessages(page, tabid)
		newMessages, newNbPage, _ := b.extractor.ExtractExpeditionMessages(pageHTML, b.location)
		msgs = append(msgs, newMessages...)
		nbPage = newNbPage
		page++
	}
	return msgs, nil
}

func (b *OGame) collectAllMarketplaceMessages() error {
	purchases, _ := b.getMarketplacePurchasesMessages()
	sales, _ := b.getMarketplaceSalesMessages()
	msgs := make([]MarketplaceMessage, 0)
	msgs = append(msgs, purchases...)
	msgs = append(msgs, sales...)
	for _, msg := range msgs {
		if msg.MarketTransactionID != 0 {
			err := b.collectMarketplaceMessage(msg)
			if err != nil {
				return err
			}
		}
	}
	return nil
}

func (b *OGame) collectMarketplaceMessage(msg MarketplaceMessage) error {
	payload := url.Values{
		"page":                {"componentOnly"},
		"component":           {"marketplace"},
		"action":              {"collectPrice"},
		"marketTransactionId": {strconv.FormatInt(msg.MarketTransactionID, 10)},
		"token":               {msg.Token},
		"asJson":              {"1"},
	}
	_, err := b.postPageContent(url.Values{"page": {"messages"}}, payload)
	return err
}

func (b *OGame) getMarketplacePurchasesMessages() ([]MarketplaceMessage, error) {
	return b.getMarketplaceMessages(26)
}

func (b *OGame) getMarketplaceSalesMessages() ([]MarketplaceMessage, error) {
	return b.getMarketplaceMessages(27)
}

// tabID 26: purchases, 27: sales
func (b *OGame) getMarketplaceMessages(tabID int64) ([]MarketplaceMessage, error) {
	var tabid int64 = tabID
	var page int64 = 1
	var nbPage int64 = 1
	msgs := make([]MarketplaceMessage, 0)
	for page <= nbPage {
		pageHTML, _ := b.getPageMessages(page, tabid)
		newMessages, newNbPage, _ := b.extractor.ExtractMarketplaceMessages(pageHTML, b.location)
		msgs = append(msgs, newMessages...)
		nbPage = newNbPage
		page++
	}
	return msgs, nil
}

func (b *OGame) getExpeditionMessageAt(t time.Time) (ExpeditionMessage, error) {
	var tabid int64 = 22
	var page int64 = 1
	var nbPage int64 = 1
LOOP:
	for page <= nbPage {
		pageHTML, _ := b.getPageMessages(page, tabid)
		newMessages, newNbPage, _ := b.extractor.ExtractExpeditionMessages(pageHTML, b.location)
		for _, m := range newMessages {
			if m.CreatedAt.Unix() == t.Unix() {
				return m, nil
			}
			if m.CreatedAt.Unix() < t.Unix() {
				break LOOP
			}
		}
		nbPage = newNbPage
		page++
	}
	return ExpeditionMessage{}, errors.New("expedition message not found for " + t.String())
}

func (b *OGame) getCombatReportFor(coord Coordinate) (CombatReportSummary, error) {
	var tabid int64 = 21
	var page int64 = 1
	var nbPage int64 = 1
	for page <= nbPage {
		pageHTML, err := b.getPageMessages(page, tabid)
		if err != nil {
			return CombatReportSummary{}, err
		}
		newMessages, newNbPage := b.extractor.ExtractCombatReportMessagesSummary(pageHTML)
		for _, m := range newMessages {
			if m.Destination.Equal(coord) {
				return m, nil
			}
		}
		nbPage = newNbPage
		page++
	}
	return CombatReportSummary{}, errors.New("combat report not found for " + coord.String())
}

func (b *OGame) getEspionageReport(msgID int64) (EspionageReport, error) {
	pageHTML, _ := b.getPageContent(url.Values{"page": {"messages"}, "messageId": {strconv.FormatInt(msgID, 10)}, "tabid": {"20"}, "ajax": {"1"}})
	return b.extractor.ExtractEspionageReport(pageHTML, b.location)
}

func (b *OGame) getEspionageReportFor(coord Coordinate) (EspionageReport, error) {
	var tabid int64 = 20
	var page int64 = 1
	var nbPage int64 = 1
	for page <= nbPage {
		pageHTML, err := b.getPageMessages(page, tabid)
		if err != nil {
			return EspionageReport{}, err
		}
		newMessages, newNbPage := b.extractor.ExtractEspionageReportMessageIDs(pageHTML)
		for _, m := range newMessages {
			if m.Target.Equal(coord) {
				return b.getEspionageReport(m.ID)
			}
		}
		nbPage = newNbPage
		page++
	}
	return EspionageReport{}, errors.New("espionage report not found for " + coord.String())
}

func (b *OGame) deleteMessage(msgID int64) error {
	payload := url.Values{
		"messageId": {strconv.FormatInt(msgID, 10)},
		"action":    {"103"},
		"ajax":      {"1"},
	}
	by, err := b.postPageContent(url.Values{"page": {"messages"}}, payload)
	if err != nil {
		return err
	}

	var res map[string]bool
	if err := json.Unmarshal(by, &res); err != nil {
		return errors.New("unable to find message id " + strconv.FormatInt(msgID, 10))
	}
	if val, ok := res[strconv.FormatInt(msgID, 10)]; !ok || !val {
		return errors.New("unable to find message id " + strconv.FormatInt(msgID, 10))
	}
	return nil
}

func (b *OGame) deleteAllMessagesFromTab(tabID int64) error {
	/*
		Request URL: https://$ogame/game/index.php?page=messages
		Request Method: POST

		tabid: 20 => Espionage
		tabid: 21 => Combat Reports
		tabid: 22 => Expeditions
		tabid: 23 => Unions/Transport
		tabid: 24 => Other

		E.g. :

		tabid=24&messageId=-1&action=103&ajax=1

		tabid: 24
		messageId: -1
		action: 103
		ajax: 1
	*/
	payload := url.Values{
		"tabid":     {strconv.FormatInt(tabID, 10)},
		"messageId": {strconv.FormatInt(-1, 10)},
		"action":    {"103"},
		"ajax":      {"1"},
	}
	_, err := b.postPageContent(url.Values{"page": {"messages"}}, payload)
	return err
}

func energyProduced(temp Temperature, resourcesBuildings ResourcesBuildings, resSettings ResourceSettings, energyTechnology int64) int64 {
	energyProduced := int64(float64(SolarPlant.Production(resourcesBuildings.SolarPlant)) * (float64(resSettings.SolarPlant) / 100))
	energyProduced += int64(float64(FusionReactor.Production(energyTechnology, resourcesBuildings.FusionReactor)) * (float64(resSettings.FusionReactor) / 100))
	energyProduced += int64(float64(SolarSatellite.Production(temp, resourcesBuildings.SolarSatellite, false)) * (float64(resSettings.SolarSatellite) / 100))
	return energyProduced
}

func energyNeeded(resourcesBuildings ResourcesBuildings, resSettings ResourceSettings) int64 {
	energyNeeded := int64(float64(MetalMine.EnergyConsumption(resourcesBuildings.MetalMine)) * (float64(resSettings.MetalMine) / 100))
	energyNeeded += int64(float64(CrystalMine.EnergyConsumption(resourcesBuildings.CrystalMine)) * (float64(resSettings.CrystalMine) / 100))
	energyNeeded += int64(float64(DeuteriumSynthesizer.EnergyConsumption(resourcesBuildings.DeuteriumSynthesizer)) * (float64(resSettings.DeuteriumSynthesizer) / 100))
	return energyNeeded
}

func productionRatio(temp Temperature, resourcesBuildings ResourcesBuildings, resSettings ResourceSettings, energyTechnology int64) float64 {
	energyProduced := energyProduced(temp, resourcesBuildings, resSettings, energyTechnology)
	energyNeeded := energyNeeded(resourcesBuildings, resSettings)
	ratio := 1.0
	if energyNeeded > energyProduced {
		ratio = float64(energyProduced) / float64(energyNeeded)
	}
	return ratio
}

func getProductions(resBuildings ResourcesBuildings, resSettings ResourceSettings, researches Researches, universeSpeed int64,
	temp Temperature, globalRatio float64) Resources {
	energyProduced := energyProduced(temp, resBuildings, resSettings, researches.EnergyTechnology)
	energyNeeded := energyNeeded(resBuildings, resSettings)
	metalSetting := float64(resSettings.MetalMine) / 100
	crystalSetting := float64(resSettings.CrystalMine) / 100
	deutSetting := float64(resSettings.DeuteriumSynthesizer) / 100
	return Resources{
		Metal:     MetalMine.Production(universeSpeed, metalSetting, globalRatio, researches.PlasmaTechnology, resBuildings.MetalMine),
		Crystal:   CrystalMine.Production(universeSpeed, crystalSetting, globalRatio, researches.PlasmaTechnology, resBuildings.CrystalMine),
		Deuterium: DeuteriumSynthesizer.Production(universeSpeed, temp.Mean(), deutSetting, globalRatio, resBuildings.DeuteriumSynthesizer) - FusionReactor.GetFuelConsumption(universeSpeed, globalRatio, resBuildings.FusionReactor),
		Energy:    energyProduced - energyNeeded,
	}
}

func (b *OGame) getResourcesProductions(planetID PlanetID) (Resources, error) {
	planet, _ := b.getPlanet(planetID)
	resBuildings, _ := b.getResourcesBuildings(planetID.Celestial())
	researches := b.getResearch()
	universeSpeed := b.serverData.Speed
	resSettings, _ := b.getResourceSettings(planetID)
	ratio := productionRatio(planet.Temperature, resBuildings, resSettings, researches.EnergyTechnology)
	productions := getProductions(resBuildings, resSettings, researches, universeSpeed, planet.Temperature, ratio)
	return productions, nil
}

func (b *OGame) getResourcesProductionsLight(resBuildings ResourcesBuildings, researches Researches,
	resSettings ResourceSettings, temp Temperature) Resources {
	universeSpeed := b.serverData.Speed
	ratio := productionRatio(temp, resBuildings, resSettings, researches.EnergyTechnology)
	productions := getProductions(resBuildings, resSettings, researches, universeSpeed, temp, ratio)
	return productions
}

func (b *OGame) getPublicIP() (string, error) {
	var res struct {
		IP string `json:"ip"`
	}
	req, err := http.NewRequest("GET", "https://jsonip.com/", nil)
	if err != nil {
		return "", err
	}
	resp, err := b.doReqWithLoginProxyTransport(req)
	if err != nil {
		return "", err
	}
	defer func() {
		if err := resp.Body.Close(); err != nil {
			b.error(err)
		}
	}()
	by, err := ioutil.ReadAll(resp.Body)
	if err != nil {
		return "", err
	}
	if err := json.Unmarshal(by, &res); err != nil {
		return "", err
	}
	return res.IP, nil
}

func (b *OGame) stateChanged(locked bool, actor string) {
	for _, clb := range b.stateChangeCallbacks {
		clb(locked, actor)
	}
}

func (b *OGame) botLock(lockedBy string) {
	b.Lock()
	if atomic.CompareAndSwapInt32(&b.lockedAtom, 0, 1) {
		b.state = lockedBy
		b.stateChanged(true, lockedBy)
	}
}

func (b *OGame) botUnlock(unlockedBy string) {
	b.Unlock()
	if atomic.CompareAndSwapInt32(&b.lockedAtom, 1, 0) {
		b.state = unlockedBy
		b.stateChanged(false, unlockedBy)
	}
}

// NewAccount response from creating a new account
type NewAccount struct {
	ID     int
	Server struct {
		Language string
		Number   int
	}
	Error string
}

func (b *OGame) addAccount(number int, lang string) (NewAccount, error) {
	var payload struct {
		Language string `json:"language"`
		Number   int    `json:"number"`
	}
	payload.Language = lang
	payload.Number = number
	jsonPayloadBytes, err := json.Marshal(&payload)
	var newAccount NewAccount
	if err != nil {
		return newAccount, err
	}
	req, err := http.NewRequest("PUT", "https://"+b.lobby+".ogame.gameforge.com/api/users/me/accounts", strings.NewReader(string(jsonPayloadBytes)))
	if err != nil {
		return newAccount, err
	}
	req.Header.Add("Content-Type", "application/json")
	resp, err := b.Client.Do(req)
	if err != nil {
		return newAccount, err
	}
	defer func() {
		if err := resp.Body.Close(); err != nil {
			b.error(err)
		}
	}()
	by, err := ioutil.ReadAll(resp.Body)
	if err != nil {
		return newAccount, err
	}
	b.bytesUploaded += req.ContentLength
	b.bytesDownloaded += int64(len(by))
	if err := json.Unmarshal(by, &newAccount); err != nil {
		return newAccount, err
	}
	return newAccount, nil
}

func (b *OGame) taskRunner() {
	go func() {
		for t := range b.tasksPushCh {
			b.tasksLock.Lock()
			heap.Push(&b.tasks, t)
			b.tasksLock.Unlock()
			b.tasksPopCh <- struct{}{}
		}
	}()
	go func() {
		for range b.tasksPopCh {
			b.tasksLock.Lock()
			task := heap.Pop(&b.tasks).(*item)
			b.tasksLock.Unlock()
			close(task.canBeProcessedCh)
			<-task.isDoneCh
		}
	}()
}

func (b *OGame) getCachedCelestial(v interface{}) Celestial {
	if celestial, ok := v.(Celestial); ok {
		return celestial
	} else if planet, ok := v.(Planet); ok {
		return planet
	} else if moon, ok := v.(Moon); ok {
		return moon
	} else if celestialID, ok := v.(CelestialID); ok {
		return b.GetCachedCelestialByID(celestialID)
	} else if planetID, ok := v.(PlanetID); ok {
		return b.GetCachedCelestialByID(planetID.Celestial())
	} else if moonID, ok := v.(MoonID); ok {
		return b.GetCachedCelestialByID(moonID.Celestial())
	} else if id, ok := v.(int); ok {
		return b.GetCachedCelestialByID(CelestialID(id))
	} else if id, ok := v.(int32); ok {
		return b.GetCachedCelestialByID(CelestialID(id))
	} else if id, ok := v.(int64); ok {
		return b.GetCachedCelestialByID(CelestialID(id))
	} else if id, ok := v.(float32); ok {
		return b.GetCachedCelestialByID(CelestialID(id))
	} else if id, ok := v.(float64); ok {
		return b.GetCachedCelestialByID(CelestialID(id))
	} else if id, ok := v.(lua.LNumber); ok {
		return b.GetCachedCelestialByID(CelestialID(id))
	} else if coord, ok := v.(Coordinate); ok {
		return b.GetCachedCelestialByCoord(coord)
	} else if coordStr, ok := v.(string); ok {
		coord, err := ParseCoord(coordStr)
		if err != nil {
			return nil
		}
		return b.GetCachedCelestialByCoord(coord)
	}
	return nil
}

// GetCachedCelestialByID return celestial from cached value
func (b *OGame) GetCachedCelestialByID(celestialID CelestialID) Celestial {
	for _, p := range b.GetCachedPlanets() {
		if p.ID.Celestial() == celestialID {
			return p
		}
		if p.Moon != nil && p.Moon.ID.Celestial() == celestialID {
			return p.Moon
		}
	}
	return nil
}

// GetCachedCelestialByCoord return celestial from cached value
func (b *OGame) GetCachedCelestialByCoord(coord Coordinate) Celestial {
	for _, p := range b.GetCachedPlanets() {
		if p.GetCoordinate().Equal(coord) {
			return p
		}
		if p.Moon != nil && p.Moon.GetCoordinate().Equal(coord) {
			return p.Moon
		}
	}
	return nil
}

func (b *OGame) fakeCall(name string, delay int) {
	fmt.Println("before", name)
	time.Sleep(time.Duration(delay) * time.Millisecond)
	fmt.Println("after", name)
}

// FakeCall used for debugging
func (b *OGame) FakeCall(priority int, name string, delay int) {
	b.WithPriority(priority).FakeCall(name, delay)
}

func (b *OGame) getCachedMoons() []Moon {
	var moons []Moon
	for _, p := range b.GetCachedPlanets() {
		if p.Moon != nil {
			moons = append(moons, *p.Moon)
		}
	}
	return moons
}

func (b *OGame) getCachedCelestials() []Celestial {
	celestials := make([]Celestial, 0)
	for _, p := range b.GetCachedPlanets() {
		celestials = append(celestials, p)
		if p.Moon != nil {
			celestials = append(celestials, p.Moon)
		}
	}
	return celestials
}

func (b *OGame) withPriority(priority int) *Prioritize {
	canBeProcessedCh := make(chan struct{})
	taskIsDoneCh := make(chan struct{})
	task := new(item)
	task.priority = priority
	task.canBeProcessedCh = canBeProcessedCh
	task.isDoneCh = taskIsDoneCh
	b.tasksPushCh <- task
	<-canBeProcessedCh
	return &Prioritize{bot: b, taskIsDoneCh: taskIsDoneCh}
}

// TasksOverview overview of tasks in heap
type TasksOverview struct {
	Low       int64
	Normal    int64
	Important int64
	Critical  int64
	Total     int64
}

func (b *OGame) getTasks() (out TasksOverview) {
	b.tasksLock.Lock()
	out.Total = int64(b.tasks.Len())
	for _, item := range b.tasks {
		switch item.priority {
		case Low:
			out.Low++
		case Normal:
			out.Normal++
		case Important:
			out.Important++
		case Critical:
			out.Critical++
		}
	}
	b.tasksLock.Unlock()
	return
}

// Public interface -----------------------------------------------------------

// Enable enables communications with OGame Server
func (b *OGame) Enable() {
	b.enable()
}

// Disable disables communications with OGame Server
func (b *OGame) Disable() {
	b.disable()
}

// IsEnabled returns true if the bot is enabled, otherwise false
func (b *OGame) IsEnabled() bool {
	return b.isEnabled()
}

// IsLoggedIn returns true if the bot is currently logged-in, otherwise false
func (b *OGame) IsLoggedIn() bool {
	return atomic.LoadInt32(&b.isLoggedInAtom) == 1
}

// IsConnected returns true if the bot is currently connected (communication between the bot and OGame is possible), otherwise false
func (b *OGame) IsConnected() bool {
	return atomic.LoadInt32(&b.isConnectedAtom) == 1
}

// GetClient get the http client used by the bot
func (b *OGame) GetClient() *OGameClient {
	return b.Client
}

// GetPublicIP get the public IP used by the bot
func (b *OGame) GetPublicIP() (string, error) {
	return b.getPublicIP()
}

// OnStateChange register a callback that is notified when the bot state changes
func (b *OGame) OnStateChange(clb func(locked bool, actor string)) {
	b.stateChangeCallbacks = append(b.stateChangeCallbacks, clb)
}

// GetState returns the current bot state
func (b *OGame) GetState() (bool, string) {
	return atomic.LoadInt32(&b.lockedAtom) == 1, b.state
}

// IsLocked returns either or not the bot is currently locked
func (b *OGame) IsLocked() bool {
	return atomic.LoadInt32(&b.lockedAtom) == 1
}

// GetSession get ogame session
func (b *OGame) GetSession() string {
	return b.ogameSession
}

// AddAccount add a new account (server) to your list of accounts
func (b *OGame) AddAccount(number int, lang string) (NewAccount, error) {
	return b.addAccount(number, lang)
}

// WithPriority ...
func (b *OGame) WithPriority(priority int) *Prioritize {
	return b.withPriority(priority)
}

// Begin start a transaction. Once this function is called, "Done" must be called to release the lock.
func (b *OGame) Begin() *Prioritize {
	return b.WithPriority(Normal).Begin()
}

// BeginNamed begins a new transaction with a name. "Done" must be called to release the lock.
func (b *OGame) BeginNamed(name string) *Prioritize {
	return b.WithPriority(Normal).BeginNamed(name)
}

// Tx locks the bot during the transaction and ensure the lock is released afterward
func (b *OGame) Tx(clb func(tx *Prioritize) error) error {
	return b.WithPriority(Normal).Tx(clb)
}

// GetServer get ogame server information that the bot is connected to
func (b *OGame) GetServer() Server {
	return b.server
}

// GetServerData get ogame server data information that the bot is connected to
func (b *OGame) GetServerData() ServerData {
	return b.serverData
}

// ServerURL get the ogame server specific url
func (b *OGame) ServerURL() string {
	return b.serverURL
}

// GetLanguage get ogame server language
func (b *OGame) GetLanguage() string {
	return b.language
}

// SetUserAgent change the user-agent used by the http client
func (b *OGame) SetUserAgent(newUserAgent string) {
	b.Client.UserAgent = newUserAgent
}

// LoginWithExistingCookies to ogame server reusing existing cookies
func (b *OGame) LoginWithExistingCookies() (bool, error) {
	return b.WithPriority(Normal).LoginWithExistingCookies()
}

// Login to ogame server
// Can fails with BadCredentialsError
func (b *OGame) Login() error {
	return b.WithPriority(Normal).Login()
}

// Logout the bot from ogame server
func (b *OGame) Logout() { b.WithPriority(Normal).Logout() }

// BytesDownloaded returns the amount of bytes downloaded
func (b *OGame) BytesDownloaded() int64 {
	return b.bytesDownloaded
}

// BytesUploaded returns the amount of bytes uploaded
func (b *OGame) BytesUploaded() int64 {
	return b.bytesUploaded
}

// GetUniverseName get the name of the universe the bot is playing into
func (b *OGame) GetUniverseName() string {
	return b.Universe
}

// GetUsername get the username that was used to login on ogame server
func (b *OGame) GetUsername() string {
	return b.Username
}

// GetResearchSpeed gets the research speed
func (b *OGame) GetResearchSpeed() int64 {
	return b.serverData.ResearchDurationDivisor
}

// GetNbSystems gets the number of systems
func (b *OGame) GetNbSystems() int64 {
	return b.serverData.Systems
}

// GetUniverseSpeed shortcut to get ogame universe speed
func (b *OGame) GetUniverseSpeed() int64 {
	return b.getUniverseSpeed()
}

// GetUniverseSpeedFleet shortcut to get ogame universe speed fleet
func (b *OGame) GetUniverseSpeedFleet() int64 {
	return b.getUniverseSpeedFleet()
}

// IsDonutGalaxy shortcut to get ogame galaxy donut config
func (b *OGame) IsDonutGalaxy() bool {
	return b.isDonutGalaxy()
}

// IsDonutSystem shortcut to get ogame system donut config
func (b *OGame) IsDonutSystem() bool {
	return b.isDonutSystem()
}

// FleetDeutSaveFactor returns the fleet deut save factor
func (b *OGame) FleetDeutSaveFactor() float64 {
	return b.serverData.GlobalDeuteriumSaveFactor
}

// GetAlliancePageContent gets the html for a specific alliance page
func (b *OGame) GetAlliancePageContent(vals url.Values) ([]byte, error) {
	return b.WithPriority(Normal).GetPageContent(vals)
}

// GetPageContent gets the html for a specific ogame page
func (b *OGame) GetPageContent(vals url.Values) ([]byte, error) {
	return b.WithPriority(Normal).GetPageContent(vals)
}

// PostPageContent make a post request to ogame server
// This is useful when simulating a web browser
func (b *OGame) PostPageContent(vals, payload url.Values) ([]byte, error) {
	return b.WithPriority(Normal).PostPageContent(vals, payload)
}

// IsUnderAttack returns true if the user is under attack, false otherwise
func (b *OGame) IsUnderAttack() (bool, error) {
	return b.WithPriority(Normal).IsUnderAttack()
}

// GetCachedPlayer returns cached player infos
func (b *OGame) GetCachedPlayer() UserInfos {
	b.playerMu.RLock()
	defer b.playerMu.RUnlock()
	return b.player
}

// GetCachedPreferences returns cached preferences
func (b *OGame) GetCachedPreferences() Preferences {
	return b.CachedPreferences
}

// IsVacationModeEnabled returns either or not the bot is in vacation mode
func (b *OGame) IsVacationModeEnabled() bool {
	b.isVacationModeEnabledMu.RLock()
	defer b.isVacationModeEnabledMu.RUnlock()
	return b.isVacationModeEnabled
}

// GetPlanets returns the user planets
func (b *OGame) GetPlanets() []Planet {
	return b.WithPriority(Normal).GetPlanets()
}

// GetCachedPlanets return planets from cached value
func (b *OGame) GetCachedPlanets() []Planet {
	b.planetsMu.RLock()
	defer b.planetsMu.RUnlock()
	return b.planets
}

// GetCachedMoons return moons from cached value
func (b *OGame) GetCachedMoons() []Moon {
	return b.getCachedMoons()
}

// GetCachedCelestials get all cached celestials
func (b *OGame) GetCachedCelestials() []Celestial {
	return b.getCachedCelestials()
}

// GetCachedCelestial return celestial from cached value
func (b *OGame) GetCachedCelestial(v interface{}) Celestial {
	return b.getCachedCelestial(v)
}

// GetPlanet gets infos for planetID
// Fails if planetID is invalid
func (b *OGame) GetPlanet(v interface{}) (Planet, error) {
	return b.WithPriority(Normal).GetPlanet(v)
}

// GetMoons returns the user moons
func (b *OGame) GetMoons() []Moon {
	return b.WithPriority(Normal).GetMoons()
}

// GetMoon gets infos for moonID
func (b *OGame) GetMoon(v interface{}) (Moon, error) {
	return b.WithPriority(Normal).GetMoon(v)
}

// GetCelestials get the player's planets & moons
func (b *OGame) GetCelestials() ([]Celestial, error) {
	return b.WithPriority(Normal).GetCelestials()
}

// Abandon a planet
func (b *OGame) Abandon(v interface{}) error {
	return b.WithPriority(Normal).Abandon(v)
}

// GetCelestial get the player's planet/moon using the coordinate
func (b *OGame) GetCelestial(v interface{}) (Celestial, error) {
	return b.WithPriority(Normal).GetCelestial(v)
}

// ServerVersion returns OGame version
func (b *OGame) ServerVersion() string {
	return b.serverData.Version
}

// ServerTime returns server time
// Timezone is OGT (OGame Time zone)
func (b *OGame) ServerTime() time.Time {
	return b.WithPriority(Normal).ServerTime()
}

// Location returns bot Time zone.
func (b *OGame) Location() *time.Location {
	return b.location
}

// GetUserInfos gets the user information
func (b *OGame) GetUserInfos() UserInfos {
	return b.WithPriority(Normal).GetUserInfos()
}

// SendMessage sends a message to playerID
func (b *OGame) SendMessage(playerID int64, message string) error {
	return b.WithPriority(Normal).SendMessage(playerID, message)
}

// SendMessageAlliance sends a message to associationID
func (b *OGame) SendMessageAlliance(associationID int64, message string) error {
	return b.WithPriority(Normal).SendMessageAlliance(associationID, message)
}

// GetFleets get the player's own fleets activities
func (b *OGame) GetFleets(opts ...Option) ([]Fleet, Slots) {
	return b.WithPriority(Normal).GetFleets(opts...)
}

// GetFleetsFromEventList get the player's own fleets activities
func (b *OGame) GetFleetsFromEventList() []Fleet {
	return b.WithPriority(Normal).GetFleetsFromEventList()
}

// CancelFleet cancel a fleet
func (b *OGame) CancelFleet(fleetID FleetID) error {
	return b.WithPriority(Normal).CancelFleet(fleetID)
}

// GetAttacks get enemy fleets attacking you
func (b *OGame) GetAttacks(opts ...Option) ([]AttackEvent, error) {
	return b.WithPriority(Normal).GetAttacks(opts...)
}

// GalaxyInfos get information of all planets and moons of a solar system
func (b *OGame) GalaxyInfos(galaxy, system int64, options ...Option) (SystemInfos, error) {
	return b.WithPriority(Normal).GalaxyInfos(galaxy, system, options...)
}

// GetResourceSettings gets the resources settings for specified planetID
func (b *OGame) GetResourceSettings(planetID PlanetID) (ResourceSettings, error) {
	return b.WithPriority(Normal).GetResourceSettings(planetID)
}

// SetResourceSettings set the resources settings on a planet
func (b *OGame) SetResourceSettings(planetID PlanetID, settings ResourceSettings) error {
	return b.WithPriority(Normal).SetResourceSettings(planetID, settings)
}

// GetResourcesBuildings gets the resources buildings levels
func (b *OGame) GetResourcesBuildings(celestialID CelestialID) (ResourcesBuildings, error) {
	return b.WithPriority(Normal).GetResourcesBuildings(celestialID)
}

// GetDefense gets all the defenses units information of a planet
// Fails if planetID is invalid
func (b *OGame) GetDefense(celestialID CelestialID) (DefensesInfos, error) {
	return b.WithPriority(Normal).GetDefense(celestialID)
}

// GetShips gets all ships units information of a planet
func (b *OGame) GetShips(celestialID CelestialID) (ShipsInfos, error) {
	return b.WithPriority(Normal).GetShips(celestialID)
}

// GetFacilities gets all facilities information of a planet
func (b *OGame) GetFacilities(celestialID CelestialID) (Facilities, error) {
	return b.WithPriority(Normal).GetFacilities(celestialID)
}

// GetProduction get what is in the production queue.
// (ships & defense being built)
func (b *OGame) GetProduction(celestialID CelestialID) ([]Quantifiable, int64, error) {
	return b.WithPriority(Normal).GetProduction(celestialID)
}

// GetCachedResearch returns cached researches
func (b *OGame) GetCachedResearch() Researches {
	return b.WithPriority(Normal).GetCachedResearch()
}

// GetResearch gets the player researches information
func (b *OGame) GetResearch() Researches {
	return b.WithPriority(Normal).GetResearch()
}

// GetSlots gets the player current and total slots information
func (b *OGame) GetSlots() Slots {
	return b.WithPriority(Normal).GetSlots()
}

// Build builds any ogame objects (building, technology, ship, defence)
func (b *OGame) Build(celestialID CelestialID, id ID, nbr int64) error {
	return b.WithPriority(Normal).Build(celestialID, id, nbr)
}

// TearDown tears down any ogame building
func (b *OGame) TearDown(celestialID CelestialID, id ID) error {
	return b.WithPriority(Normal).TearDown(celestialID, id)
}

// BuildCancelable builds any cancelable ogame objects (building, technology)
func (b *OGame) BuildCancelable(celestialID CelestialID, id ID) error {
	return b.WithPriority(Normal).BuildCancelable(celestialID, id)
}

// BuildProduction builds any line production ogame objects (ship, defence)
func (b *OGame) BuildProduction(celestialID CelestialID, id ID, nbr int64) error {
	return b.WithPriority(Normal).BuildProduction(celestialID, id, nbr)
}

// BuildBuilding ensure what is being built is a building
func (b *OGame) BuildBuilding(celestialID CelestialID, buildingID ID) error {
	return b.WithPriority(Normal).BuildBuilding(celestialID, buildingID)
}

// BuildDefense builds a defense unit
func (b *OGame) BuildDefense(celestialID CelestialID, defenseID ID, nbr int64) error {
	return b.WithPriority(Normal).BuildDefense(celestialID, defenseID, nbr)
}

// BuildShips builds a ship unit
func (b *OGame) BuildShips(celestialID CelestialID, shipID ID, nbr int64) error {
	return b.WithPriority(Normal).BuildShips(celestialID, shipID, nbr)
}

// ConstructionsBeingBuilt returns the building & research being built, and the time remaining (secs)
func (b *OGame) ConstructionsBeingBuilt(celestialID CelestialID) (ID, int64, ID, int64) {
	return b.WithPriority(Normal).ConstructionsBeingBuilt(celestialID)
}

// CancelBuilding cancel the construction of a building on a specified planet
func (b *OGame) CancelBuilding(celestialID CelestialID) error {
	return b.WithPriority(Normal).CancelBuilding(celestialID)
}

// CancelResearch cancel the research
func (b *OGame) CancelResearch(celestialID CelestialID) error {
	return b.WithPriority(Normal).CancelResearch(celestialID)
}

// BuildTechnology ensure that we're trying to build a technology
func (b *OGame) BuildTechnology(celestialID CelestialID, technologyID ID) error {
	return b.WithPriority(Normal).BuildTechnology(celestialID, technologyID)
}

// GetResources gets user resources
func (b *OGame) GetResources(celestialID CelestialID) (Resources, error) {
	return b.WithPriority(Normal).GetResources(celestialID)
}

// GetResourcesDetails gets user resources
func (b *OGame) GetResourcesDetails(celestialID CelestialID) (ResourcesDetails, error) {
	return b.WithPriority(Normal).GetResourcesDetails(celestialID)
}

// SendFleet sends a fleet
func (b *OGame) SendFleet(celestialID CelestialID, ships []Quantifiable, speed Speed, where Coordinate,
	mission MissionID, resources Resources, expeditiontime, unionID int64) (Fleet, error) {
	return b.WithPriority(Normal).SendFleet(celestialID, ships, speed, where, mission, resources, expeditiontime, unionID)
}

// EnsureFleet either sends all the requested ships or fail
func (b *OGame) EnsureFleet(celestialID CelestialID, ships []Quantifiable, speed Speed, where Coordinate,
	mission MissionID, resources Resources, expeditiontime, unionID int64) (Fleet, error) {
	return b.WithPriority(Normal).EnsureFleet(celestialID, ships, speed, where, mission, resources, expeditiontime, unionID)
}

// SendIPM sends IPM
func (b *OGame) SendIPM(planetID PlanetID, coord Coordinate, nbr int64, priority ID) (int64, error) {
	return b.WithPriority(Normal).SendIPM(planetID, coord, nbr, priority)
}

// GetCombatReportSummaryFor gets the latest combat report for a given coordinate
func (b *OGame) GetCombatReportSummaryFor(coord Coordinate) (CombatReportSummary, error) {
	return b.WithPriority(Normal).GetCombatReportSummaryFor(coord)
}

// GetEspionageReportFor gets the latest espionage report for a given coordinate
func (b *OGame) GetEspionageReportFor(coord Coordinate) (EspionageReport, error) {
	return b.WithPriority(Normal).GetEspionageReportFor(coord)
}

// GetExpeditionMessages gets the expedition messages
func (b *OGame) GetExpeditionMessages() ([]ExpeditionMessage, error) {
	return b.WithPriority(Normal).GetExpeditionMessages()
}

// GetExpeditionMessageAt gets the expedition message for time t
func (b *OGame) GetExpeditionMessageAt(t time.Time) (ExpeditionMessage, error) {
	return b.WithPriority(Normal).GetExpeditionMessageAt(t)
}

// CollectAllMarketplaceMessages collect all marketplace messages
func (b *OGame) CollectAllMarketplaceMessages() error {
	return b.WithPriority(Normal).CollectAllMarketplaceMessages()
}

// CollectMarketplaceMessage collect marketplace message
func (b *OGame) CollectMarketplaceMessage(msg MarketplaceMessage) error {
	return b.WithPriority(Normal).CollectMarketplaceMessage(msg)
}

// GetEspionageReportMessages gets the summary of each espionage reports
func (b *OGame) GetEspionageReportMessages() ([]EspionageReportSummary, error) {
	return b.WithPriority(Normal).GetEspionageReportMessages()
}

// GetEspionageReport gets a detailed espionage report
func (b *OGame) GetEspionageReport(msgID int64) (EspionageReport, error) {
	return b.WithPriority(Normal).GetEspionageReport(msgID)
}

// DeleteMessage deletes a message from the mail box
func (b *OGame) DeleteMessage(msgID int64) error {
	return b.WithPriority(Normal).DeleteMessage(msgID)
}

// DeleteAllMessagesFromTab deletes all messages from a tab in the mail box
func (b *OGame) DeleteAllMessagesFromTab(tabID int64) error {
	return b.WithPriority(Normal).DeleteAllMessagesFromTab(tabID)
}

// GetResourcesProductions gets the planet resources production
func (b *OGame) GetResourcesProductions(planetID PlanetID) (Resources, error) {
	return b.WithPriority(Normal).GetResourcesProductions(planetID)
}

// GetResourcesProductionsLight gets the planet resources production
func (b *OGame) GetResourcesProductionsLight(resBuildings ResourcesBuildings, researches Researches,
	resSettings ResourceSettings, temp Temperature) Resources {
	return b.WithPriority(Normal).GetResourcesProductionsLight(resBuildings, researches, resSettings, temp)
}

// FlightTime calculate flight time and fuel needed
func (b *OGame) FlightTime(origin, destination Coordinate, speed Speed, ships ShipsInfos) (secs, fuel int64) {
	return b.WithPriority(Normal).FlightTime(origin, destination, speed, ships)
}

// Distance return distance between two coordinates
func (b *OGame) Distance(origin, destination Coordinate) int64 {
	return Distance(origin, destination, b.serverData.Galaxies, b.serverData.Systems, b.serverData.DonutGalaxy, b.serverData.DonutSystem)
}

// RegisterWSCallback ...
func (b *OGame) RegisterWSCallback(id string, fn func(msg []byte)) {
	b.Lock()
	defer b.Unlock()
	b.wsCallbacks[id] = fn
}

// RemoveWSCallback ...
func (b *OGame) RemoveWSCallback(id string) {
	b.Lock()
	defer b.Unlock()
	delete(b.wsCallbacks, id)
}

// RegisterChatCallback register a callback that is called when chat messages are received
func (b *OGame) RegisterChatCallback(fn func(msg ChatMsg)) {
	b.chatCallbacks = append(b.chatCallbacks, fn)
}

// RegisterAuctioneerCallback register a callback that is called when auctioneer packets are received
func (b *OGame) RegisterAuctioneerCallback(fn func(packet []byte)) {
	b.auctioneerCallbacks = append(b.auctioneerCallbacks, fn)
}

// RegisterHTMLInterceptor ...
func (b *OGame) RegisterHTMLInterceptor(fn func(method, url string, params, payload url.Values, pageHTML []byte)) {
	b.interceptorCallbacks = append(b.interceptorCallbacks, fn)
}

// Phalanx scan a coordinate from a moon to get fleets information
// IMPORTANT: My account was instantly banned when I scanned an invalid coordinate.
// IMPORTANT: This function DOES validate that the coordinate is a valid planet in range of phalanx
// 			  and that you have enough deuterium.
func (b *OGame) Phalanx(moonID MoonID, coord Coordinate) ([]Fleet, error) {
	return b.WithPriority(Normal).Phalanx(moonID, coord)
}

// UnsafePhalanx same as Phalanx but does not perform any input validation.
func (b *OGame) UnsafePhalanx(moonID MoonID, coord Coordinate) ([]Fleet, error) {
	return b.WithPriority(Normal).UnsafePhalanx(moonID, coord)
}

// JumpGateDestinations returns available destinations for jump gate.
func (b *OGame) JumpGateDestinations(origin MoonID) (moonIDs []MoonID, rechargeCountdown int64, err error) {
	return b.WithPriority(Normal).JumpGateDestinations(origin)
}

// JumpGate sends ships through a jump gate.
func (b *OGame) JumpGate(origin, dest MoonID, ships ShipsInfos) (success bool, rechargeCountdown int64, err error) {
	return b.WithPriority(Normal).JumpGate(origin, dest, ships)
}

// BuyOfferOfTheDay buys the offer of the day.
func (b *OGame) BuyOfferOfTheDay() error {
	return b.WithPriority(Normal).BuyOfferOfTheDay()
}

// CreateUnion creates a union
func (b *OGame) CreateUnion(fleet Fleet, users []string) (int64, error) {
	return b.WithPriority(Normal).CreateUnion(fleet, users)
}

// HeadersForPage gets the headers for a specific ogame page
func (b *OGame) HeadersForPage(url string) (http.Header, error) {
	return b.WithPriority(Normal).HeadersForPage(url)
}

// GetEmpire retrieves JSON from Empire page (Commander only).
func (b *OGame) GetEmpire(nbr int64) (interface{}, error) {
	return b.WithPriority(Normal).GetEmpire(nbr)
}

// CharacterClass returns the bot character class
func (b *OGame) CharacterClass() CharacterClass {
	b.characterClassMu.RLock()
	defer b.characterClassMu.RUnlock()
	return b.characterClass
}

// GetAuction ...
func (b *OGame) GetAuction() (Auction, error) {
	return b.WithPriority(Normal).GetAuction()
}

// DoAuction ...
func (b *OGame) DoAuction(bid map[CelestialID]Resources) error {
	return b.WithPriority(Normal).DoAuction(bid)
}

// Highscore ...
func (b *OGame) Highscore(category, typ, page int64) (Highscore, error) {
	return b.WithPriority(Normal).Highscore(category, typ, page)
}

// GetAllResources gets the resources of all planets and moons
func (b *OGame) GetAllResources() (map[CelestialID]Resources, error) {
	return b.WithPriority(Normal).GetAllResources()
}

// GetTasks return how many tasks are queued in the heap.
func (b *OGame) GetTasks() TasksOverview {
	return b.getTasks()
}

// GetDMCosts returns fast build with DM information
func (b *OGame) GetDMCosts(celestialID CelestialID) (DMCosts, error) {
	return b.WithPriority(Normal).GetDMCosts(celestialID)
}

// UseDM use dark matter to fast build
func (b *OGame) UseDM(typ string, celestialID CelestialID) error {
	return b.WithPriority(Normal).UseDM(typ, celestialID)
}

// GetPlanetsActivity return last activity Unix Timestamp of all Planets in map.
func (b *OGame) GetPlanetsActivity() map[CelestialID]int64 {
	b.planetActivityMu.RLock()
	defer b.planetActivityMu.RUnlock()
	return b.planetActivity
}

// GetPlanetsResources returns the cached PlanetsResources in map.
func (b *OGame) GetPlanetsResources() map[CelestialID]ResourcesDetails {
	b.planetResourcesMu.RLock()
	defer b.planetResourcesMu.RUnlock()
	return b.planetResources
}

// GetItems get all items information
func (b *OGame) GetItems(celestialID CelestialID) ([]Item, error) {
	return b.WithPriority(Normal).GetItems(celestialID)
}

// ActivateItem activate an item
func (b *OGame) ActivateItem(ref string, celestialID CelestialID) error {
	return b.WithPriority(Normal).ActivateItem(ref, celestialID)
}

// BuyMarketplace buy an item on the marketplace
func (b *OGame) BuyMarketplace(itemID int64, celestialID CelestialID) error {
	return b.WithPriority(Normal).BuyMarketplace(itemID, celestialID)
}

// OfferSellMarketplace sell offer on marketplace
func (b *OGame) OfferSellMarketplace(itemID interface{}, quantity, priceType, price, priceRange int64, celestialID CelestialID) error {
	return b.WithPriority(Normal).OfferSellMarketplace(itemID, quantity, priceType, price, priceRange, celestialID)
}

// OfferBuyMarketplace buy offer on marketplace
func (b *OGame) OfferBuyMarketplace(itemID interface{}, quantity, priceType, price, priceRange int64, celestialID CelestialID) error {
	return b.WithPriority(Normal).OfferBuyMarketplace(itemID, quantity, priceType, price, priceRange, celestialID)
}

// GetCachedData gets all Cached Data
func (b *OGame) GetCachedData() Data {
	return b.getCachedData()
	//return b.WithPriority(Normal).GetCachedData()
}

// GetCachedData gets all Cached Data
func (b *OGame) getCachedData() Data {
	var data Data

	b.planetsMu.RLock()
	data.Planets = b.planets
	data.Celestials = b.GetCachedCelestials()
	b.planetsMu.RUnlock()

	b.lastActivePlanetMu.RLock()
	data.LastActivePlanet = b.lastActivePlanet
	b.lastActivePlanetMu.RUnlock()

	data.PlanetActivity = map[CelestialID]int64{}
	data.PlanetResources = map[CelestialID]ResourcesDetails{}
	data.PlanetResourcesBuildings = map[CelestialID]ResourcesBuildings{}
	data.PlanetFacilities = map[CelestialID]Facilities{}
	data.PlanetShipsInfos = map[CelestialID]ShipsInfos{}
	data.PlanetDefensesInfos = map[CelestialID]DefensesInfos{}

	data.PlanetConstruction = map[CelestialID]Quantifiable{}
	data.PlanetConstructionFinishAt = map[CelestialID]int64{}
	data.PlanetShipyardProductions = map[CelestialID][]Quantifiable{}
	data.PlanetShipyardProductionsFinishAt = map[CelestialID]int64{}
	data.PlanetQueue = map[CelestialID][]Quantifiable{}

	b.planetActivityMu.RLock()
	//data.PlanetActivity = b.planetActivity
	for k, e := range b.planetActivity {
		data.PlanetActivity[k] = e
	}
	b.planetActivityMu.RUnlock()

	b.planetResourcesMu.RLock()
	//data.PlanetResources = b.planetResources
	for k, e := range b.planetResources {

		var resProduction struct {
			Metal float64
			Crystal float64
			Deuterium float64
			Energy int64
		}
		resProduction.Metal = float64(e.Metal.CurrentProduction) / 3600
		resProduction.Crystal = float64(e.Crystal.CurrentProduction) / 3600
		resProduction.Deuterium = float64(e.Deuterium.CurrentProduction) / 3600

		b.planetActivityMu.RLock()
		timespan := float64(time.Now().Unix() - b.planetActivity[k])
		b.planetActivityMu.RUnlock()

		resProduction.Metal = resProduction.Metal * timespan
		resProduction.Crystal = resProduction.Crystal * timespan
		resProduction.Deuterium = resProduction.Deuterium * timespan

		e.Metal.Available = e.Metal.Available + int64(resProduction.Metal)
		e.Crystal.Available = e.Crystal.Available + int64(resProduction.Crystal)
		e.Deuterium.Available = e.Deuterium.Available + int64(resProduction.Deuterium)

		data.PlanetResources[k] = e
	}
	b.planetResourcesMu.RUnlock()

	b.planetResourcesBuildingsMu.RLock()
	//data.PlanetResourcesBuildings = b.planetResourcesBuildings
	for k, e := range b.planetResourcesBuildings {
		data.PlanetResourcesBuildings[k] = e
	}
	b.planetResourcesBuildingsMu.RUnlock()

	b.planetFacilitiesMu.RLock()
	//data.PlanetFacilities = b.planetFacilities
	for k, e := range b.planetFacilities {
		data.PlanetFacilities[k] = e
	}
	b.planetFacilitiesMu.RUnlock()

	b.planetShipsInfosMu.RLock()
	//data.PlanetShipsInfos = b.planetShipsInfos
	for k, e := range b.planetShipsInfos {
		data.PlanetShipsInfos[k] = e
	}
	b.planetShipsInfosMu.RUnlock()

	b.planetDefensesInfosMu.RLock()
	//data.PlanetDefensesInfos = b.planetDefensesInfos
	for k, e := range b.planetDefensesInfos {
		data.PlanetDefensesInfos[k] = e
	}
	b.planetDefensesInfosMu.RUnlock()

	b.planetConstructionMu.RLock()
	//data.PlanetConstruction = b.planetConstruction
	for k, e := range b.planetConstruction {
		data.PlanetConstruction[k] = e
	}
	b.planetConstructionMu.RUnlock()

	b.planetConstructionFinishAtMu.RLock()
	//data.PlanetConstructionFinishAt = b.planetConstructionFinishAt
	for k, e := range b.planetConstructionFinishAt {
		data.PlanetConstructionFinishAt[k] = e
	}
	b.planetConstructionFinishAtMu.RUnlock()

	b.planetShipyardProductionsMu.RLock()
	//data.PlanetShipyardProductions = b.planetShipyardProductions
	for k, e := range b.planetShipyardProductions {
		data.PlanetShipyardProductions[k] = e
	}
	b.planetShipyardProductionsMu.RUnlock()

	b.planetShipyardProductionsFinishAtMu.RLock()
	//data.PlanetShipyardProductionsFinishAt = b.planetShipyardProductionsFinishAt
	for k, e := range b.planetShipyardProductionsFinishAt {
		data.PlanetShipyardProductionsFinishAt[k] = e
	}
	b.planetShipyardProductionsFinishAtMu.RUnlock()

	b.planetQueueMu.RLock()
	//data.PlanetQueue = b.planetQueue
	for k, e := range b.planetQueue {
		data.PlanetQueue[k] = e
	}
	b.planetQueueMu.RUnlock()

	b.researchesCacheMu.RLock()
	data.Researches = b.researchesCache
	b.researchesCacheMu.RUnlock()

	b.researchesActiveMu.RLock()
	data.ResearchesActive = b.researchesActive
	b.researchesActiveMu.RUnlock()

	b.researchFinishAtMu.RLock()
	data.ResearchFinishAt = b.researchFinishAt
	b.researchFinishAtMu.RUnlock()

	b.eventboxRespMu.RLock()
	data.EventboxResp = b.eventboxResp
	b.eventboxRespMu.RUnlock()

	b.attackEventsMu.RLock()
	data.AttackEvents = b.attackEvents
	b.attackEventsMu.RUnlock()

	b.movementFleetsMu.RLock()
	data.MovementFleets = b.movementFleets
	b.movementFleetsMu.RUnlock()

	b.slotsMu.RLock()
	data.Slots = b.slots
	b.slotsMu.RUnlock()

	return data
}

// SetResearchFinishAt set b.SetResearchFinishAt
func (b *OGame) SetResearchFinishAt(e int64) {
	b.WithPriority(Normal).SetResearchFinishAt(e)
}

// SetResearchFinishAt set b.SetResearchFinishAt
func (b *OGame) setResearchFinishAt(e int64) {
	b.researchFinishAtMu.Lock()
	b.researchFinishAt = e
	b.researchFinishAtMu.Unlock()
}

// GetResearchFinishAt get b.SetResearchFinishAt
func (b *OGame) GetResearchFinishAt() int64{
	return b.WithPriority(Normal).GetResearchFinishAt()
}

// GetResearchFinishAt get b.SetResearchFinishAt
func (b *OGame) getResearchFinishAt() int64{
	b.researchFinishAtMu.RLock()
	defer b.researchFinishAtMu.RUnlock()
	return b.researchFinishAt

}<|MERGE_RESOLUTION|>--- conflicted
+++ resolved
@@ -3410,11 +3410,9 @@
 	if err != nil {
 		return res, err
 	}
-<<<<<<< HEAD
+
 	b.playerMu.RLock()
 	defer b.playerMu.RUnlock()
-	return b.extractor.ExtractGalaxyInfos(pageHTML, b.player.PlayerName, b.player.PlayerID, b.player.Rank)
-=======
 	res, err = b.extractor.ExtractGalaxyInfos(pageHTML, b.Player.PlayerName, b.Player.PlayerID, b.Player.Rank)
 	if err != nil {
 		return res, err
@@ -3423,7 +3421,6 @@
 		return SystemInfos{}, errors.New("not enough deuterium")
 	}
 	return res, err
->>>>>>> 361b0492
 }
 
 func (b *OGame) getResourceSettings(planetID PlanetID) (ResourceSettings, error) {
