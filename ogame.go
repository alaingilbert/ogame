--- conflicted
+++ resolved
@@ -792,76 +792,24 @@
 	}
 }
 
-
-func getUserMe(b *OGame) (string, error) {
-
-	var userMe struct {
-		Id                 int64  `json:"id"`
-		UserId             int64  `json:"userId"`
-		GameforgeAccountId string `json:"gameforgeAccountId"`
-		Validated          bool   `json:"validated"`
-		Portable           bool   `json:"portable"`
-		UnlinkedAccounts   bool   `json:"unlinkedAccounts"`
-		MigrationRequired  bool   `json:"migrationRequired"`
-		FakeEmail          string `json:"fakeEmail,strictnull"`
-		Email              string `json:"email"`
-		UnportableName     string `json:"unportableName"`
-		Mhash              string `json:"mhash"`
-	}
-
-	req, err := http.NewRequest("GET", "https://"+b.lobby+".ogame.gameforge.com/api/users/me", nil)
-	if err != nil {
-		return "", err
-	}
+func getUserAccounts(b *OGame, token string) ([]account, error) {
+	var userAccounts []account
+	req, err := http.NewRequest("GET", "https://"+b.lobby+".ogame.gameforge.com/api/users/me/accounts", nil)
+	if err != nil {
+		return userAccounts, err
+	}
+	req.Header.Add("authorization", "Bearer "+token)
 	req.Header.Add("Accept-Encoding", "gzip, deflate, br")
-	req.Header.Add("Authorization", b.token)
 	resp, err := b.Client.Do(req)
 	if err != nil {
-		return "", err
+		return userAccounts, err
 	}
 	defer func() {
 		if err := resp.Body.Close(); err != nil {
 			b.error(err)
 		}
 	}()
-
-	by, err := readBody(b, resp)
-	if err != nil {
-		return "", err
-	}
-	b.bytesUploaded += req.ContentLength
-
-	if err := json.Unmarshal(by, &userMe); err != nil {
-		return "", err
-	}
-	b.debug(userMe.Mhash)
-
-	return "", nil
-}
-
-func getUserAccounts(b *OGame, token string) ([]account, error) {
-	var userAccounts []account
-	req, err := http.NewRequest("GET", "https://"+b.lobby+".ogame.gameforge.com/api/users/me/accounts", nil)
-	if err != nil {
-		return userAccounts, err
-	}
-	req.Header.Add("authorization", "Bearer "+token)
-	req.Header.Add("Accept-Encoding", "gzip, deflate, br")
-	resp, err := b.Client.Do(req)
-	if err != nil {
-		return userAccounts, err
-	}
-	defer func() {
-		if err := resp.Body.Close(); err != nil {
-			b.error(err)
-		}
-	}()
-<<<<<<< HEAD
-
-	by, err := readBody(b, resp)
-=======
 	by, err := wrapperReadBody(b, resp)
->>>>>>> 8c99da48
 	if err != nil {
 		return userAccounts, err
 	}
@@ -1658,28 +1606,6 @@
 			b.planetShipsInfosMu.Unlock()
 		}
 		break
-	case DefensePage:
-		defenses, err := b.extractor.ExtractDefense(pageHTML)
-		ships, shipyardCountdown, _ := b.extractor.ExtractProduction(pageHTML)
-		b.planetShipyardProductionsMu.Lock()
-		b.planetShipyardProductions[celestialID] = ships
-		b.planetShipyardProductionsMu.Unlock()
-		if shipyardCountdown != 0 {
-			b.planetShipyardProductionsFinishAtMu.Lock()
-			b.planetShipyardProductionsFinishAt[celestialID] = timestamp + shipyardCountdown
-			b.planetShipyardProductionsFinishAtMu.Unlock()
-		} else {
-			b.planetShipyardProductionsFinishAtMu.Lock()
-			b.planetShipyardProductionsFinishAt[celestialID] = 0
-			b.planetShipyardProductionsFinishAtMu.Unlock()
-		}
-
-		if err == nil {
-			b.planetDefensesInfosMu.Lock()
-			b.planetDefensesInfos[celestialID] = defenses
-			b.planetDefensesInfosMu.Unlock()
-		}
-		break
 	case DefensesPage:
 		defenses, err := b.extractor.ExtractDefense(pageHTML)
 		ships, shipyardCountdown, _ := b.extractor.ExtractProduction(pageHTML)
@@ -1741,15 +1667,6 @@
 		break
 
 	case FleetdispatchPage:
-		b.planetShipsInfosMu.Lock()
-		si := b.extractor.ExtractFleet1Ships(pageHTML)
-		si.SolarSatellite = b.planetShipsInfos[celestialID].SolarSatellite
-		si.Crawler = b.planetShipsInfos[celestialID].SolarSatellite
-		b.planetShipsInfos[celestialID] = si
-		b.planetShipsInfosMu.Unlock()
-		break
-
-	case Fleet1Page:
 		b.planetShipsInfosMu.Lock()
 		si := b.extractor.ExtractFleet1Ships(pageHTML)
 		si.SolarSatellite = b.planetShipsInfos[celestialID].SolarSatellite
@@ -2371,13 +2288,8 @@
 	}
 	var pageHTMLBytes []byte
 
-<<<<<<< HEAD
+	clb := func() (err error) {
 	log.Printf("Visit page: %s (%s)", page, finalURL)
-
-	if err := b.withRetry(func() (err error) {
-=======
-	clb := func() (err error) {
->>>>>>> 8c99da48
 		pageHTMLBytes, err = b.execRequest("GET", finalURL, nil, vals)
 		if err != nil {
 			return err
@@ -4056,21 +3968,6 @@
 	return duration, nil
 }
 
-<<<<<<< HEAD
-func (b *OGame) sendFleet(celestialID CelestialID, ships []Quantifiable, speed Speed, where Coordinate,
-	mission MissionID, resources Resources, expeditiontime, unionID int64, ensure bool) (Fleet, error) {
-	if b.IsV7() {
-		fleet, err := b.sendFleetV7(celestialID, ships, speed, where, mission, resources, expeditiontime, unionID, ensure)
-		fleet.StartTime = b.fixTimezone(fleet.StartTime)
-		return fleet, err
-	}
-	fleet, err := b.sendFleetV6(celestialID, ships, speed, where, mission, resources, expeditiontime, unionID, ensure)
-	fleet.StartTime = b.fixTimezone(fleet.StartTime)
-	return fleet, err
-}
-
-=======
->>>>>>> 8c99da48
 // CheckTargetResponse ...
 type CheckTargetResponse struct {
 	Status string `json:"status"`
@@ -4340,6 +4237,7 @@
 			}
 		}
 		if max.ID > maxInitialFleetID {
+         fleets[max.ID].StartTime = b.fixTimezone(fleets[max.ID].StartTime)
 			return max, nil
 		}
 	}
