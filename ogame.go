package ogame

import (
	"bytes"
	"compress/gzip"
	"container/heap"
	"context"
	"encoding/base64"
	"encoding/json"
	"encoding/xml"
	"fmt"
	"io"
	"io/ioutil"
	"log"
	"math"
	"net"
	"net/http"
	"net/http/cookiejar"
	"net/url"
	"os"
	"regexp"
	"sort"
	"strconv"
	"strings"
	"sync"
	"sync/atomic"
	"time"

	"github.com/PuerkitoBio/goquery"
	"github.com/hashicorp/go-version"
	"github.com/pkg/errors"
	"github.com/yuin/gopher-lua"
	"golang.org/x/net/proxy"
	"golang.org/x/net/websocket"
)

// OGame is a client for ogame.org. It is safe for concurrent use by
// multiple goroutines (thread-safe)
type OGame struct {
	sync.Mutex
	isEnabledAtom         int32  // atomic, prevent auto re login if we manually logged out
	isLoggedInAtom        int32  // atomic, prevent auto re login if we manually logged out
	isConnectedAtom       int32  // atomic, either or not communication between the bot and OGame is possible
	lockedAtom            int32  // atomic, bot state locked/unlocked
	chatConnectedAtom     int32  // atomic, either or not the chat is connected
	state                 string // keep name of the function that currently lock the bot
	stateChangeCallbacks  []func(locked bool, actor string)
	quiet                 bool
	Player                UserInfos
	CachedPreferences     Preferences
	isVacationModeEnabled bool
	researches            *Researches
	Planets               []Planet
	ajaxChatToken         string
	Universe              string
	Username              string
	password              string
	language              string
	lobby                 string
	ogameSession          string
	sessionChatCounter    int64
	server                Server
	serverData            ServerData
	location              *time.Location
	serverURL             string
	Client                *OGameClient
	logger                *log.Logger
	chatCallbacks         []func(msg ChatMsg)
	auctioneerCallbacks   []func(packet []byte)
	interceptorCallbacks  []func(method, url string, params, payload url.Values, pageHTML []byte)
	closeChatCh           chan struct{}
	chatRetry             *ExponentialBackoff
	ws                    *websocket.Conn
	tasks                 priorityQueue
	tasksLock             sync.Mutex
	tasksPushCh           chan *item
	tasksPopCh            chan struct{}
	loginWrapper          func(func() error) error
	loginProxyTransport   *http.Transport
	bytesUploaded         int64
	bytesDownloaded       int64
	extractor             Extractor
}

// Preferences ...
type Preferences struct {
	SpioAnz                      int64
	DisableChatBar               bool // no-mobile
	DisableOutlawWarning         bool
	MobileVersion                bool
	ShowOldDropDowns             bool
	ActivateAutofocus            bool
	EventsShow                   int64 // Hide: 1, Above the content: 2, Below the content: 3
	SortSetting                  int64 // Order of emergence: 0, Coordinates: 1, Alphabet: 2, Size: 3, Used fields: 4
	SortOrder                    int64 // Up: 0, Down: 1
	ShowDetailOverlay            bool
	AnimatedSliders              bool // no-mobile
	AnimatedOverview             bool // no-mobile
	PopupsNotices                bool // no-mobile
	PopopsCombatreport           bool // no-mobile
	SpioReportPictures           bool
	MsgResultsPerPage            int64 // 10, 25, 50
	AuctioneerNotifications      bool
	EconomyNotifications         bool
	ShowActivityMinutes          bool
	PreserveSystemOnPlanetChange bool

	// Mobile only
	Notifications struct {
		BuildList               bool
		FriendlyFleetActivities bool
		HostileFleetActivities  bool
		ForeignEspionage        bool
		AllianceBroadcasts      bool
		AllianceMessages        bool
		Auctions                bool
		Account                 bool
	}
}

const defaultUserAgent = "" +
	"Mozilla/5.0 (Macintosh; Intel Mac OS X 10_11_6) " +
	"AppleWebKit/537.36 (KHTML, like Gecko) " +
	"Chrome/51.0.2704.103 " +
	"Safari/537.36"

// CelestialID represent either a PlanetID or a MoonID
type CelestialID int64

// Params parameters for more fine-grained initialization
type Params struct {
	Universe       string
	Username       string
	Password       string
	Lang           string
	AutoLogin      bool
	Proxy          string
	ProxyUsername  string
	ProxyPassword  string
	Socks5Address  string
	Socks5Username string
	Socks5Password string
	Lobby          string
}

// New creates a new instance of OGame wrapper.
func New(universe, username, password, lang string) (*OGame, error) {
	b := NewNoLogin(universe, username, password, lang)
	if err := b.Login(); err != nil {
		return nil, err
	}

	return b, nil
}

// NewWithParams create a new OGame instance with full control over the possible parameters
func NewWithParams(params Params) (*OGame, error) {
	b := NewNoLogin(params.Universe, params.Username, params.Password, params.Lang)
	b.setOGameLobby(params.Lobby)
	if params.Proxy != "" {
		if err := b.SetProxy(params.Proxy, params.ProxyUsername, params.ProxyPassword); err != nil {
			return nil, err
		}
	}
	if params.Socks5Address != "" {
		if err := b.SetSocks5Proxy(params.Socks5Address, params.Socks5Username, params.Socks5Password); err != nil {
			return nil, err
		}
	}
	if params.AutoLogin {
		if err := b.Login(); err != nil {
			return nil, err
		}
	}
	return b, nil
}

// NewNoLogin does not auto login.
func NewNoLogin(universe, username, password, lang string) *OGame {
	b := new(OGame)
	b.loginWrapper = DefaultLoginWrapper
	b.Enable()
	b.quiet = false
	b.logger = log.New(os.Stdout, "", 0)

	b.Universe = universe
	b.SetOGameCredentials(username, password)
	b.setOGameLobby("lobby")
	b.language = lang

	b.extractor = NewExtractorV6()

	jar, _ := cookiejar.New(nil)
	b.Client = NewOGameClient()
	b.Client.Jar = jar
	b.Client.UserAgent = defaultUserAgent

	b.tasks = make(priorityQueue, 0)
	heap.Init(&b.tasks)
	b.tasksPushCh = make(chan *item, 100)
	b.tasksPopCh = make(chan struct{}, 100)
	b.taskRunner()

	return b
}

// Server ogame information for their servers
type Server struct {
	Language      string
	Number        int64
	Name          string
	PlayerCount   int64
	PlayersOnline int64
	Opened        string
	StartDate     string
	EndDate       *string
	ServerClosed  int64
	Prefered      int64
	SignupClosed  int64
	Settings      struct {
		AKS                      int64
		FleetSpeed               int64
		WreckField               int64
		ServerLabel              string
		EconomySpeed             int64
		PlanetFields             int64
		UniverseSize             int64 // Nb of galaxies
		ServerCategory           string
		EspionageProbeRaids      int64
		PremiumValidationGift    int64
		DebrisFieldFactorShips   int64
		DebrisFieldFactorDefence int64
	}
}

// ogame cookie name for php session id
const phpSessionIDCookieName = "PHPSESSID"

func getPhpSessionID(b *OGame, username, password string) (string, error) {
	payload := url.Values{
		"kid":                   {""},
		"language":              {"en"},
		"autologin":             {"false"},
		"credentials[email]":    {username},
		"credentials[password]": {password},
	}
	req, err := http.NewRequest("POST", "https://"+b.lobby+".ogame.gameforge.com/api/users", strings.NewReader(payload.Encode()))
	if err != nil {
		return "", err
	}

	req.Header.Add("Content-Type", "application/x-www-form-urlencoded")

	resp, err := b.doReqWithLoginProxyTransport(req)
	if err != nil {
		return "", err
	}
	defer func() {
		if err := resp.Body.Close(); err != nil {
			b.error(err)
		}
	}()

	if resp.StatusCode >= 500 {
		return "", errors.New("OGame server error code : " + resp.Status)
	}

	if resp.StatusCode != 200 {
		by, err := ioutil.ReadAll(resp.Body)
		b.error(resp.StatusCode, string(by), err)
		return "", ErrBadCredentials
	}

	for _, cookie := range resp.Cookies() {
		if cookie.Name == phpSessionIDCookieName {
			return cookie.Value, nil
		}
	}

	return "", errors.New(phpSessionIDCookieName + " not found")
}

type account struct {
	Server struct {
		Language string
		Number   int64
	}
	ID         int64
	Name       string
	LastPlayed string
	Blocked    bool
	Details    []struct {
		Type  string
		Title string
		Value interface{} // Can be string or int
	}
	Sitting struct {
		Shared       bool
		EndTime      *string
		CooldownTime *string
	}
}

func getUserAccounts(b *OGame, phpSessionID string) ([]account, error) {
	var userAccounts []account
	req, err := http.NewRequest("GET", "https://"+b.lobby+".ogame.gameforge.com/api/users/me/accounts", nil)
	if err != nil {
		return userAccounts, err
	}
	req.AddCookie(&http.Cookie{Name: phpSessionIDCookieName, Value: phpSessionID})
	req.Header.Add("Accept-Encoding", "gzip, deflate, br")
	resp, err := b.Client.Do(req)
	if err != nil {
		return userAccounts, err
	}
	defer func() {
		if err := resp.Body.Close(); err != nil {
			b.error(err)
		}
	}()
	by, err := readBody(b, resp)
	if err != nil {
		return userAccounts, err
	}
	b.bytesUploaded += req.ContentLength
	if err := json.Unmarshal(by, &userAccounts); err != nil {
		return userAccounts, err
	}
	return userAccounts, nil
}

func getServers(b *OGame) ([]Server, error) {
	var servers []Server
	req, err := http.NewRequest("GET", "https://"+b.lobby+".ogame.gameforge.com/api/servers", nil)
	if err != nil {
		return servers, err
	}
	req.Header.Add("Accept-Encoding", "gzip, deflate, br")
	resp, err := b.Client.Do(req)
	if err != nil {
		return servers, err
	}
	defer func() {
		if err := resp.Body.Close(); err != nil {
			b.error(err)
		}
	}()
	by, err := readBody(b, resp)
	if err != nil {
		return servers, err
	}
	b.bytesUploaded += req.ContentLength
	if err := json.Unmarshal(by, &servers); err != nil {
		return servers, err
	}
	return servers, nil
}

func findAccountByName(universe, lang string, accounts []account, servers []Server) (account, Server, error) {
	var server Server
	var acc account
	for _, s := range servers {
		if s.Name == universe && s.Language == lang {
			server = s
			break
		}
	}
	for _, a := range accounts {
		if a.Server.Language == server.Language && a.Server.Number == server.Number {
			acc = a
			break
		}
	}
	if server.Number == 0 {
		return account{}, Server{}, fmt.Errorf("server %s, %s not found", universe, lang)
	}
	if acc.ID == 0 {
		return account{}, Server{}, ErrAccountNotFound
	}
	return acc, server, nil
}

func execLoginLink(b *OGame, loginLink string) ([]byte, error) {
	req, err := http.NewRequest("GET", loginLink, nil)
	if err != nil {
		return nil, err
	}
	req.Header.Add("Accept-Encoding", "gzip, deflate, br")
	b.debug("login to universe")
	resp, err := b.doReqWithLoginProxyTransport(req)
	if err != nil {
		return nil, err
	}
	defer func() {
		if err := resp.Body.Close(); err != nil {
			b.error(err)
		}
	}()
	b.bytesUploaded += req.ContentLength
	return readBody(b, resp)
}

func readBody(b *OGame, resp *http.Response) ([]byte, error) {
	n := int64(0)
	defer func() {
		b.bytesDownloaded += n
	}()
	isGzip := false
	var reader io.ReadCloser
	switch resp.Header.Get("Content-Encoding") {
	case "gzip":
		isGzip = true
		n = resp.ContentLength
		var err error
		reader, err = gzip.NewReader(resp.Body)
		if err != nil {
			return []byte{}, err
		}
		defer reader.Close()
	default:
		reader = resp.Body
	}
	by, err := ioutil.ReadAll(reader)
	if err != nil {
		return []byte{}, err
	}
	if !isGzip {
		n = int64(len(by))
	}
	return by, nil
}

func getLoginLink(b *OGame, userAccount account, phpSessionID string) (string, error) {
	ogURL := fmt.Sprintf("https://"+b.lobby+".ogame.gameforge.com/api/users/me/loginLink?id=%d&server[language]=%s&server[number]=%d",
		userAccount.ID, userAccount.Server.Language, userAccount.Server.Number)
	req, err := http.NewRequest("GET", ogURL, nil)
	if err != nil {
		return "", err
	}
	req.AddCookie(&http.Cookie{Name: phpSessionIDCookieName, Value: phpSessionID})
	req.Header.Add("Accept-Encoding", "gzip, deflate, br")
	resp, err := b.Client.Do(req)
	if err != nil {
		return "", err
	}
	defer func() {
		if err := resp.Body.Close(); err != nil {
			b.error(err)
		}
	}()
	by, err := readBody(b, resp)
	if err != nil {
		return "", err
	}
	b.bytesUploaded += req.ContentLength
	var loginLink struct {
		URL string
	}
	if err := json.Unmarshal(by, &loginLink); err != nil {
		return "", err
	}
	return loginLink.URL, nil
}

// ServerData represent api result from https://s157-ru.ogame.gameforge.com/api/serverData.xml
type ServerData struct {
	Name                          string  `xml:"name"`                          // Europa
	Number                        int64   `xml:"number"`                        // 157
	Language                      string  `xml:"language"`                      // ru
	Timezone                      string  `xml:"timezone"`                      // Europe/Moscow
	TimezoneOffset                string  `xml:"timezoneOffset"`                // +03:00
	Domain                        string  `xml:"domain"`                        // s157-ru.ogame.gameforge.com
	Version                       string  `xml:"version"`                       // 6.8.8-pl2
	Speed                         int64   `xml:"speed"`                         // 6
	SpeedFleet                    int64   `xml:"speedFleet"`                    // 6
	Galaxies                      int64   `xml:"galaxies"`                      // 4
	Systems                       int64   `xml:"systems"`                       // 499
	ACS                           bool    `xml:"aCS"`                           // 1
	RapidFire                     bool    `xml:"rapidFire"`                     // 1
	DefToTF                       bool    `xml:"defToTF"`                       // 0
	DebrisFactor                  float64 `xml:"debrisFactor"`                  // 0.5
	DebrisFactorDef               float64 `xml:"debrisFactorDef"`               // 0
	RepairFactor                  float64 `xml:"repairFactor"`                  // 0.7
	NewbieProtectionLimit         int64   `xml:"newbieProtectionLimit"`         // 500000
	NewbieProtectionHigh          int64   `xml:"newbieProtectionHigh"`          // 50000
	TopScore                      int64   `xml:"topScore"`                      // 60259362
	BonusFields                   int64   `xml:"bonusFields"`                   // 30
	DonutGalaxy                   bool    `xml:"donutGalaxy"`                   // 1
	DonutSystem                   bool    `xml:"donutSystem"`                   // 1
	WfEnabled                     bool    `xml:"wfEnabled"`                     // 1 (WreckField)
	WfMinimumRessLost             int64   `xml:"wfMinimumRessLost"`             // 150000
	WfMinimumLossPercentage       int64   `xml:"wfMinimumLossPercentage"`       // 5
	WfBasicPercentageRepairable   int64   `xml:"wfBasicPercentageRepairable"`   // 45
	GlobalDeuteriumSaveFactor     float64 `xml:"globalDeuteriumSaveFactor"`     // 0.5
	Bashlimit                     int64   `xml:"bashlimit"`                     // 0
	ProbeCargo                    int64   `xml:"probeCargo"`                    // 5
	ResearchDurationDivisor       int64   `xml:"researchDurationDivisor"`       // 2
	DarkMatterNewAcount           int64   `xml:"darkMatterNewAcount"`           // 8000
	CargoHyperspaceTechMultiplier int64   `xml:"cargoHyperspaceTechMultiplier"` // 5
}

// gets the server data from xml api
func (b *OGame) getServerData() (ServerData, error) {
	var serverData ServerData
	req, err := http.NewRequest("GET", "https://s"+strconv.FormatInt(b.server.Number, 10)+"-"+b.server.Language+".ogame.gameforge.com/api/serverData.xml", nil)
	if err != nil {
		return serverData, err
	}
	req.Header.Add("Accept-Encoding", "gzip, deflate, br")
	resp, err := b.Client.Do(req)
	if err != nil {
		return serverData, err
	}
	defer func() {
		if err := resp.Body.Close(); err != nil {
			b.error(err)
		}
	}()
	by, err := readBody(b, resp)
	if err != nil {
		return serverData, err
	}
	b.bytesUploaded += req.ContentLength
	if err := xml.Unmarshal(by, &serverData); err != nil {
		return serverData, err
	}
	return serverData, nil
}

func (b *OGame) login() error {
	jar, _ := cookiejar.New(nil)
	b.Client.Jar = jar

	b.debug("get session")
	phpSessionID, err := getPhpSessionID(b, b.Username, b.password)
	if err != nil {
		return err
	}
	b.debug("get user accounts")
	accounts, err := getUserAccounts(b, phpSessionID)
	if err != nil {
		return err
	}
	b.debug("get servers")
	servers, err := getServers(b)
	if err != nil {
		return err
	}
	b.debug("find account & server for universe")
	userAccount, server, err := findAccountByName(b.Universe, b.language, accounts, servers)
	if err != nil {
		return err
	}
	if userAccount.Blocked {
		return ErrAccountBlocked
	}
	b.debug("Players online: " + strconv.FormatInt(server.PlayersOnline, 10) + ", Players: " + strconv.FormatInt(server.PlayerCount, 10))
	b.server = server
	b.language = userAccount.Server.Language
	b.debug("get login link")
	loginLink, err := getLoginLink(b, userAccount, phpSessionID)
	if err != nil {
		return err
	}

	r := regexp.MustCompile(`(https://.+\.ogame\.gameforge\.com)/game`)
	res := r.FindStringSubmatch(loginLink)
	if len(res) != 2 {
		return errors.New("failed to get server url")
	}
	b.serverURL = res[1]

	pageHTML, err := execLoginLink(b, loginLink)
	if err != nil {
		return err
	}
	b.debug("extract information from html")
	doc, err := goquery.NewDocumentFromReader(bytes.NewReader(pageHTML))
	if err != nil {
		return err
	}
	b.ogameSession = b.extractor.ExtractOGameSessionFromDoc(doc)
	if b.ogameSession == "" {
		return errors.New("bad credentials")
	}

	// Get server data
	start := time.Now()
	serverData, err := b.getServerData()
	if err != nil {
		return err
	}
	b.serverData = serverData
	b.debug("get server data", time.Since(start))

	if ogVersion, err := version.NewVersion(b.serverData.Version); err == nil {
		if ogVersion.GreaterThanOrEqual(version.Must(version.NewVersion("7.1.0-rc0"))) {
			b.extractor = NewExtractorV71()
		} else if ogVersion.GreaterThanOrEqual(version.Must(version.NewVersion("7.0.0-rc0"))) {
			b.extractor = NewExtractorV7()
		}
	} else {
		b.error("failed to parse ogame version: " + err.Error())
	}

	atomic.StoreInt32(&b.isLoggedInAtom, 1) // At this point, we are logged in
	atomic.StoreInt32(&b.isConnectedAtom, 1)
	b.sessionChatCounter = 1

	serverTime, _ := b.extractor.ExtractServerTime(pageHTML)
	b.location = serverTime.Location()

	b.cacheFullPageInfo("overview", pageHTML)

	for _, fn := range b.interceptorCallbacks {
		fn("GET", loginLink, nil, nil, pageHTML)
	}

	_, _ = b.getPage(PreferencesPage, CelestialID(0)) // Will update preferences cached values

	// Extract chat host and port
	m := regexp.MustCompile(`var nodeUrl\s?=\s?"https:\\/\\/([^:]+):(\d+)\\/socket.io\\/socket.io.js"`).FindSubmatch(pageHTML)
	chatHost := string(m[1])
	chatPort := string(m[2])

	if atomic.CompareAndSwapInt32(&b.chatConnectedAtom, 0, 1) {
		b.closeChatCh = make(chan struct{})
		go func(b *OGame) {
			defer atomic.StoreInt32(&b.chatConnectedAtom, 0)
			b.chatRetry = NewExponentialBackoff(60)
		LOOP:
			for {
				select {
				case <-b.closeChatCh:
					break LOOP
				default:
					b.connectChat(chatHost, chatPort)
					b.chatRetry.Wait()
				}
			}
		}(b)
	}

	return nil
}

func (b *OGame) cacheFullPageInfo(page string, pageHTML []byte) {
	b.Planets = b.extractor.ExtractPlanets(pageHTML, b)
	b.isVacationModeEnabled = b.extractor.ExtractIsInVacation(pageHTML)
	b.ajaxChatToken, _ = b.extractor.ExtractAjaxChatToken(pageHTML)
	if page == "overview" {
		b.Player, _ = b.extractor.ExtractUserInfos(pageHTML, b.language)
	} else if page == "preferences" {
		b.CachedPreferences = b.extractor.ExtractPreferences(pageHTML)
	}
}

// DefaultLoginWrapper ...
var DefaultLoginWrapper = func(loginFn func() error) error {
	return loginFn()
}

func (b *OGame) wrapLogin() error {
	return b.loginWrapper(b.login)
}

// GetExtractor gets extractor object
func (b *OGame) GetExtractor() Extractor {
	return b.extractor
}

// SetOGameCredentials sets ogame credentials for the bot
func (b *OGame) SetOGameCredentials(username, password string) {
	b.Username = username
	b.password = password
}

func (b *OGame) setOGameLobby(lobby string) {
	if lobby != "lobby-pioneers" {
		lobby = "lobby"
	}
	b.lobby = lobby
}

// SetLoginWrapper ...
func (b *OGame) SetLoginWrapper(newWrapper func(func() error) error) {
	b.loginWrapper = newWrapper
}

// execute a request using the login proxy transport if set
func (b *OGame) doReqWithLoginProxyTransport(req *http.Request) (resp *http.Response, err error) {
	if b.loginProxyTransport != nil {
		oldTransport := b.Client.Transport
		b.Client.Transport = b.loginProxyTransport
		resp, err = b.Client.Do(req)
		b.Client.Transport = oldTransport
	} else {
		resp, err = b.Client.Do(req)
	}
	return
}

// Creates a proxy http transport with optional basic auth
func getProxyTransport(proxy, username, password string) (*http.Transport, error) {
	proxyURL, err := url.Parse(proxy)
	if err != nil {
		return nil, err
	}
	t := &http.Transport{Proxy: http.ProxyURL(proxyURL)}
	if username != "" || password != "" {
		basicAuth := "Basic " + base64.StdEncoding.EncodeToString([]byte(username+":"+password))
		t.ProxyConnectHeader = http.Header{"Proxy-Authorization": {basicAuth}}
	}
	return t, nil
}

// SetLoginProxy set the proxy to use for login requests
func (b *OGame) SetLoginProxy(proxy, username, password string) error {
	transport, err := getProxyTransport(proxy, username, password)
	if err != nil {
		return err
	}
	b.loginProxyTransport = transport
	return nil
}

// SetProxy this will change the bot http transport object
func (b *OGame) SetProxy(proxy, username, password string) error {
	t, err := getProxyTransport(proxy, username, password)
	if err != nil {
		return err
	}
	b.Client.Transport = t
	return nil
}

// SetSocks5Proxy this will change the bot http transport object
func (b *OGame) SetSocks5Proxy(socks5Address, socks5Username, socks5Password string) error {
	var auth *proxy.Auth
	if socks5Username != "" || socks5Password != "" {
		auth = &proxy.Auth{User: socks5Username, Password: socks5Password}
	}
	dialer, err := proxy.SOCKS5("tcp", socks5Address, auth, proxy.Direct)
	if err != nil {
		return err
	}
	b.Client.Transport = &http.Transport{
		DialContext: func(ctx context.Context, network, addr string) (net.Conn, error) {
			return dialer.Dial(network, addr)
		},
	}
	return nil
}

func (b *OGame) connectChat(host, port string) {
	req, err := http.NewRequest("GET", "https://"+host+":"+port+"/socket.io/1/?t="+strconv.FormatInt(time.Now().UnixNano()/int64(time.Millisecond), 10), nil)
	if err != nil {
		b.error("failed to create request:", err)
		return
	}
	client := &http.Client{}
	resp, err := client.Do(req)
	if err != nil {
		b.error("failed to get socket.io token:", err)
		return
	}
	defer func() {
		if err := resp.Body.Close(); err != nil {
			b.error(err)
		}
	}()
	b.chatRetry.Reset()
	by, _ := ioutil.ReadAll(resp.Body)
	token := strings.Split(string(by), ":")[0]

	origin := "https://" + host + ":" + port + "/"
	wssURL := "wss://" + host + ":" + port + "/socket.io/1/websocket/" + token
	b.ws, err = websocket.Dial(wssURL, "", origin)
	if err != nil {
		b.error("failed to dial websocket:", err)
		return
	}

	// Recv msgs
LOOP:
	for {
		select {
		case <-b.closeChatCh:
			break LOOP
		default:
		}

		var buf = make([]byte, 1024*1024)
		if err := b.ws.SetReadDeadline(time.Now().Add(time.Second)); err != nil {
			b.error("failed to set read deadline:", err)
		}
		if _, err = b.ws.Read(buf); err != nil {
			if err == io.EOF {
				b.error("chat eof:", err)
				break
			} else if strings.HasSuffix(err.Error(), "use of closed network connection") {
				break
			} else if strings.HasSuffix(err.Error(), "i/o timeout") {
				continue
			} else {
				b.error("chat unexpected error", err)
				// connection reset by peer
				break
			}
		}
		msg := bytes.Trim(buf, "\x00")
		if bytes.Equal(msg, []byte("1::")) {
			_, _ = b.ws.Write([]byte("1::/chat"))
		} else if bytes.Equal(msg, []byte("1::/chat")) {
			authMsg := `5:` + strconv.FormatInt(b.sessionChatCounter, 10) + `+:/chat:{"name":"authorize","args":["` + b.ogameSession + `"]}`
			_, _ = b.ws.Write([]byte(authMsg))
			b.sessionChatCounter++
		} else if bytes.Equal(msg, []byte("2::")) {
			_, _ = b.ws.Write([]byte("2::"))
		} else if regexp.MustCompile(`\d+::/auctioneer`).Match(msg) {
			for _, clb := range b.auctioneerCallbacks {
				clb(msg)
			}
		} else if regexp.MustCompile(`6::/chat:\d+\+\[true]`).Match(msg) {
			b.debug("chat connected")
		} else if regexp.MustCompile(`6::/chat:\d+\+\[false]`).Match(msg) {
			b.error("Failed to connect to chat")
		} else if bytes.HasPrefix(msg, []byte("5::/chat:")) {
			payload := bytes.TrimPrefix(msg, []byte("5::/chat:"))
			var chatPayload ChatPayload
			if err := json.Unmarshal(payload, &chatPayload); err != nil {
				b.error("Unable to unmarshal chat payload", err, payload)
				continue
			}
			for _, chatMsg := range chatPayload.Args {
				for _, clb := range b.chatCallbacks {
					clb(chatMsg)
				}
			}
		} else {
			b.error("unknown message received:", string(buf))
			time.Sleep(time.Second)
		}
	}
}

// ReconnectChat ...
func (b *OGame) ReconnectChat() bool {
	if b.ws == nil {
		return false
	}
	_, _ = b.ws.Write([]byte("1::/chat"))
	return true
}

// ChatPayload ...
type ChatPayload struct {
	Name string    `json:"name"`
	Args []ChatMsg `json:"args"`
}

// ChatMsg ...
type ChatMsg struct {
	SenderID      int64  `json:"senderId"`
	SenderName    string `json:"senderName"`
	AssociationID int64  `json:"associationId"`
	Text          string `json:"text"`
	ID            int64  `json:"id"`
	Date          int64  `json:"date"`
}

func (m ChatMsg) String() string {
	return "\n" +
		"     Sender ID: " + strconv.FormatInt(m.SenderID, 10) + "\n" +
		"   Sender name: " + m.SenderName + "\n" +
		"Association ID: " + strconv.FormatInt(m.AssociationID, 10) + "\n" +
		"          Text: " + m.Text + "\n" +
		"            ID: " + strconv.FormatInt(m.ID, 10) + "\n" +
		"          Date: " + strconv.FormatInt(m.Date, 10)
}

func (b *OGame) logout() {
	_, _ = b.getPage(LogoutPage, CelestialID(0))
	if atomic.CompareAndSwapInt32(&b.isLoggedInAtom, 1, 0) {
		select {
		case <-b.closeChatCh:
		default:
			close(b.closeChatCh)
			if b.ws != nil {
				_ = b.ws.Close()
			}
		}
	}
}

func isLogged(pageHTML []byte) bool {
	return len(regexp.MustCompile(`<meta name="ogame-session" content="\w+"/>`).FindSubmatch(pageHTML)) == 1 ||
		len(regexp.MustCompile(`var session = "\w+"`).FindSubmatch(pageHTML)) == 1
}

// IsKnowFullPage ...
func IsKnowFullPage(vals url.Values) bool {
	page := vals.Get("page")
	if page == "ingame" {
		page = vals.Get("component")
	}
	return page == OverviewPage ||
		page == ResourcesPage ||
		page == StationPage ||
		page == TraderOverviewPage ||
		page == ResearchPage ||
		page == ShipyardPage ||
		page == DefensePage ||
		page == Fleet1Page ||
		page == GalaxyPage ||
		page == AlliancePage ||
		page == PremiumPage ||
		page == ShopPage ||
		page == RewardsPage ||
		page == ResourceSettingsPage ||
		page == MovementPage ||
		page == HighscorePage ||
		page == BuddiesPage ||
		page == PreferencesPage ||
		page == MessagesPage ||
		page == ChatPage ||

		page == DefensesPage ||
		page == SuppliesPage ||
		page == FacilitiesPage ||
		page == FleetdispatchPage
}

// IsAjaxPage either the requested page is a partial/ajax page
func IsAjaxPage(vals url.Values) bool {
	page := vals.Get("page")
	if page == "ingame" {
		page = vals.Get("component")
	}
	ajax := vals.Get("ajax")
	return page == FetchEventboxAjaxPage ||
		page == FetchResourcesAjaxPage ||
		page == GalaxyContentAjaxPage ||
		page == EventListAjaxPage ||
		page == AjaxChatAjaxPage ||
		page == NoticesAjaxPage ||
		page == RepairlayerAjaxPage ||
		page == TechtreeAjaxPage ||
		page == PhalanxAjaxPage ||
		page == ShareReportOverlayAjaxPage ||
		page == JumpgatelayerAjaxPage ||
		page == FederationlayerAjaxPage ||
		page == UnionchangeAjaxPage ||
		page == ChangenickAjaxPage ||
		page == PlanetlayerAjaxPage ||
		page == TraderlayerAjaxPage ||
		page == PlanetRenameAjaxPage ||
		page == RightmenuAjaxPage ||
		page == AllianceOverviewAjaxPage ||
		page == SupportAjaxPage ||
		page == BuffActivationAjaxPage ||
		ajax == "1"
}

func canParseEventBox(by []byte) bool {
	err := json.Unmarshal(by, &eventboxResp{})
	return err == nil
}

func canParseSystemInfos(by []byte) bool {
	err := json.Unmarshal(by, &SystemInfos{})
	return err == nil
}

func (b *OGame) preRequestChecks() error {
	if !b.IsEnabled() {
		return ErrBotInactive
	}
	if !b.IsLoggedIn() {
		return ErrBotLoggedOut
	}
	if b.serverURL == "" {
		return errors.New("serverURL is empty")
	}
	return nil
}

func (b *OGame) execRequest(method, finalURL string, payload, vals url.Values) ([]byte, error) {
	var req *http.Request
	var err error
	if method == "GET" {
		req, err = http.NewRequest(method, finalURL, nil)
	} else {
		req, err = http.NewRequest(method, finalURL, strings.NewReader(payload.Encode()))
	}
	if err != nil {
		return []byte{}, err
	}

	if method == "POST" {
		req.Header.Add("Content-Type", "application/x-www-form-urlencoded")
	}
	req.Header.Add("Accept-Encoding", "gzip, deflate, br")
	if IsAjaxPage(vals) {
		req.Header.Add("X-Requested-With", "XMLHttpRequest")
	}

	resp, err := b.Client.Do(req)
	if err != nil {
		return []byte{}, err
	}
	defer func() {
		if err := resp.Body.Close(); err != nil {
			b.error(err)
		}
	}()

	if resp.StatusCode >= 500 {
		return []byte{}, err
	}
	by, err := readBody(b, resp)
	if err != nil {
		return []byte{}, err
	}
	b.bytesUploaded += req.ContentLength
	return by, nil
}

func (b *OGame) getPageContent(vals url.Values) ([]byte, error) {
	if err := b.preRequestChecks(); err != nil {
		return []byte{}, err
	}

	finalURL := b.serverURL + "/game/index.php?" + vals.Encode()
	page := vals.Get("page")
	if page == "ingame" ||
		(page == "componentOnly" && vals.Get("component") == "fetchEventbox") ||
		(page == "componentOnly" && vals.Get("component") == "eventList" && vals.Get("action") != "fetchEventBox") {
		page = vals.Get("component")
	}
	var pageHTMLBytes []byte

	if err := b.withRetry(func() (err error) {
		pageHTMLBytes, err = b.execRequest("GET", finalURL, nil, vals)
		if err != nil {
			return err
		}

		if (page != LogoutPage && (IsKnowFullPage(vals) || page == "") && !IsAjaxPage(vals) && !isLogged(pageHTMLBytes)) ||
			(page == "eventList" && !bytes.Contains(pageHTMLBytes, []byte("eventListWrap"))) ||
			(page == "fetchEventbox" && !canParseEventBox(pageHTMLBytes)) {
			b.error("Err not logged on page : ", page)
			atomic.StoreInt32(&b.isConnectedAtom, 0)
			return ErrNotLogged
		}

		return nil
	}); err != nil {
		b.error(err)
		return []byte{}, err
	}

	if !IsAjaxPage(vals) && isLogged(pageHTMLBytes) {
		b.cacheFullPageInfo(page, pageHTMLBytes)
	}

	go func() {
		for _, fn := range b.interceptorCallbacks {
			fn("GET", finalURL, vals, nil, pageHTMLBytes)
		}
	}()

	return pageHTMLBytes, nil
}

func (b *OGame) postPageContent(vals, payload url.Values) ([]byte, error) {
	if err := b.preRequestChecks(); err != nil {
		return []byte{}, err
	}

	if vals.Get("page") == "ajaxChat" && payload.Get("mode") == "1" {
		payload.Set("token", b.ajaxChatToken)
	}

	finalURL := b.serverURL + "/game/index.php?" + vals.Encode()
	page := vals.Get("page")
	if page == "ingame" {
		page = vals.Get("component")
	}
	var pageHTMLBytes []byte

	if err := b.withRetry(func() (err error) {
		// Needs to be inside the withRetry, so if we need to re-login the redirect is back for the login call
		// Prevent redirect (301) https://stackoverflow.com/a/38150816/4196220
		b.Client.CheckRedirect = func(req *http.Request, via []*http.Request) error { return http.ErrUseLastResponse }
		defer func() { b.Client.CheckRedirect = nil }()

		pageHTMLBytes, err = b.execRequest("POST", finalURL, payload, vals)
		if err != nil {
			return err
		}

		if page == "galaxyContent" && !canParseSystemInfos(pageHTMLBytes) {
			b.error("Err not logged on page : ", page)
			atomic.StoreInt32(&b.isConnectedAtom, 0)
			return ErrNotLogged
		}

		return nil
	}); err != nil {
		b.error(err)
		return []byte{}, err
	}

	if page == "preferences" {
		b.CachedPreferences = b.extractor.ExtractPreferences(pageHTMLBytes)
	} else if page == "ajaxChat" && (payload.Get("mode") == "1" || payload.Get("mode") == "3") {
		var res ChatPostResp
		if err := json.Unmarshal(pageHTMLBytes, &res); err != nil {
			return []byte{}, err
		}
		b.ajaxChatToken = res.NewToken
	}

	go func() {
		for _, fn := range b.interceptorCallbacks {
			fn("POST", finalURL, vals, payload, pageHTMLBytes)
		}
	}()

	return pageHTMLBytes, nil
}

func (b *OGame) getAlliancePageContent(vals url.Values) ([]byte, error) {
	if err := b.preRequestChecks(); err != nil {
		return []byte{}, err
	}
	finalURL := b.serverURL + "/game/allianceInfo.php?" + vals.Encode()
	return b.execRequest("GET", finalURL, nil, vals)
}

type eventboxResp struct {
	Hostile  int
	Neutral  int
	Friendly int
}

func (b *OGame) withRetry(fn func() error) error {
	maxRetry := 10
	retryInterval := 1
	retry := func(err error) {
		b.error(err.Error())
		time.Sleep(time.Duration(retryInterval) * time.Second)
		retryInterval *= 2
		if retryInterval > 60 {
			retryInterval = 60
		}
	}

	for {
		err := fn()
		if err == nil {
			break
		}
		// If we manually logged out, do not try to auto re login.
		if !b.IsEnabled() {
			return ErrBotInactive
		}
		if !b.IsLoggedIn() {
			return ErrBotLoggedOut
		}
		maxRetry--
		if maxRetry <= 0 {
			return ErrFailedExecuteCallback
		}

		retry(err)

		if err == ErrNotLogged {
			if loginErr := b.wrapLogin(); loginErr != nil {
				b.error(loginErr.Error()) // log error
				if loginErr == ErrAccountNotFound ||
					loginErr == ErrAccountBlocked {
					return loginErr
				}
			}
		}
	}
	return nil
}

func (b *OGame) getPageJSON(vals url.Values, v interface{}) error {
	pageJSON, err := b.getPageContent(vals)
	if err != nil {
		return err
	}
	if err := json.Unmarshal(pageJSON, v); err != nil {
		return ErrNotLogged
	}
	return nil
}

func (b *OGame) enable() {
	atomic.StoreInt32(&b.isEnabledAtom, 1)
	b.stateChanged(false, "Enable")
}

func (b *OGame) disable() {
	atomic.StoreInt32(&b.isEnabledAtom, 0)
	b.stateChanged(false, "Disable")
}

func (b *OGame) isEnabled() bool {
	return atomic.LoadInt32(&b.isEnabledAtom) == 1
}

func (b *OGame) getUniverseSpeed() int64 {
	return b.serverData.Speed
}

func (b *OGame) getUniverseSpeedFleet() int64 {
	return b.serverData.SpeedFleet
}

func (b *OGame) isDonutGalaxy() bool {
	return b.serverData.DonutGalaxy
}

func (b *OGame) isDonutSystem() bool {
	return b.serverData.DonutSystem
}

func (b *OGame) fetchEventbox() (res eventboxResp, err error) {
	err = b.getPageJSON(url.Values{"page": {"fetchEventbox"}}, &res)
	return
}

func (b *OGame) isUnderAttack() (bool, error) {
	res, err := b.fetchEventbox()
	return res.Hostile > 0, err
}

type resourcesResp struct {
	Metal struct {
		Resources struct {
			ActualFormat string
			Actual       int64
			Max          int64
			Production   float64
		}
		Tooltip string
		Class   string
	}
	Crystal struct {
		Resources struct {
			ActualFormat string
			Actual       int64
			Max          int64
			Production   float64
		}
		Tooltip string
		Class   string
	}
	Deuterium struct {
		Resources struct {
			ActualFormat string
			Actual       int64
			Max          int64
			Production   float64
		}
		Tooltip string
		Class   string
	}
	Energy struct {
		Resources struct {
			ActualFormat string
			Actual       int64
		}
		Tooltip string
		Class   string
	}
	Darkmatter struct {
		Resources struct {
			ActualFormat string
			Actual       int64
		}
		String  string
		Tooltip string
	}
	HonorScore int64
}

func (b *OGame) getPlanets() []Planet {
	pageHTML, _ := b.getPage(OverviewPage, CelestialID(0))
	return b.extractor.ExtractPlanets(pageHTML, b)
}

func (b *OGame) getPlanet(v interface{}) (Planet, error) {
	pageHTML, _ := b.getPage(OverviewPage, CelestialID(0))
	return b.extractor.ExtractPlanet(pageHTML, v, b)
}

func (b *OGame) getMoons() []Moon {
	pageHTML, _ := b.getPage(OverviewPage, CelestialID(0))
	return b.extractor.ExtractMoons(pageHTML, b)
}

func (b *OGame) getMoon(v interface{}) (Moon, error) {
	pageHTML, _ := b.getPage(OverviewPage, CelestialID(0))
	return b.extractor.ExtractMoon(pageHTML, b, v)
}

func (b *OGame) getCelestials() ([]Celestial, error) {
	pageHTML, _ := b.getPage(OverviewPage, CelestialID(0))
	return b.extractor.ExtractCelestials(pageHTML, b)
}

func (b *OGame) getCelestial(v interface{}) (Celestial, error) {
	pageHTML, _ := b.getPage(OverviewPage, CelestialID(0))
	return b.extractor.ExtractCelestial(pageHTML, b, v)
}

func (b *OGame) abandon(v interface{}) error {
	pageHTML, _ := b.getPage(OverviewPage, CelestialID(0))
	var planetID PlanetID
	if coordStr, ok := v.(string); ok {
		coord, err := ParseCoord(coordStr)
		if err != nil {
			return err
		}
		planet, err := b.extractor.ExtractPlanetByCoord(pageHTML, b, coord)
		if err != nil {
			return err
		}
		planetID = planet.ID
	} else if coord, ok := v.(Coordinate); ok {
		planet, err := b.extractor.ExtractPlanetByCoord(pageHTML, b, coord)
		if err != nil {
			return err
		}
		planetID = planet.ID
	} else if planet, ok := v.(Planet); ok {
		planetID = planet.ID
	} else if id, ok := v.(PlanetID); ok {
		planetID = id
	} else if id, ok := v.(int); ok {
		planetID = PlanetID(id)
	} else if id, ok := v.(int32); ok {
		planetID = PlanetID(id)
	} else if id, ok := v.(int64); ok {
		planetID = PlanetID(id)
	} else if id, ok := v.(float32); ok {
		planetID = PlanetID(id)
	} else if id, ok := v.(float64); ok {
		planetID = PlanetID(id)
	} else if id, ok := v.(lua.LNumber); ok {
		planetID = PlanetID(id)
	} else {
		return errors.New("invalid parameter")
	}
	planets := b.extractor.ExtractPlanets(pageHTML, b)
	found := false
	for _, planet := range planets {
		if planet.ID == planetID {
			found = true
			break
		}
	}
	if !found {
		return errors.New("invalid planet id")
	}
	pageHTML, _ = b.getPage(PlanetlayerPage, planetID.Celestial())
	doc, _ := goquery.NewDocumentFromReader(bytes.NewReader(pageHTML))
	abandonToken := doc.Find("form#planetMaintenanceDelete input[name=abandon]").AttrOr("value", "")
	token := doc.Find("form#planetMaintenanceDelete input[name=token]").AttrOr("value", "")
	payload := url.Values{
		"abandon":  {abandonToken},
		"token":    {token},
		"password": {b.password},
	}
	_, err := b.postPageContent(url.Values{"page": {"planetGiveup"}}, payload)
	return err
}

func (b *OGame) serverTime() time.Time {
	pageHTML, _ := b.getPage(OverviewPage, CelestialID(0))
	serverTime, err := b.extractor.ExtractServerTime(pageHTML)
	if err != nil {
		b.error(err.Error())
	}
	return serverTime
}

func (b *OGame) getUserInfos() UserInfos {
	pageHTML, _ := b.getPage(OverviewPage, CelestialID(0))
	userInfos, err := b.extractor.ExtractUserInfos(pageHTML, b.language)
	if err != nil {
		b.error(err)
	}
	return userInfos
}

type ChatPostResp struct {
	Status   string `json:"status"`
	ID       int    `json:"id"`
	SenderID int    `json:"senderId"`
	TargetID int    `json:"targetId"`
	Text     string `json:"text"`
	Date     int    `json:"date"`
	NewToken string `json:"newToken"`
}

func (b *OGame) sendMessage(id int64, message string, isPlayer bool) error {
	payload := url.Values{
		"text":  {message + "\n"},
		"ajax":  {"1"},
		"token": {b.ajaxChatToken},
	}
	if isPlayer {
		payload.Set("playerId", strconv.FormatInt(id, 10))
		payload.Set("mode", "1")
	} else {
		payload.Set("associationId", strconv.FormatInt(id, 10))
		payload.Set("mode", "3")
	}
	bobyBytes, err := b.postPageContent(url.Values{"page": {"ajaxChat"}}, payload)
	if err != nil {
		return err
	}
	if strings.Contains(string(bobyBytes), "INVALID_PARAMETERS") {
		return errors.New("invalid parameters")
	}
	doc, _ := goquery.NewDocumentFromReader(strings.NewReader(string(bobyBytes)))
	if doc.Find("title").Text() == "OGame Lobby" {
		return ErrNotLogged
	}
	var res ChatPostResp
	if err := json.Unmarshal(bobyBytes, &res); err != nil {
		return err
	}
	b.ajaxChatToken = res.NewToken
	return nil
}

func (b *OGame) getFleetsFromEventList() []Fleet {
	pageHTML, _ := b.getPageContent(url.Values{"eventList": {"movement"}, "ajax": {"1"}})
	return b.extractor.ExtractFleetsFromEventList(pageHTML)
}

func (b *OGame) getFleets() ([]Fleet, Slots) {
	pageHTML, _ := b.getPage(MovementPage, CelestialID(0))
	fleets := b.extractor.ExtractFleets(pageHTML)
	slots := b.extractor.ExtractSlots(pageHTML)
	return fleets, slots
}

func (b *OGame) cancelFleet(fleetID FleetID) error {
	_, _ = b.getPageContent(url.Values{"page": {"movement"}, "return": {fleetID.String()}})
	return nil
}

// Slots ...
type Slots struct {
	InUse    int64
	Total    int64
	ExpInUse int64
	ExpTotal int64
}

func (b *OGame) getSlots() Slots {
	pageHTML, _ := b.getPage(Fleet1Page, CelestialID(0))
	return b.extractor.ExtractSlots(pageHTML)
}

// Returns the distance between two galaxy
func galaxyDistance(galaxy1, galaxy2, universeSize int64, donutGalaxy bool) (distance int64) {
	if !donutGalaxy {
		return int64(20000 * math.Abs(float64(galaxy2-galaxy1)))
	}
	if galaxy1 > galaxy2 {
		galaxy1, galaxy2 = galaxy2, galaxy1
	}
	val := math.Min(float64(galaxy2-galaxy1), float64((galaxy1+universeSize)-galaxy2))
	return int64(20000 * val)
}

func systemDistance(nbSystems, system1, system2 int64, donutSystem bool) (distance int64) {
	if !donutSystem {
		return int64(math.Abs(float64(system2 - system1)))
	}
	if system1 > system2 {
		system1, system2 = system2, system1
	}
	return int64(math.Min(float64(system2-system1), float64((system1+nbSystems)-system2)))
}

// Returns the distance between two systems
func flightSystemDistance(nbSystems, system1, system2 int64, donutSystem bool) (distance int64) {
	return 2700 + 95*systemDistance(nbSystems, system1, system2, donutSystem)
}

// Returns the distance between two planets
func planetDistance(planet1, planet2 int64) (distance int64) {
	return int64(1000 + 5*math.Abs(float64(planet2-planet1)))
}

// Distance returns the distance between two coordinates
func Distance(c1, c2 Coordinate, universeSize, nbSystems int64, donutGalaxy, donutSystem bool) (distance int64) {
	if c1.Galaxy != c2.Galaxy {
		return galaxyDistance(c1.Galaxy, c2.Galaxy, universeSize, donutGalaxy)
	}
	if c1.System != c2.System {
		return flightSystemDistance(nbSystems, c1.System, c2.System, donutSystem)
	}
	if c1.Position != c2.Position {
		return planetDistance(c1.Position, c2.Position)
	}
	return 5
}

func findSlowestSpeed(ships ShipsInfos, techs Researches) int64 {
	var minSpeed int64 = math.MaxInt64
	for _, ship := range Ships {
		if ship.GetID() == SolarSatelliteID || ship.GetID() == CrawlerID {
			continue
		}
		shipSpeed := ship.GetSpeed(techs)
		if ships.ByID(ship.GetID()) > 0 && shipSpeed < minSpeed {
			minSpeed = shipSpeed
		}
	}
	return minSpeed
}

func calcFuel(ships ShipsInfos, dist, duration int64, universeSpeedFleet, fleetDeutSaveFactor float64, techs Researches) (fuel int64) {
	tmpFn := func(baseFuel, nbr, shipSpeed int64) float64 {
		tmpSpeed := (35000 / (float64(duration)*universeSpeedFleet - 10)) * math.Sqrt(float64(dist)*10/float64(shipSpeed))
		return float64(baseFuel*nbr*dist) / 35000 * math.Pow(tmpSpeed/10+1, 2)
	}
	tmpFuel := 0.0
	for _, ship := range Ships {
		if ship.GetID() == SolarSatelliteID || ship.GetID() == CrawlerID {
			continue
		}
		nbr := ships.ByID(ship.GetID())
		if nbr > 0 {
			tmpFuel += tmpFn(ship.GetFuelConsumption(), nbr, ship.GetSpeed(techs))
		}
	}
	fuel = int64(1 + math.Floor(tmpFuel*fleetDeutSaveFactor))
	return
}

func calcFlightTime(origin, destination Coordinate, universeSize, nbSystems int64, donutGalaxy, donutSystem bool,
	fleetDeutSaveFactor, speed float64, universeSpeedFleet int64, ships ShipsInfos, techs Researches) (secs, fuel int64) {
	if !ships.HasShips() {
		return
	}
	s := speed
	v := float64(findSlowestSpeed(ships, techs))
	a := float64(universeSpeedFleet)
	d := float64(Distance(origin, destination, universeSize, nbSystems, donutGalaxy, donutSystem))
	secs = int64(math.Round(((3500/s)*math.Sqrt(d*10/v) + 10) / a))
	fuel = calcFuel(ships, int64(d), secs, float64(universeSpeedFleet), fleetDeutSaveFactor, techs)
	return
}

// getPhalanx makes 3 calls to ogame server (2 validation, 1 scan)
func (b *OGame) getPhalanx(moonID MoonID, coord Coordinate) ([]Fleet, error) {
	res := make([]Fleet, 0)

	// Get moon facilities html page (first call to ogame server)
	moonFacilitiesHTML, _ := b.getPage(StationPage, moonID.Celestial())

	// Extract bunch of infos from the html
	moon, err := b.extractor.ExtractMoon(moonFacilitiesHTML, b, moonID)
	if err != nil {
		return res, errors.New("moon not found")
	}
	resources := b.extractor.ExtractResources(moonFacilitiesHTML)
	moonFacilities, _ := b.extractor.ExtractFacilities(moonFacilitiesHTML)
	phalanxLvl := moonFacilities.SensorPhalanx

	// Ensure we have the resources to scan the planet
	if resources.Deuterium < SensorPhalanx.ScanConsumption() {
		return res, errors.New("not enough deuterium")
	}

	// Verify that coordinate is in phalanx range
	phalanxRange := SensorPhalanx.GetRange(phalanxLvl)
	if moon.Coordinate.Galaxy != coord.Galaxy ||
		systemDistance(b.serverData.Systems, moon.Coordinate.System, coord.System, b.serverData.DonutSystem) > phalanxRange {
		return res, errors.New("coordinate not in phalanx range")
	}

	// Get galaxy planets information, verify coordinate is valid planet (second call to ogame server)
	planetInfos, _ := b.galaxyInfos(coord.Galaxy, coord.System)
	target := planetInfos.Position(coord.Position)
	if target == nil {
		return res, errors.New("invalid planet coordinate")
	}
	// Ensure you are not scanning your own planet
	if target.Player.ID == b.Player.PlayerID {
		return res, errors.New("cannot scan own planet")
	}

	// Run the phalanx scan (third call to ogame server)
	return b.getUnsafePhalanx(moonID, coord)
}

// getUnsafePhalanx ...
func (b *OGame) getUnsafePhalanx(moonID MoonID, coord Coordinate) ([]Fleet, error) {
	pageHTML, _ := b.getPageContent(url.Values{
		"page":     {"phalanx"},
		"galaxy":   {strconv.FormatInt(coord.Galaxy, 10)},
		"system":   {strconv.FormatInt(coord.System, 10)},
		"position": {strconv.FormatInt(coord.Position, 10)},
		"ajax":     {"1"},
		"cp":       {strconv.FormatInt(int64(moonID), 10)},
	})
	return b.extractor.ExtractPhalanx(pageHTML)
}

func moonIDInSlice(needle MoonID, haystack []MoonID) bool {
	for _, element := range haystack {
		if needle == element {
			return true
		}
	}
	return false
}

func (b *OGame) executeJumpGate(originMoonID, destMoonID MoonID, ships ShipsInfos) (bool, int64, error) {
	pageHTML, _ := b.getPage(JumpgatelayerPage, originMoonID.Celestial())
	availShips, token, dests, wait := b.extractor.ExtractJumpGate(pageHTML)
	if wait > 0 {
		return false, wait, fmt.Errorf("jump gate is in recharge mode for %d seconds", wait)
	}

	// Validate destination moon id
	if !moonIDInSlice(destMoonID, dests) {
		return false, 0, errors.New("destination moon id invalid")
	}

	payload := url.Values{"token": {token}, "zm": {strconv.FormatInt(int64(destMoonID), 10)}}

	// Add ships to payload
	for _, s := range Ships {
		// Get the min between what is available and what we want
		nbr := int64(math.Min(float64(ships.ByID(s.GetID())), float64(availShips.ByID(s.GetID()))))
		if nbr > 0 {
			payload.Add("ship_"+strconv.FormatInt(int64(s.GetID()), 10), strconv.FormatInt(nbr, 10))
		}
	}

	if _, err := b.postPageContent(url.Values{"page": {"jumpgate_execute"}}, payload); err != nil {
		return false, 0, err
	}
	return true, 0, nil
}

func (b *OGame) createUnion(fleet Fleet) (int64, error) {
	if fleet.ID == 0 {
		return 0, errors.New("invalid fleet id")
	}
	pageHTML, _ := b.getPageContent(url.Values{"page": {"federationlayer"}, "union": {"0"}, "fleet": {strconv.FormatInt(int64(fleet.ID), 10)}, "target": {strconv.FormatInt(fleet.TargetPlanetID, 10)}, "ajax": {"1"}})
	payload := b.extractor.ExtractFederation(pageHTML)
	by, err := b.postPageContent(url.Values{"page": {"unionchange"}, "ajax": {"1"}}, payload)
	if err != nil {
		return 0, err
	}
	var res struct {
		FleetID  int64
		UnionID  int64
		TargetID int64
		Errorbox struct {
			Type   string
			Text   string
			Failed int64
		}
	}
	if err := json.Unmarshal(by, &res); err != nil {
		return 0, err
	}
	if res.Errorbox.Failed != 0 {
		return 0, errors.New(res.Errorbox.Text)
	}
	return res.UnionID, nil
}

type planetResource struct {
	Input struct {
		Metal     int64
		Crystal   int64
		Deuterium int64
	}
	Output struct {
		Metal     int64
		Crystal   int64
		Deuterium int64
	}
	IsMoon        bool
	ImageFileName string
	Name          string
	// OtherPlanet   string // can be null or apparently number (cannot unmarshal number into Go struct field planetResource.OtherPlanet of type string)
}

type PlanetResources map[CelestialID]planetResource

type Multiplier struct {
	Metal     float64
	Crystal   float64
	Deuterium float64
	Honor     float64
}

func calcResources(price int64, planetResources PlanetResources, multiplier Multiplier) url.Values {
	sortedCelestialIDs := make([]CelestialID, 0)
	for celestialID := range planetResources {
		sortedCelestialIDs = append(sortedCelestialIDs, celestialID)
	}
	sort.Slice(sortedCelestialIDs, func(i, j int) bool {
		return int64(sortedCelestialIDs[i]) < int64(sortedCelestialIDs[j])
	})

	payload := url.Values{}
	remaining := price
	for celestialID, res := range planetResources {
		metalNeeded := res.Input.Metal
		if remaining < int64(float64(metalNeeded)*multiplier.Metal) {
			metalNeeded = int64(math.Ceil(float64(remaining) / multiplier.Metal))
		}
		remaining -= int64(float64(metalNeeded) * multiplier.Metal)

		crystalNeeded := res.Input.Crystal
		if remaining < int64(float64(crystalNeeded)*multiplier.Crystal) {
			crystalNeeded = int64(math.Ceil(float64(remaining) / multiplier.Crystal))
		}
		remaining -= int64(float64(crystalNeeded) * multiplier.Crystal)

		deuteriumNeeded := res.Input.Deuterium
		if remaining < int64(float64(deuteriumNeeded)*multiplier.Deuterium) {
			deuteriumNeeded = int64(math.Ceil(float64(remaining) / multiplier.Deuterium))
		}
		remaining -= int64(float64(deuteriumNeeded) * multiplier.Deuterium)

		payload.Add("bid[planets]["+strconv.FormatInt(int64(celestialID), 10)+"][metal]", strconv.FormatInt(metalNeeded, 10))
		payload.Add("bid[planets]["+strconv.FormatInt(int64(celestialID), 10)+"][crystal]", strconv.FormatInt(crystalNeeded, 10))
		payload.Add("bid[planets]["+strconv.FormatInt(int64(celestialID), 10)+"][deuterium]", strconv.FormatInt(deuteriumNeeded, 10))
	}
	return payload
}

func (b *OGame) buyOfferOfTheDay() error {
	pageHTML, err := b.postPageContent(url.Values{"page": {"traderOverview"}}, url.Values{"show": {"importexport"}, "ajax": {"1"}})
	if err != nil {
		return err
	}

	price, importToken, planetResources, multiplier, err := b.extractor.ExtractOfferOfTheDay(pageHTML)
	if err != nil {
		return err
	}
	payload := calcResources(price, planetResources, multiplier)
	payload.Add("action", "trade")
	payload.Add("bid[honor]", "0")
	payload.Add("token", importToken)
	payload.Add("ajax", "1")
	pageHTML1, err := b.postPageContent(url.Values{"page": {"import"}}, payload)
	if err != nil {
		return err
	}
	// {"message":"You have bought a container.","error":false,"item":{"uuid":"40f6c78e11be01ad3389b7dccd6ab8efa9347f3c","itemText":"You have purchased 1 KRAKEN Bronze.","bargainText":"The contents of the container not appeal to you? For 500 Dark Matter you can exchange the container for another random container of the same quality. You can only carry out this exchange 2 times per daily offer.","bargainCost":500,"bargainCostText":"Costs: 500 Dark Matter","tooltip":"KRAKEN Bronze|Reduces the building time of buildings currently under construction by <b>30m<\/b>.<br \/><br \/>\nDuration: now<br \/><br \/>\nPrice: --- <br \/>\nIn Inventory: 1","image":"98629d11293c9f2703592ed0314d99f320f45845","amount":1,"rarity":"common"},"newToken":"07eefc14105db0f30cb331a8b7af0bfe"}
	var tmp struct {
		Message  string
		Error    bool
		NewToken string
	}
	if err := json.Unmarshal(pageHTML1, &tmp); err != nil {
		return err
	}
	if tmp.Error {
		return errors.New(tmp.Message)
	}

	payload2 := url.Values{"action": {"takeItem"}, "token": {tmp.NewToken}, "ajax": {"1"}}
	pageHTML2, err := b.postPageContent(url.Values{"page": {"import"}}, payload2)
	var tmp2 struct {
		Message  string
		Error    bool
		NewToken string
	}
	if err := json.Unmarshal(pageHTML2, &tmp2); err != nil {
		return err
	}
	if tmp2.Error {
		return errors.New(tmp2.Message)
	}
	// {"message":"You have accepted the offer and put the item in your inventory.","error":false,"item":{"name":"KRAKEN Bronze","image":"bc4e2315f7db4286ba72a424a32c920e78af8e27","imageLarge":"98629d11293c9f2703592ed0314d99f320f45845","title":"KRAKEN Bronze|Reduces the building time of buildings currently under construction by <b>30m<\/b>.<br \/><br \/>\nDuration: now<br \/><br \/>\nPrice: --- <br \/>\nIn Inventory: 2","effect":"Reduces the building time of buildings currently under construction by <b>30m<\/b>.","ref":"40f6c78e11be01ad3389b7dccd6ab8efa9347f3c","rarity":"common","amount":2,"amount_free":2,"amount_bought":0,"category":["d8d49c315fa620d9c7f1f19963970dea59a0e3be","dc9ec90e5a2163cc063b8bb3e9fe392782f565c8"],"currency":"dm","costs":"3000","isReduced":false,"buyable":false,"canBeActivated":false,"canBeBoughtAndActivated":false,"isAnUpgrade":false,"hasEnoughCurrency":true,"cooldown":0,"duration":0,"durationExtension":null,"totalTime":null,"timeLeft":null,"status":null,"extendable":false,"firstStatus":"effecting","toolTip":"KRAKEN Bronze|Reduces the building time of buildings currently under construction by &lt;b&gt;30m&lt;\/b&gt;.&lt;br \/&gt;&lt;br \/&gt;\nDuration: now&lt;br \/&gt;&lt;br \/&gt;\nPrice: --- &lt;br \/&gt;\nIn Inventory: 2","buyTitle":"This item is currently unavailable for purchase.","activationTitle":"There is no facility currently being built whose construction time can be shortened.","moonOnlyItem":false,"newOffer":false,"noOfferMessage":"There are no further offers today. Please come again tomorrow."},"newToken":"68198ffde0837211de8421b1c6447448"}

	return nil
}

func (b *OGame) getAttacks(celestialID CelestialID) (out []AttackEvent, err error) {
	params := url.Values{"page": {"eventList"}, "ajax": {"1"}}
	if b.IsV7() {
		params = url.Values{"page": {"componentOnly"}, "component": {"eventList"}, "ajax": {"1"}}
	}
	if celestialID != 0 {
		params.Set("cp", strconv.FormatInt(int64(celestialID), 10))
	}
	pageHTML, err := b.getPageContent(params)
	if err != nil {
		return
	}
	return b.extractor.ExtractAttacks(pageHTML)
}

func (b *OGame) galaxyInfos(galaxy, system int64) (SystemInfos, error) {
	if galaxy < 0 || galaxy > b.server.Settings.UniverseSize {
		return SystemInfos{}, fmt.Errorf("galaxy must be within [0, %d]", b.server.Settings.UniverseSize)
	}
	if system < 0 || system > b.serverData.Systems {
		return SystemInfos{}, errors.New("system must be within [0, " + strconv.FormatInt(b.serverData.Systems, 10) + "]")
	}
	payload := url.Values{
		"galaxy": {strconv.FormatInt(galaxy, 10)},
		"system": {strconv.FormatInt(system, 10)},
	}
	var res SystemInfos
	vals := url.Values{"page": {"galaxyContent"}, "ajax": {"1"}}
	if b.IsV7() {
		vals = url.Values{"page": {"ingame"}, "component": {"galaxyContent"}, "ajax": {"1"}}
	}
	pageHTML, err := b.postPageContent(vals, payload)
	if err != nil {
		return res, err
	}
	return b.extractor.ExtractGalaxyInfos(pageHTML, b.Player.PlayerName, b.Player.PlayerID, b.Player.Rank)
}

func (b *OGame) getResourceSettings(planetID PlanetID) (ResourceSettings, error) {
	pageHTML, _ := b.getPage(ResourceSettingsPage, planetID.Celestial())
	return b.extractor.ExtractResourceSettings(pageHTML)
}

func (b *OGame) setResourceSettings(planetID PlanetID, settings ResourceSettings) error {
	pageHTML, _ := b.getPage(ResourceSettingsPage, planetID.Celestial())
	doc, _ := goquery.NewDocumentFromReader(bytes.NewReader(pageHTML))
	bodyID := b.extractor.ExtractBodyIDFromDoc(doc)
	if bodyID == "overview" {
		return ErrInvalidPlanetID
	}
	token, exists := doc.Find("form input[name=token]").Attr("value")
	if !exists {
		return errors.New("unable to find token")
	}
	payload := url.Values{
		"saveSettings": {"1"},
		"token":        {token},
		"last1":        {strconv.FormatInt(settings.MetalMine, 10)},
		"last2":        {strconv.FormatInt(settings.CrystalMine, 10)},
		"last3":        {strconv.FormatInt(settings.DeuteriumSynthesizer, 10)},
		"last4":        {strconv.FormatInt(settings.SolarPlant, 10)},
		"last12":       {strconv.FormatInt(settings.FusionReactor, 10)},
		"last212":      {strconv.FormatInt(settings.SolarSatellite, 10)},
	}
	url2 := b.serverURL + "/game/index.php?page=resourceSettings"
	resp, err := b.Client.PostForm(url2, payload)
	if err != nil {
		return err
	}
	defer func() {
		if err := resp.Body.Close(); err != nil {
			b.error(err)
		}
	}()
	return nil
}

func getNbr(doc *goquery.Document, name string) int64 {
	div := doc.Find("div." + name)
	level := div.Find("span.level")
	level.Children().Remove()
	return int64(ParseInt(level.Text()))
}

func getNbrShips(doc *goquery.Document, name string) int64 {
	div := doc.Find("div." + name)
	title := div.AttrOr("title", "")
	if title == "" {
		title = div.Find("a").AttrOr("title", "")
	}
	m := regexp.MustCompile(`.+\(([\d.,]+)\)`).FindStringSubmatch(title)
	if len(m) != 2 {
		return 0
	}
	return ParseInt(m[1])
}

func (b *OGame) getCachedResearch() Researches {
	if b.researches == nil {
		return b.getResearch()
	}
	return *b.researches
}

func (b *OGame) getResearch() Researches {
	pageHTML, _ := b.getPage(ResearchPage, CelestialID(0))
	researches := b.extractor.ExtractResearch(pageHTML)
	b.researches = &researches
	return researches
}

func (b *OGame) getResourcesBuildings(celestialID CelestialID) (ResourcesBuildings, error) {
	pageHTML, _ := b.getPage(ResourcesPage, celestialID)
	return b.extractor.ExtractResourcesBuildings(pageHTML)
}

func (b *OGame) getDefense(celestialID CelestialID) (DefensesInfos, error) {
	pageHTML, _ := b.getPage(DefensePage, celestialID)
	return b.extractor.ExtractDefense(pageHTML)
}

func (b *OGame) getShips(celestialID CelestialID) (ShipsInfos, error) {
	pageHTML, _ := b.getPage(ShipyardPage, celestialID)
	return b.extractor.ExtractShips(pageHTML)
}

func (b *OGame) getFacilities(celestialID CelestialID) (Facilities, error) {
	pageHTML, _ := b.getPage(StationPage, celestialID)
	return b.extractor.ExtractFacilities(pageHTML)
}

func (b *OGame) getProduction(celestialID CelestialID) ([]Quantifiable, int64, error) {
	pageHTML, _ := b.getPage(ShipyardPage, celestialID)
	return b.extractor.ExtractProduction(pageHTML)
}

// IsV7 ...
func (b *OGame) IsV7() bool {
	return len(b.ServerVersion()) > 0 && b.ServerVersion()[0] == '7'
}

func getToken(b *OGame, page string, celestialID CelestialID) (string, error) {
	pageHTML, _ := b.getPage(page, celestialID)
	if b.IsV7() {
		rgx := regexp.MustCompile(`var upgradeEndpoint = ".+&token=([^&]+)&`)
		m := rgx.FindSubmatch(pageHTML)
		if len(m) != 2 {
			return "", errors.New("unable to find form token")
		}
		return string(m[1]), nil
	}

	doc, err := goquery.NewDocumentFromReader(bytes.NewReader(pageHTML))
	if err != nil {
		return "", err
	}
	token, exists := doc.Find("form").Find("input[name=token]").Attr("value")
	if !exists {
		return "", errors.New("unable to find form token")
	}
	return token, nil
}

func getDemolishToken(b *OGame, page string, celestialID CelestialID) (string, error) {
	pageHTML, _ := b.getPage(page, celestialID)
	m := regexp.MustCompile(`modus=3&token=([^&]+)&`).FindSubmatch(pageHTML)
	if len(m) != 2 {
		return "", errors.New("unable to find form token")
	}
	return string(m[1]), nil
}

func (b *OGame) tearDown(celestialID CelestialID, id ID) error {
	var page string
	if id.IsResourceBuilding() {
		page = "resources"
	} else if id.IsFacility() {
		page = "station"
	} else {
		return errors.New("invalid id " + id.String())
	}

	token, err := getDemolishToken(b, page, celestialID)
	if err != nil {
		return err
	}

	pageHTML, _ := b.getPageContent(url.Values{"page": {page}, "ajax": {"1"}, "type": {strconv.FormatInt(int64(celestialID), 10)}, "cp": {strconv.FormatInt(int64(celestialID), 10)}})
	doc, err := goquery.NewDocumentFromReader(bytes.NewReader(pageHTML))
	if err != nil {
		return err
	}
	imgDisabled := doc.Find("a.demolish_link div").HasClass("demolish_img_disabled")
	if imgDisabled {
		return errors.New("tear down button is disabled")
	}

	params := url.Values{
		"page":  {page},
		"modus": {"3"},
		"token": {token},
		"type":  {strconv.FormatInt(int64(id), 10)},
	}
	_, err = b.getPageContent(params)
	return err
}

func (b *OGame) build(celestialID CelestialID, id ID, nbr int64) error {
	if b.IsV7() {
		return b.buildV7(celestialID, id, nbr)
	}
	return b.buildV6(celestialID, id, nbr)
}

func (b *OGame) buildV6(celestialID CelestialID, id ID, nbr int64) error {
	var page string
	if id.IsDefense() {
		page = "defense"
	} else if id.IsShip() {
		page = "shipyard"
	} else if id.IsBuilding() {
		page = "resources"
	} else if id.IsTech() {
		page = "research"
	} else {
		return errors.New("invalid id " + id.String())
	}
	payload := url.Values{
		"modus": {"1"},
		"type":  {strconv.FormatInt(int64(id), 10)},
	}

	// Techs don't have a token
	if !id.IsTech() {
		token, err := getToken(b, page, celestialID)
		if err != nil {
			return err
		}
		payload.Add("token", token)
	}

	if id.IsDefense() || id.IsShip() {
		var maximumNbr int64 = 99999
		var err error
		var token string
		for nbr > 0 {
			tmp := int64(math.Min(float64(nbr), float64(maximumNbr)))
			payload.Set("menge", strconv.FormatInt(tmp, 10))
			_, err = b.postPageContent(url.Values{"page": {page}, "cp": {strconv.FormatInt(int64(celestialID), 10)}}, payload)
			if err != nil {
				break
			}
			token, err = getToken(b, page, celestialID)
			if err != nil {
				break
			}
			payload.Set("token", token)
			nbr -= maximumNbr
		}
		return err
	}

	_, err := b.postPageContent(url.Values{"page": {page}, "cp": {strconv.FormatInt(int64(celestialID), 10)}}, payload)
	return err
}

func (b *OGame) buildV7(celestialID CelestialID, id ID, nbr int64) error {
	var page string
	if id.IsDefense() {
		page = DefensesPage
	} else if id.IsShip() {
		page = ShipyardPage
	} else if id.IsBuilding() {
		page = SuppliesPage
	} else if id.IsTech() {
		page = ResearchPage
	} else {
		return errors.New("invalid id " + id.String())
	}
	vals := url.Values{
		"page":      {"ingame"},
		"component": {page},
		"modus":     {"1"},
		"type":      {strconv.FormatInt(int64(id), 10)},
		"cp":        {strconv.FormatInt(int64(celestialID), 10)},
	}

	// Techs don't have a token
	if !id.IsTech() {
		token, err := getToken(b, page, celestialID)
		if err != nil {
			return err
		}
		vals.Add("token", token)
	}

	if id.IsDefense() || id.IsShip() {
		var maximumNbr int64 = 99999
		var err error
		var token string
		for nbr > 0 {
			tmp := int64(math.Min(float64(nbr), float64(maximumNbr)))
			vals.Set("menge", strconv.FormatInt(tmp, 10))
			_, err = b.getPageContent(vals)
			if err != nil {
				break
			}
			token, err = getToken(b, page, celestialID)
			if err != nil {
				break
			}
			vals.Set("token", token)
			nbr -= maximumNbr
		}
		return err
	}

	_, err := b.getPageContent(vals)
	return err
}

func (b *OGame) buildCancelable(celestialID CelestialID, id ID) error {
	if !id.IsBuilding() && !id.IsTech() {
		return errors.New("invalid id " + id.String())
	}
	return b.build(celestialID, id, 0)
}

func (b *OGame) buildProduction(celestialID CelestialID, id ID, nbr int64) error {
	if !id.IsDefense() && !id.IsShip() {
		return errors.New("invalid id " + id.String())
	}
	return b.build(celestialID, id, nbr)
}

func (b *OGame) buildBuilding(celestialID CelestialID, buildingID ID) error {
	if !buildingID.IsBuilding() {
		return errors.New("invalid building id " + buildingID.String())
	}
	return b.buildCancelable(celestialID, buildingID)
}

func (b *OGame) buildTechnology(celestialID CelestialID, technologyID ID) error {
	if !technologyID.IsTech() {
		return errors.New("invalid technology id " + technologyID.String())
	}
	return b.buildCancelable(celestialID, technologyID)
}

func (b *OGame) buildDefense(celestialID CelestialID, defenseID ID, nbr int64) error {
	if !defenseID.IsDefense() {
		return errors.New("invalid defense id " + defenseID.String())
	}
	return b.buildProduction(celestialID, ID(defenseID), nbr)
}

func (b *OGame) buildShips(celestialID CelestialID, shipID ID, nbr int64) error {
	if !shipID.IsShip() {
		return errors.New("invalid ship id " + shipID.String())
	}
	return b.buildProduction(celestialID, shipID, nbr)
}

func (b *OGame) constructionsBeingBuilt(celestialID CelestialID) (ID, int64, ID, int64) {
	pageHTML, _ := b.getPage(OverviewPage, celestialID)
	return b.extractor.ExtractConstructions(pageHTML)
}

func (b *OGame) cancel(token string, techID, listID int64) error {
	if b.IsV7() {
		_, _ = b.getPageContent(url.Values{"page": {"ingame"}, "component": {"overview"}, "modus": {"2"}, "token": {token},
			"type": {strconv.FormatInt(techID, 10)}, "listid": {strconv.FormatInt(listID, 10)}, "action": {"cancel"}})
	} else {
		_, _ = b.getPageContent(url.Values{"page": {"overview"}, "modus": {"2"}, "token": {token},
			"techid": {strconv.FormatInt(techID, 10)}, "listid": {strconv.FormatInt(listID, 10)}})
	}
	return nil
}

func (b *OGame) cancelBuilding(celestialID CelestialID) error {
	pageHTML, _ := b.getPage(OverviewPage, celestialID)
	token, techID, listID, _ := b.extractor.ExtractCancelBuildingInfos(pageHTML)
	return b.cancel(token, techID, listID)
}

func (b *OGame) cancelResearch(celestialID CelestialID) error {
	pageHTML, _ := b.getPage(OverviewPage, celestialID)
	token, techID, listID, _ := b.extractor.ExtractCancelResearchInfos(pageHTML)
	return b.cancel(token, techID, listID)
}

func (b *OGame) fetchResources(celestialID CelestialID) (ResourcesDetails, error) {
	pageJSON, _ := b.getPage(FetchResourcesPage, celestialID)
	return b.extractor.ExtractResourcesDetails(pageJSON)
}

func (b *OGame) getResources(celestialID CelestialID) (Resources, error) {
	res, err := b.fetchResources(celestialID)
	if err != nil {
		return Resources{}, err
	}
	return Resources{
		Metal:      res.Metal.Available,
		Crystal:    res.Crystal.Available,
		Deuterium:  res.Deuterium.Available,
		Energy:     res.Energy.Available,
		Darkmatter: res.Darkmatter.Available,
	}, nil
}

func (b *OGame) getResourcesDetails(celestialID CelestialID) (ResourcesDetails, error) {
	return b.fetchResources(celestialID)
}

func (b *OGame) sendIPM(planetID PlanetID, coord Coordinate, nbr int64, priority ID) (int64, error) {
	if priority != 0 && (!priority.IsDefense() || priority == AntiBallisticMissilesID || priority == InterplanetaryMissilesID) {
		return 0, errors.New("invalid defense target id")
	}
<<<<<<< HEAD

	// pageHTML, err := b.getPageContent(url.Values{
		// "page":       {"missileattacklayer"},
		// "galaxy":     {strconv.FormatInt(coord.Galaxy, 10)},
		// "system":     {strconv.FormatInt(coord.System, 10)},
		// "position":   {strconv.FormatInt(coord.Position, 10)},
		// "planetType": {strconv.FormatInt(int64(coord.Type), 10)},
		// "cp":         {strconv.FormatInt(int64(planetID), 10)},
	// })

	// OgameV7
	pageHTML, err := b.getPageContent(url.Values{
		"page":       {"ajax"},
		"component":  {"missileattacklayer"},
=======
	vals := url.Values{
		"page":       {"missileattacklayer"},
>>>>>>> f89bbd80
		"galaxy":     {strconv.FormatInt(coord.Galaxy, 10)},
		"system":     {strconv.FormatInt(coord.System, 10)},
		"position":   {strconv.FormatInt(coord.Position, 10)},
		"planetType": {strconv.FormatInt(int64(coord.Type), 10)},
		"cp":         {strconv.FormatInt(int64(planetID), 10)},
	}
	if b.IsV7() {
		vals = url.Values{
			"page":       {"ajax"},
			"component":  {"missileattacklayer"},
			"galaxy":     {strconv.FormatInt(coord.Galaxy, 10)},
			"system":     {strconv.FormatInt(coord.System, 10)},
			"position":   {strconv.FormatInt(coord.Position, 10)},
			"planetType": {strconv.FormatInt(int64(coord.Type), 10)},
			"cp":         {strconv.FormatInt(int64(planetID), 10)},
		}
	}
	pageHTML, err := b.getPageContent(vals)
	if err != nil {
		return 0, err
	}
	duration, max, token := b.extractor.ExtractIPM(pageHTML)
	if max == 0 {
		return 0, errors.New("no missile available")
	}
	if nbr > max {
		nbr = max
	}

	// OgameV6
	// payload := url.Values{
		// "galaxy":     {strconv.FormatInt(coord.Galaxy, 10)},
		// "system":     {strconv.FormatInt(coord.System, 10)},
		// "position":   {strconv.FormatInt(coord.Position, 10)},
		// "planetType": {strconv.FormatInt(int64(coord.Type), 10)},
		// "token":      {token},
		// "anz":        {strconv.FormatInt(nbr, 10)},
		// "pziel":      {},
	// }

	// OgameV7
	payload := url.Values{
		"galaxy":                {strconv.FormatInt(coord.Galaxy, 10)},
		"system":                {strconv.FormatInt(coord.System, 10)},
		"position":              {strconv.FormatInt(coord.Position, 10)},
		"type":                  {strconv.FormatInt(int64(coord.Type), 10)},
		"token":                 {token},
		"missileCount":          {strconv.FormatInt(nbr, 10)},
		"missilePrimaryTarget":  {strconv.FormatInt(int64(priority), 10)},
	}

	if priority != 0 {
		payload.Add("pziel", strconv.FormatInt(int64(priority), 10))
	}
<<<<<<< HEAD
	by, err := b.postPageContent(url.Values{
		"page": {"ajax"},
		"component": {"missileattacklayer"},
		"action": {"sendMissiles"},
		"ajax": {"1"},
		"asJson": {"1"},
		}, payload) // OgameV7
=======
	params := url.Values{"page": {"missileattack_execute"}}
	if b.IsV7() {
		params = url.Values{
			"page":      {"ajax"},
			"component": {"missileattacklayer"},
			"action":    {"sendMissiles"},
			"ajax":      {"1"},
			"asJson":    {"1"},
		}
		payload = url.Values{
			"galaxy":               {strconv.FormatInt(coord.Galaxy, 10)},
			"system":               {strconv.FormatInt(coord.System, 10)},
			"position":             {strconv.FormatInt(coord.Position, 10)},
			"type":                 {strconv.FormatInt(int64(coord.Type), 10)},
			"token":                {token},
			"missileCount":         {strconv.FormatInt(nbr, 10)},
			"missilePrimaryTarget": {},
		}
		if priority != 0 {
			payload.Add("missilePrimaryTarget", strconv.FormatInt(int64(priority), 10))
		}
	}
	by, err := b.postPageContent(params, payload)
>>>>>>> f89bbd80
	if err != nil {
		return 0, err
	}
	// {"status":false,"errorbox":{"type":"fadeBox","text":"Target doesn`t exist!","failed":1}} // OgameV6
	// {"status":true,"rockets":0,"errorbox":{"type":"fadeBox","text":"25 raketten zijn gelanceerd!","failed":0},"components":[]} // OgameV7
	var resp struct {
		Status   bool
		Rockets int64
		ErrorBox struct {
			Type   string
			Text   string
			Failed int
		}
		// components??
	}
	if err := json.Unmarshal(by, &resp); err != nil {
		return 0, err
	}
	if resp.ErrorBox.Failed == 1 {
		return 0, errors.New(resp.ErrorBox.Text)
	}

	return duration, nil
}

func (b *OGame) sendFleet(celestialID CelestialID, ships []Quantifiable, speed Speed, where Coordinate,
	mission MissionID, resources Resources, expeditiontime, unionID int64, ensure bool) (Fleet, error) {
	if b.IsV7() {
		return b.sendFleetV7(celestialID, ships, speed, where, mission, resources, expeditiontime, unionID, ensure)
	}
	return b.sendFleetV6(celestialID, ships, speed, where, mission, resources, expeditiontime, unionID, ensure)
}

type CheckTargetResponse struct {
	Status string `json:"status"`
	Orders struct {
		Num1  bool `json:"1"`
		Num2  bool `json:"2"`
		Num3  bool `json:"3"`
		Num4  bool `json:"4"`
		Num5  bool `json:"5"`
		Num6  bool `json:"6"`
		Num7  bool `json:"7"`
		Num8  bool `json:"8"`
		Num9  bool `json:"9"`
		Num15 bool `json:"15"`
	} `json:"orders"`
	TargetInhabited           bool   `json:"targetInhabited"`
	TargetIsStrong            bool   `json:"targetIsStrong"`
	TargetIsOutlaw            bool   `json:"targetIsOutlaw"`
	TargetIsBuddyOrAllyMember bool   `json:"targetIsBuddyOrAllyMember"`
	TargetPlayerID            int    `json:"targetPlayerId"`
	TargetPlayerName          string `json:"targetPlayerName"`
	TargetPlayerColorClass    string `json:"targetPlayerColorClass"`
	TargetPlayerRankIcon      string `json:"targetPlayerRankIcon"`
	PlayerIsOutlaw            bool   `json:"playerIsOutlaw"`
	TargetPlanet              struct {
		Galaxy   int    `json:"galaxy"`
		System   int    `json:"system"`
		Position int    `json:"position"`
		Type     int    `json:"type"`
		Name     string `json:"name"`
	} `json:"targetPlanet"`
	TargetOk   bool          `json:"targetOk"`
	Components []interface{} `json:"components"`
}

func (b *OGame) sendFleetV7(celestialID CelestialID, ships []Quantifiable, speed Speed, where Coordinate,
	mission MissionID, resources Resources, expeditiontime, unionID int64, ensure bool) (Fleet, error) {

	// Get existing fleet, so we can ensure new fleet ID is greater
	initialFleets, slots := b.getFleets()
	maxInitialFleetID := FleetID(0)
	for _, f := range initialFleets {
		if f.ID > maxInitialFleetID {
			maxInitialFleetID = f.ID
		}
	}

	if slots.InUse == slots.Total {
		return Fleet{}, ErrAllSlotsInUse
	}

	if mission == Expedition {
		if slots.ExpInUse == slots.ExpTotal {
			return Fleet{}, ErrAllSlotsInUse
		}
	}

	// Page 1 : get to fleet page
	pageHTML, err := b.getPage(Fleet1Page, celestialID)
	if err != nil {
		return Fleet{}, err
	}

	fleet1Doc, _ := goquery.NewDocumentFromReader(bytes.NewReader(pageHTML))
	fleet1BodyID := b.extractor.ExtractBodyIDFromDoc(fleet1Doc)
	if fleet1BodyID != FleetdispatchPage {
		now := time.Now().Unix()
		b.error(ErrInvalidPlanetID.Error()+", planetID:", celestialID, ", ts: ", now)
		return Fleet{}, ErrInvalidPlanetID
	}

	if b.extractor.ExtractIsInVacationFromDoc(fleet1Doc) {
		return Fleet{}, ErrAccountInVacationMode
	}

	// Ensure we're not trying to attack/spy ourselves
	destinationIsMyOwnPlanet := false
	myCelestials, _ := b.extractor.ExtractCelestialsFromDoc(fleet1Doc, b)
	for _, c := range myCelestials {
		if c.GetCoordinate().Equal(where) && c.GetID() == celestialID {
			return Fleet{}, errors.New("origin and destination are the same")
		}
		if c.GetCoordinate().Equal(where) {
			destinationIsMyOwnPlanet = true
			break
		}
	}
	if destinationIsMyOwnPlanet {
		switch mission {
		case Spy:
			return Fleet{}, errors.New("you cannot spy yourself")
		case Attack:
			return Fleet{}, errors.New("you cannot attack yourself")
		}
	}

	availableShips := b.extractor.ExtractFleet1ShipsFromDoc(fleet1Doc)

	atLeastOneShipSelected := false
	if !ensure {
		for i := range ships {
			avail := availableShips.ByID(ships[i].ID)
			ships[i].Nbr = int64(math.Min(float64(ships[i].Nbr), float64(avail)))
			if ships[i].Nbr > 0 {
				atLeastOneShipSelected = true
			}
		}
	} else {
		for _, ship := range ships {
			if ship.Nbr > availableShips.ByID(ship.ID) {
				return Fleet{}, ErrNotEnoughShips
			}
			atLeastOneShipSelected = true
		}
	}
	if !atLeastOneShipSelected {
		return Fleet{}, ErrNoShipSelected
	}

	payload := b.extractor.ExtractHiddenFieldsFromDoc(fleet1Doc)
	for _, s := range ships {
		if s.Nbr > 0 {
			payload.Set("am"+strconv.FormatInt(int64(s.ID), 10), strconv.FormatInt(s.Nbr, 10))
		}
	}

	tokenM := regexp.MustCompile(`var fleetSendingToken = "([^"]+)";`).FindSubmatch(pageHTML)
	if len(tokenM) != 2 {
		return Fleet{}, errors.New("token not found")
	}

	payload.Set("token", string(tokenM[1]))
	payload.Set("galaxy", strconv.FormatInt(where.Galaxy, 10))
	payload.Set("system", strconv.FormatInt(where.System, 10))
	payload.Set("position", strconv.FormatInt(where.Position, 10))
	if mission == RecycleDebrisField {
		where.Type = DebrisType // Send to debris field
	} else if mission == Colonize || mission == Expedition {
		where.Type = PlanetType
	}
	payload.Set("type", strconv.FormatInt(int64(where.Type), 10))
	payload.Set("union", "0")

	if unionID != 0 {
		found := false
		fleet1Doc.Find("select[name=acsValues] option").Each(func(i int, s *goquery.Selection) {
			acsValues := s.AttrOr("value", "")
			m := regexp.MustCompile(`\d+#\d+#\d+#\d+#.*#(\d+)`).FindStringSubmatch(acsValues)
			if len(m) == 2 {
				optUnionID, _ := strconv.ParseInt(m[1], 10, 64)
				if unionID == optUnionID {
					found = true
					payload.Add("acsValues", acsValues)
					payload.Add("union", m[1])
					mission = GroupedAttack
				}
			}
		})
		if !found {
			return Fleet{}, ErrUnionNotFound
		}
	}

	// Check
	by1, err := b.postPageContent(url.Values{"page": {"ingame"}, "component": {"fleetdispatch"}, "action": {"checkTarget"}, "ajax": {"1"}, "asJson": {"1"}}, payload)
	if err != nil {
		b.error(err.Error())
		return Fleet{}, err
	}
	var checkRes CheckTargetResponse
	if err := json.Unmarshal(by1, &checkRes); err != nil {
		b.error(err.Error())
		return Fleet{}, err
	}

	if !checkRes.TargetOk {
		return Fleet{}, errors.New("target is not ok")
	}

	cargo := ShipsInfos{}.FromQuantifiables(ships).Cargo(b.getCachedResearch(), b.server.Settings.EspionageProbeRaids == 1)
	newResources := Resources{}
	if resources.Total() > cargo {
		newResources.Deuterium = int64(math.Min(float64(resources.Deuterium), float64(cargo)))
		cargo -= newResources.Deuterium
		newResources.Crystal = int64(math.Min(float64(resources.Crystal), float64(cargo)))
		cargo -= newResources.Crystal
		newResources.Metal = int64(math.Min(float64(resources.Metal), float64(cargo)))
		cargo -= newResources.Metal
	} else {
		newResources = resources
	}

	// Page 3 : select coord, mission, speed
	payload.Set("speed", strconv.FormatInt(int64(speed), 10))
	payload.Set("crystal", strconv.FormatInt(newResources.Crystal, 10))
	payload.Set("deuterium", strconv.FormatInt(newResources.Deuterium, 10))
	payload.Set("metal", strconv.FormatInt(newResources.Metal, 10))
	payload.Set("mission", strconv.FormatInt(int64(mission), 10))
	if mission == Expedition {
		if expeditiontime <= 0 {
			expeditiontime = 1
		}
		payload.Set("holdingtime", strconv.FormatInt(expeditiontime, 10))
	}

	// Page 4 : send the fleet
	res, _ := b.postPageContent(url.Values{"page": {"ingame"}, "component": {"fleetdispatch"}, "action": {"sendFleet"}, "ajax": {"1"}, "asJson": {"1"}}, payload)
	// {"success":true,"message":"Your fleet has been successfully sent.","redirectUrl":"https:\/\/s801-en.ogame.gameforge.com\/game\/index.php?page=ingame&component=fleetdispatch","components":[]}
	// Insufficient resources. (4060)
	// {"success":false,"errors":[{"message":"Not enough cargo space!","error":4029}],"fleetSendingToken":"b4786751c6d5e64e56d8eb94807fbf88","components":[]}
	// {"success":false,"errors":[{"message":"Fleet launch failure: The fleet could not be launched. Please try again later.","error":4047}],"fleetSendingToken":"1507c7228b206b4a298dec1d34a5a207","components":[]} // bad token I think
	// {"success":false,"errors":[{"message":"Recyclers must be sent to recycle this debris field!","error":4013}],"fleetSendingToken":"b826ff8c3d4e04066c28d10399b32ab8","components":[]}
	// {"success":false,"errors":[{"message":"Error, no ships available","error":4059}],"fleetSendingToken":"b369e37ce34bb64e3a59fa26bd8d5602","components":[]}
	// {"success":false,"errors":[{"message":"You have to select a valid target.","error":4049}],"fleetSendingToken":"19218f446d0985dfd79e03c3ec008514","components":[]} // colonize debris field
	// {"success":false,"errors":[{"message":"Planet is already inhabited!","error":4053}],"fleetSendingToken":"3281f9ad5b4cba6c0c26a24d3577bd4c","components":[]}
	// {"success":false,"errors":[{"message":"Colony ships must be sent to colonise this planet!","error":4038}],"fleetSendingToken":"8700c275a055c59ca276a7f66c81b205","components":[]}
	// fetch("https://s801-en.ogame.gameforge.com/game/index.php?page=ingame&component=fleetdispatch&action=sendFleet&ajax=1&asJson=1", {"credentials":"include","headers":{"content-type":"application/x-www-form-urlencoded; charset=UTF-8","sec-fetch-mode":"cors","sec-fetch-site":"same-origin","x-requested-with":"XMLHttpRequest"},"body":"token=414847e59344881d5c71303023735ab8&am209=1&am202=10&galaxy=9&system=297&position=7&type=2&metal=0&crystal=0&deuterium=0&prioMetal=1&prioCrystal=2&prioDeuterium=3&mission=8&speed=1&retreatAfterDefenderRetreat=0&union=0&holdingtime=0","method":"POST","mode":"cors"}).then(res => res.json()).then(r => console.log(r));

	var resStruct struct {
		Success           bool          `json:"success"`
		Message           string        `json:"message"`
		FleetSendingToken string        `json:"fleetSendingToken"`
		Components        []interface{} `json:"components"`
		RedirectUrl       string        `json:"redirectUrl"`
		Errors            []struct {
			Message string `json:"message"`
			Error   int64  `json:"error"`
		} `json:"errors"`
	}
	if err := json.Unmarshal(res, &resStruct); err != nil {
		return Fleet{}, errors.New("failed to unmarshal response: " + err.Error())
	}

	if len(resStruct.Errors) > 0 {
		return Fleet{}, errors.New(resStruct.Errors[0].Message + " (" + strconv.FormatInt(resStruct.Errors[0].Error, 10) + ")")
	}

	// Page 5
	movementHTML, _ := b.getPage(MovementPage, CelestialID(0))
	movementDoc, _ := goquery.NewDocumentFromReader(bytes.NewReader(movementHTML))
	originCoords, _ := b.extractor.ExtractPlanetCoordinate(movementHTML)
	fleets := b.extractor.ExtractFleetsFromDoc(movementDoc)
	if len(fleets) > 0 {
		max := Fleet{}
		for i, fleet := range fleets {
			if fleet.ID > max.ID &&
				fleet.Origin.Equal(originCoords) &&
				fleet.Destination.Equal(where) &&
				fleet.Mission == mission &&
				!fleet.ReturnFlight {
				max = fleets[i]
			}
		}
		if max.ID > maxInitialFleetID {
			return max, nil
		}
	}

	slots = b.extractor.ExtractSlotsFromDoc(movementDoc)
	if slots.InUse == slots.Total {
		return Fleet{}, ErrAllSlotsInUse
	}

	if mission == Expedition {
		if slots.ExpInUse == slots.ExpTotal {
			return Fleet{}, ErrAllSlotsInUse
		}
	}

	now := time.Now().Unix()
	b.error(errors.New("could not find new fleet ID").Error()+", planetID:", celestialID, ", ts: ", now)
	return Fleet{}, errors.New("could not find new fleet ID")
}

func (b *OGame) sendFleetV6(celestialID CelestialID, ships []Quantifiable, speed Speed, where Coordinate,
	mission MissionID, resources Resources, expeditiontime, unionID int64, ensure bool) (Fleet, error) {

	// Get existing fleet, so we can ensure new fleet ID is greater
	initialFleets, slots := b.getFleets()
	maxInitialFleetID := FleetID(0)
	for _, f := range initialFleets {
		if f.ID > maxInitialFleetID {
			maxInitialFleetID = f.ID
		}
	}

	if slots.InUse == slots.Total {
		return Fleet{}, ErrAllSlotsInUse
	}

	if mission == Expedition {
		if slots.ExpInUse == slots.ExpTotal {
			return Fleet{}, ErrAllSlotsInUse
		}
	}

	// Page 1 : get to fleet page
	pageHTML, err := b.getPage(Fleet1Page, celestialID)
	if err != nil {
		return Fleet{}, err
	}

	fleet1Doc, _ := goquery.NewDocumentFromReader(bytes.NewReader(pageHTML))
	fleet1BodyID := b.extractor.ExtractBodyIDFromDoc(fleet1Doc)
	if fleet1BodyID != "fleet1" {
		now := time.Now().Unix()
		b.error(ErrInvalidPlanetID.Error()+", planetID:", celestialID, ", ts: ", now)
		return Fleet{}, ErrInvalidPlanetID
	}

	if b.extractor.ExtractIsInVacationFromDoc(fleet1Doc) {
		return Fleet{}, ErrAccountInVacationMode
	}

	// Ensure we're not trying to attack/spy ourselves
	destinationIsMyOwnPlanet := false
	myCelestials, _ := b.extractor.ExtractCelestialsFromDoc(fleet1Doc, b)
	for _, c := range myCelestials {
		if c.GetCoordinate().Equal(where) && c.GetID() == celestialID {
			return Fleet{}, errors.New("origin and destination are the same")
		}
		if c.GetCoordinate().Equal(where) {
			destinationIsMyOwnPlanet = true
			break
		}
	}
	if destinationIsMyOwnPlanet {
		switch mission {
		case Spy:
			return Fleet{}, errors.New("you cannot spy yourself")
		case Attack:
			return Fleet{}, errors.New("you cannot attack yourself")
		}
	}

	availableShips := b.extractor.ExtractFleet1ShipsFromDoc(fleet1Doc)

	atLeastOneShipSelected := false
	if !ensure {
		for _, ship := range ships {
			if ship.Nbr > 0 && availableShips.ByID(ship.ID) > 0 {
				atLeastOneShipSelected = true
				break
			}
		}
	} else {
		for _, ship := range ships {
			if ship.Nbr > availableShips.ByID(ship.ID) {
				return Fleet{}, ErrNotEnoughShips
			}
			atLeastOneShipSelected = true
		}
	}
	if !atLeastOneShipSelected {
		return Fleet{}, ErrNoShipSelected
	}

	payload := b.extractor.ExtractHiddenFieldsFromDoc(fleet1Doc)
	cs := false       // ColonyShip flag for fleet check
	recycler := false // Recycler flag for fleet check
	for _, s := range ships {
		if s.Nbr > 0 {
			if s.ID == ColonyShipID {
				cs = true
			} else if s.ID == RecyclerID {
				recycler = true
			}
			payload.Add("am"+strconv.FormatInt(int64(s.ID), 10), strconv.FormatInt(s.Nbr, 10))
		}
	}

	// Page 2 : select ships
	pageHTML, err = b.postPageContent(url.Values{"page": {"fleet2"}}, payload)
	if err != nil {
		return Fleet{}, err
	}
	fleet2Doc, _ := goquery.NewDocumentFromReader(bytes.NewReader(pageHTML))
	fleet2BodyID := b.extractor.ExtractBodyIDFromDoc(fleet2Doc)
	if fleet2BodyID != "fleet2" {
		now := time.Now().Unix()
		b.error(errors.New("unknown error").Error()+", planetID:", celestialID, ", ts: ", now)
		return Fleet{}, errors.New("unknown error")
	}

	payload = b.extractor.ExtractHiddenFieldsFromDoc(fleet2Doc)
	payload.Add("speed", strconv.FormatInt(int64(speed), 10))
	payload.Add("galaxy", strconv.FormatInt(where.Galaxy, 10))
	payload.Add("system", strconv.FormatInt(where.System, 10))
	payload.Add("position", strconv.FormatInt(where.Position, 10))
	if mission == RecycleDebrisField {
		where.Type = DebrisType // Send to debris field
	} else if mission == Colonize || mission == Expedition {
		where.Type = PlanetType
	}
	payload.Add("type", strconv.FormatInt(int64(where.Type), 10))

	if unionID != 0 {
		found := false
		fleet2Doc.Find("select[name=acsValues] option").Each(func(i int, s *goquery.Selection) {
			acsValues := s.AttrOr("value", "")
			m := regexp.MustCompile(`\d+#\d+#\d+#\d+#.*#(\d+)`).FindStringSubmatch(acsValues)
			if len(m) == 2 {
				optUnionID, _ := strconv.ParseInt(m[1], 10, 64)
				if unionID == optUnionID {
					found = true
					payload.Add("acsValues", acsValues)
					payload.Add("union", m[1])
					mission = GroupedAttack
				}
			}
		})
		if !found {
			return Fleet{}, ErrUnionNotFound
		}
	}

	// Check
	fleetCheckPayload := url.Values{
		"galaxy": {strconv.FormatInt(where.Galaxy, 10)},
		"system": {strconv.FormatInt(where.System, 10)},
		"planet": {strconv.FormatInt(where.Position, 10)},
		"type":   {strconv.FormatInt(int64(where.Type), 10)},
	}
	if cs {
		fleetCheckPayload.Add("cs", "1")
	}
	if recycler {
		fleetCheckPayload.Add("recycler", "1")
	}
	by1, err := b.postPageContent(url.Values{"page": {"fleetcheck"}, "ajax": {"1"}, "espionage": {"0"}}, fleetCheckPayload)
	if err != nil {
		return Fleet{}, err
	}
	switch string(by1) {
	case "1":
		return Fleet{}, ErrUninhabitedPlanet
	case "1d":
		return Fleet{}, ErrNoDebrisField
	case "2":
		return Fleet{}, ErrPlayerInVacationMode
	case "3":
		return Fleet{}, ErrAdminOrGM
	case "4":
		return Fleet{}, ErrNoAstrophysics
	case "5":
		return Fleet{}, ErrNoobProtection
	case "6":
		return Fleet{}, ErrPlayerTooStrong
	case "10":
		return Fleet{}, ErrNoMoonAvailable
	case "11":
		return Fleet{}, ErrNoRecyclerAvailable
	case "15":
		return Fleet{}, ErrNoEventsRunning
	case "16":
		return Fleet{}, ErrPlanetAlreadyReservecForRelocation
	}

	// Page 3 : select coord, mission, speed
	pageHTML, err = b.postPageContent(url.Values{"page": {"fleet3"}}, payload)
	if err != nil {
		return Fleet{}, err
	}

	fleet3Doc, _ := goquery.NewDocumentFromReader(bytes.NewReader(pageHTML))
	fleet3BodyID := b.extractor.ExtractBodyIDFromDoc(fleet3Doc)
	if fleet3BodyID != "fleet3" {
		now := time.Now().Unix()
		b.error(errors.New("unknown error").Error()+", planetID:", celestialID, ", ts: ", now)
		return Fleet{}, errors.New("unknown error")
	}

	if mission == Spy && fleet3Doc.Find("li#button6").HasClass("off") {
		return Fleet{}, errors.New("target cannot be spied (button disabled)")
	} else if mission == Attack && fleet3Doc.Find("li#button1").HasClass("off") {
		return Fleet{}, errors.New("target cannot be attacked (button disabled)")
	} else if mission == Transport && fleet3Doc.Find("li#button3").HasClass("off") {
		return Fleet{}, errors.New("cannot send transport (button disabled)")
	} else if mission == Park && fleet3Doc.Find("li#button4").HasClass("off") {
		return Fleet{}, errors.New("cannot send deployment (button disabled)")
	} else if mission == Colonize && fleet3Doc.Find("li#button7").HasClass("off") {
		return Fleet{}, errors.New("cannot send colonisation (button disabled)")
	} else if mission == Expedition && fleet3Doc.Find("li#button15").HasClass("off") {
		return Fleet{}, errors.New("cannot send expedition (button disabled)")
	} else if mission == RecycleDebrisField && fleet3Doc.Find("li#button8").HasClass("off") {
		return Fleet{}, errors.New("cannot recycle (button disabled)")
		//} else if mission == Transport && fleet3Doc.Find("li#button5").HasClass("off") {
		//	return Fleet{}, errors.New("cannot acs defend (button disabled)")
	} else if mission == GroupedAttack && fleet3Doc.Find("li#button2").HasClass("off") {
		return Fleet{}, errors.New("cannot acs attack (button disabled)")
	} else if mission == Destroy && fleet3Doc.Find("li#button9").HasClass("off") {
		return Fleet{}, errors.New("cannot destroy (button disabled)")
	}

	payload = b.extractor.ExtractHiddenFieldsFromDoc(fleet3Doc)
	var finalShips ShipsInfos
	for k, v := range payload {
		var shipID int
		if n, err := fmt.Sscanf(k, "am%d", &shipID); err == nil && n == 1 {
			nbr, _ := strconv.ParseInt(v[0], 10, 64)
			finalShips.Set(ID(shipID), nbr)
		}
	}
	deutConsumption := ParseInt(fleet3Doc.Find("div#roundup span#consumption").Text())
	resourcesAvailable := b.extractor.ExtractResourcesFromDoc(fleet3Doc)
	if deutConsumption > resourcesAvailable.Deuterium {
		return Fleet{}, fmt.Errorf("not enough deuterium, avail: %d, need: %d", resourcesAvailable.Deuterium, deutConsumption)
	}
	// finalCargo := ParseInt(fleet3Doc.Find("#maxresources").Text())
	baseCargo := finalShips.Cargo(Researches{}, b.GetServer().Settings.EspionageProbeRaids == 1)
	if b.GetServer().Settings.EspionageProbeRaids != 1 {
		baseCargo += finalShips.EspionageProbe * EspionageProbe.BaseCargoCapacity
	}
	if deutConsumption > baseCargo {
		return Fleet{}, fmt.Errorf("not enough cargo capacity for fuel, avail: %d, need: %d", baseCargo, deutConsumption)
	}
	payload.Add("crystal", strconv.FormatInt(resources.Crystal, 10))
	payload.Add("deuterium", strconv.FormatInt(resources.Deuterium, 10))
	payload.Add("metal", strconv.FormatInt(resources.Metal, 10))
	payload.Set("mission", strconv.FormatInt(int64(mission), 10))
	if mission == Expedition {
		payload.Set("expeditiontime", strconv.FormatInt(expeditiontime, 10))
	}

	// Page 4 : send the fleet
	_, _ = b.postPageContent(url.Values{"page": {"movement"}}, payload)

	// Page 5
	movementHTML, _ := b.getPage(MovementPage, CelestialID(0))
	movementDoc, _ := goquery.NewDocumentFromReader(bytes.NewReader(movementHTML))
	originCoords, _ := b.extractor.ExtractPlanetCoordinate(movementHTML)
	fleets := b.extractor.ExtractFleetsFromDoc(movementDoc)
	if len(fleets) > 0 {
		max := Fleet{}
		for i, fleet := range fleets {
			if fleet.ID > max.ID &&
				fleet.Origin.Equal(originCoords) &&
				fleet.Destination.Equal(where) &&
				fleet.Mission == mission &&
				!fleet.ReturnFlight {
				max = fleets[i]
			}
		}
		if max.ID > maxInitialFleetID {
			return max, nil
		}
	}

	slots = b.extractor.ExtractSlotsFromDoc(movementDoc)
	if slots.InUse == slots.Total {
		return Fleet{}, ErrAllSlotsInUse
	}

	if mission == Expedition {
		if slots.ExpInUse == slots.ExpTotal {
			return Fleet{}, ErrAllSlotsInUse
		}
	}

	now := time.Now().Unix()
	b.error(errors.New("could not find new fleet ID").Error()+", planetID:", celestialID, ", ts: ", now)
	return Fleet{}, errors.New("could not find new fleet ID")
}

// EspionageReportType type of espionage report (action or report)
type EspionageReportType int

// Action message received when an enemy is seen naer your planet
const Action EspionageReportType = 0

// Report message received when you spied on someone
const Report EspionageReportType = 1

// CombatReportSummary summary of combat report
type CombatReportSummary struct {
	ID           int64
	Origin       *Coordinate
	Destination  Coordinate
	AttackerName string
	DefenderName string
	Loot         int64
	Metal        int64
	Crystal      int64
	Deuterium    int64
	DebrisField  int64
	CreatedAt    time.Time
}

// EspionageReportSummary summary of espionage report
type EspionageReportSummary struct {
	ID             int64
	Type           EspionageReportType
	From           string
	Target         Coordinate
	LootPercentage float64
}

func (b *OGame) getPageMessages(page, tabid int64) ([]byte, error) {
	payload := url.Values{
		"messageId":  {"-1"},
		"tabid":      {strconv.FormatInt(tabid, 10)},
		"action":     {"107"},
		"pagination": {strconv.FormatInt(page, 10)},
		"ajax":       {"1"},
	}
	return b.postPageContent(url.Values{"page": {"messages"}}, payload)
}

func (b *OGame) getEspionageReportMessages() ([]EspionageReportSummary, error) {
	var tabid int64 = 20
	var page int64 = 1
	var nbPage int64 = 1
	msgs := make([]EspionageReportSummary, 0)
	for page <= nbPage {
		pageHTML, _ := b.getPageMessages(page, tabid)
		newMessages, newNbPage := b.extractor.ExtractEspionageReportMessageIDs(pageHTML)
		msgs = append(msgs, newMessages...)
		nbPage = newNbPage
		page++
	}
	return msgs, nil
}

func (b *OGame) getCombatReportMessages() ([]CombatReportSummary, error) {
	var tabid int64 = 21
	var page int64 = 1
	var nbPage int64 = 1
	msgs := make([]CombatReportSummary, 0)
	for page <= nbPage {
		pageHTML, _ := b.getPageMessages(page, tabid)
		newMessages, newNbPage := b.extractor.ExtractCombatReportMessagesSummary(pageHTML)
		msgs = append(msgs, newMessages...)
		nbPage = newNbPage
		page++
	}
	return msgs, nil
}

func (b *OGame) getCombatReportFor(coord Coordinate) (CombatReportSummary, error) {
	var tabid int64 = 21
	var page int64 = 1
	var nbPage int64 = 1
	for page <= nbPage {
		pageHTML, err := b.getPageMessages(page, tabid)
		if err != nil {
			return CombatReportSummary{}, err
		}
		newMessages, newNbPage := b.extractor.ExtractCombatReportMessagesSummary(pageHTML)
		for _, m := range newMessages {
			if m.Destination.Equal(coord) {
				return m, nil
			}
		}
		nbPage = newNbPage
		page++
	}
	return CombatReportSummary{}, errors.New("combat report not found for " + coord.String())
}

func (b *OGame) getEspionageReport(msgID int64) (EspionageReport, error) {
	pageHTML, _ := b.getPageContent(url.Values{"page": {"messages"}, "messageId": {strconv.FormatInt(msgID, 10)}, "tabid": {"20"}, "ajax": {"1"}})
	return b.extractor.ExtractEspionageReport(pageHTML, b.location)
}

func (b *OGame) getEspionageReportFor(coord Coordinate) (EspionageReport, error) {
	var tabid int64 = 20
	var page int64 = 1
	var nbPage int64 = 1
	for page <= nbPage {
		pageHTML, err := b.getPageMessages(page, tabid)
		if err != nil {
			return EspionageReport{}, err
		}
		newMessages, newNbPage := b.extractor.ExtractEspionageReportMessageIDs(pageHTML)
		for _, m := range newMessages {
			if m.Target.Equal(coord) {
				return b.getEspionageReport(m.ID)
			}
		}
		nbPage = newNbPage
		page++
	}
	return EspionageReport{}, errors.New("espionage report not found for " + coord.String())
}

func (b *OGame) deleteMessage(msgID int64) error {
	payload := url.Values{
		"messageId": {strconv.FormatInt(msgID, 10)},
		"action":    {"103"},
		"ajax":      {"1"},
	}
	by, err := b.postPageContent(url.Values{"page": {"messages"}}, payload)
	if err != nil {
		return err
	}

	var res map[string]bool
	if err := json.Unmarshal(by, &res); err != nil {
		return errors.New("unable to find message id " + strconv.FormatInt(msgID, 10))
	}
	if val, ok := res[strconv.FormatInt(msgID, 10)]; !ok || !val {
		return errors.New("unable to find message id " + strconv.FormatInt(msgID, 10))
	}
	return nil
}

func energyProduced(temp Temperature, resourcesBuildings ResourcesBuildings, resSettings ResourceSettings, energyTechnology int64) int64 {
	energyProduced := int64(float64(SolarPlant.Production(resourcesBuildings.SolarPlant)) * (float64(resSettings.SolarPlant) / 100))
	energyProduced += int64(float64(FusionReactor.Production(energyTechnology, resourcesBuildings.FusionReactor)) * (float64(resSettings.FusionReactor) / 100))
	energyProduced += int64(float64(SolarSatellite.Production(temp, resourcesBuildings.SolarSatellite)) * (float64(resSettings.SolarSatellite) / 100))
	return energyProduced
}

func energyNeeded(resourcesBuildings ResourcesBuildings, resSettings ResourceSettings) int64 {
	energyNeeded := int64(float64(MetalMine.EnergyConsumption(resourcesBuildings.MetalMine)) * (float64(resSettings.MetalMine) / 100))
	energyNeeded += int64(float64(CrystalMine.EnergyConsumption(resourcesBuildings.CrystalMine)) * (float64(resSettings.CrystalMine) / 100))
	energyNeeded += int64(float64(DeuteriumSynthesizer.EnergyConsumption(resourcesBuildings.DeuteriumSynthesizer)) * (float64(resSettings.DeuteriumSynthesizer) / 100))
	return energyNeeded
}

func productionRatio(temp Temperature, resourcesBuildings ResourcesBuildings, resSettings ResourceSettings, energyTechnology int64) float64 {
	energyProduced := energyProduced(temp, resourcesBuildings, resSettings, energyTechnology)
	energyNeeded := energyNeeded(resourcesBuildings, resSettings)
	ratio := 1.0
	if energyNeeded > energyProduced {
		ratio = float64(energyProduced) / float64(energyNeeded)
	}
	return ratio
}

func getProductions(resBuildings ResourcesBuildings, resSettings ResourceSettings, researches Researches, universeSpeed int64,
	temp Temperature, globalRatio float64) Resources {
	energyProduced := energyProduced(temp, resBuildings, resSettings, researches.EnergyTechnology)
	energyNeeded := energyNeeded(resBuildings, resSettings)
	metalSetting := float64(resSettings.MetalMine) / 100
	crystalSetting := float64(resSettings.CrystalMine) / 100
	deutSetting := float64(resSettings.DeuteriumSynthesizer) / 100
	return Resources{
		Metal:     MetalMine.Production(universeSpeed, metalSetting, globalRatio, researches.PlasmaTechnology, resBuildings.MetalMine),
		Crystal:   CrystalMine.Production(universeSpeed, crystalSetting, globalRatio, researches.PlasmaTechnology, resBuildings.CrystalMine),
		Deuterium: DeuteriumSynthesizer.Production(universeSpeed, temp.Mean(), deutSetting, globalRatio, resBuildings.DeuteriumSynthesizer) - FusionReactor.GetFuelConsumption(universeSpeed, globalRatio, resBuildings.FusionReactor),
		Energy:    energyProduced - energyNeeded,
	}
}

func (b *OGame) getResourcesProductions(planetID PlanetID) (Resources, error) {
	planet, _ := b.getPlanet(planetID)
	resBuildings, _ := b.getResourcesBuildings(planetID.Celestial())
	researches := b.getResearch()
	universeSpeed := b.serverData.Speed
	resSettings, _ := b.getResourceSettings(planetID)
	ratio := productionRatio(planet.Temperature, resBuildings, resSettings, researches.EnergyTechnology)
	productions := getProductions(resBuildings, resSettings, researches, universeSpeed, planet.Temperature, ratio)
	return productions, nil
}

func (b *OGame) getResourcesProductionsLight(resBuildings ResourcesBuildings, researches Researches,
	resSettings ResourceSettings, temp Temperature) Resources {
	universeSpeed := b.serverData.Speed
	ratio := productionRatio(temp, resBuildings, resSettings, researches.EnergyTechnology)
	productions := getProductions(resBuildings, resSettings, researches, universeSpeed, temp, ratio)
	return productions
}

func (b *OGame) getPublicIP() (string, error) {
	var res struct {
		IP string `json:"ip"`
	}
	req, err := http.NewRequest("GET", "https://jsonip.com/", nil)
	if err != nil {
		return "", err
	}
	resp, err := b.doReqWithLoginProxyTransport(req)
	if err != nil {
		return "", err
	}
	defer func() {
		if err := resp.Body.Close(); err != nil {
			b.error(err)
		}
	}()
	by, err := ioutil.ReadAll(resp.Body)
	if err != nil {
		return "", err
	}
	if err := json.Unmarshal(by, &res); err != nil {
		return "", err
	}
	return res.IP, nil
}

func (b *OGame) stateChanged(locked bool, actor string) {
	for _, clb := range b.stateChangeCallbacks {
		clb(locked, actor)
	}
}

func (b *OGame) botLock(lockedBy string) {
	b.Lock()
	if atomic.CompareAndSwapInt32(&b.lockedAtom, 0, 1) {
		b.state = lockedBy
		b.stateChanged(true, lockedBy)
	}
}

func (b *OGame) botUnlock(unlockedBy string) {
	b.Unlock()
	if atomic.CompareAndSwapInt32(&b.lockedAtom, 1, 0) {
		b.state = unlockedBy
		b.stateChanged(false, unlockedBy)
	}
}

// NewAccount response from creating a new account
type NewAccount struct {
	ID     int
	Server struct {
		Language string
		Number   int
	}
}

func (b *OGame) addAccount(number int, lang string) (NewAccount, error) {
	var payload struct {
		Language string `json:"language"`
		Number   int    `json:"number"`
	}
	payload.Language = lang
	payload.Number = number
	jsonPayloadBytes, err := json.Marshal(&payload)
	var newAccount NewAccount
	if err != nil {
		return newAccount, err
	}
	req, err := http.NewRequest("PUT", "https://"+b.lobby+".ogame.gameforge.com/api/users/me/accounts", strings.NewReader(string(jsonPayloadBytes)))
	if err != nil {
		return newAccount, err
	}
	req.Header.Add("Content-Type", "application/json")
	resp, err := b.Client.Do(req)
	if err != nil {
		return newAccount, err
	}
	defer func() {
		if err := resp.Body.Close(); err != nil {
			b.error(err)
		}
	}()
	by, err := ioutil.ReadAll(resp.Body)
	if err != nil {
		return newAccount, err
	}
	b.bytesUploaded += req.ContentLength
	b.bytesDownloaded += int64(len(by))
	if err := json.Unmarshal(by, &newAccount); err != nil {
		return newAccount, err
	}
	return newAccount, nil
}

func (b *OGame) taskRunner() {
	go func() {
		for t := range b.tasksPushCh {
			b.tasksLock.Lock()
			heap.Push(&b.tasks, t)
			b.tasksLock.Unlock()
			b.tasksPopCh <- struct{}{}
		}
	}()
	go func() {
		for range b.tasksPopCh {
			b.tasksLock.Lock()
			task := heap.Pop(&b.tasks).(*item)
			b.tasksLock.Unlock()
			close(task.canBeProcessedCh)
			<-task.isDoneCh
		}
	}()
}

func (b *OGame) getCachedCelestial(v interface{}) Celestial {
	if celestial, ok := v.(Celestial); ok {
		return celestial
	} else if planet, ok := v.(Planet); ok {
		return planet
	} else if moon, ok := v.(Moon); ok {
		return moon
	} else if celestialID, ok := v.(CelestialID); ok {
		return b.GetCachedCelestialByID(celestialID)
	} else if planetID, ok := v.(PlanetID); ok {
		return b.GetCachedCelestialByID(planetID.Celestial())
	} else if moonID, ok := v.(MoonID); ok {
		return b.GetCachedCelestialByID(moonID.Celestial())
	} else if id, ok := v.(int); ok {
		return b.GetCachedCelestialByID(CelestialID(id))
	} else if id, ok := v.(int32); ok {
		return b.GetCachedCelestialByID(CelestialID(id))
	} else if id, ok := v.(int64); ok {
		return b.GetCachedCelestialByID(CelestialID(id))
	} else if id, ok := v.(float32); ok {
		return b.GetCachedCelestialByID(CelestialID(id))
	} else if id, ok := v.(float64); ok {
		return b.GetCachedCelestialByID(CelestialID(id))
	} else if id, ok := v.(lua.LNumber); ok {
		return b.GetCachedCelestialByID(CelestialID(id))
	} else if coord, ok := v.(Coordinate); ok {
		return b.GetCachedCelestialByCoord(coord)
	} else if coordStr, ok := v.(string); ok {
		coord, err := ParseCoord(coordStr)
		if err != nil {
			return nil
		}
		return b.GetCachedCelestialByCoord(coord)
	}
	return nil
}

// GetCachedCelestialByID return celestial from cached value
func (b *OGame) GetCachedCelestialByID(celestialID CelestialID) Celestial {
	for _, p := range b.Planets {
		if p.ID.Celestial() == celestialID {
			return p
		}
		if p.Moon != nil && p.Moon.ID.Celestial() == celestialID {
			return p.Moon
		}
	}
	return nil
}

// GetCachedCelestialByCoord return celestial from cached value
func (b *OGame) GetCachedCelestialByCoord(coord Coordinate) Celestial {
	for _, p := range b.Planets {
		if p.GetCoordinate().Equal(coord) {
			return p
		}
		if p.Moon != nil && p.Moon.GetCoordinate().Equal(coord) {
			return p.Moon
		}
	}
	return nil
}

func (b *OGame) fakeCall(name string, delay int) {
	fmt.Println("before", name)
	time.Sleep(time.Duration(delay) * time.Millisecond)
	fmt.Println("after", name)
}

// FakeCall used for debugging
func (b *OGame) FakeCall(priority int, name string, delay int) {
	b.WithPriority(priority).FakeCall(name, delay)
}

func (b *OGame) getCachedMoons() []Moon {
	var moons []Moon
	for _, p := range b.Planets {
		if p.Moon != nil {
			moons = append(moons, *p.Moon)
		}
	}
	return moons
}

func (b *OGame) getCachedCelestials() []Celestial {
	celestials := make([]Celestial, 0)
	for _, p := range b.Planets {
		celestials = append(celestials, p)
		if p.Moon != nil {
			celestials = append(celestials, p.Moon)
		}
	}
	return celestials
}

func (b *OGame) withPriority(priority int) *Prioritize {
	canBeProcessedCh := make(chan struct{})
	taskIsDoneCh := make(chan struct{})
	task := new(item)
	task.priority = priority
	task.canBeProcessedCh = canBeProcessedCh
	task.isDoneCh = taskIsDoneCh
	b.tasksPushCh <- task
	<-canBeProcessedCh
	return &Prioritize{bot: b, taskIsDoneCh: taskIsDoneCh}
}

// Public interface -----------------------------------------------------------

// Enable enables communications with OGame Server
func (b *OGame) Enable() {
	b.enable()
}

// Disable disables communications with OGame Server
func (b *OGame) Disable() {
	b.disable()
}

// IsEnabled returns true if the bot is enabled, otherwise false
func (b *OGame) IsEnabled() bool {
	return b.isEnabled()
}

// IsLoggedIn returns true if the bot is currently logged-in, otherwise false
func (b *OGame) IsLoggedIn() bool {
	return atomic.LoadInt32(&b.isLoggedInAtom) == 1
}

// IsConnected returns true if the bot is currently connected (communication between the bot and OGame is possible), otherwise false
func (b *OGame) IsConnected() bool {
	return atomic.LoadInt32(&b.isConnectedAtom) == 1
}

// GetClient get the http client used by the bot
func (b *OGame) GetClient() *OGameClient {
	return b.Client
}

// GetPublicIP get the public IP used by the bot
func (b *OGame) GetPublicIP() (string, error) {
	return b.getPublicIP()
}

// OnStateChange register a callback that is notified when the bot state changes
func (b *OGame) OnStateChange(clb func(locked bool, actor string)) {
	b.stateChangeCallbacks = append(b.stateChangeCallbacks, clb)
}

// GetState returns the current bot state
func (b *OGame) GetState() (bool, string) {
	return atomic.LoadInt32(&b.lockedAtom) == 1, b.state
}

// IsLocked returns either or not the bot is currently locked
func (b *OGame) IsLocked() bool {
	return atomic.LoadInt32(&b.lockedAtom) == 1
}

// GetSession get ogame session
func (b *OGame) GetSession() string {
	return b.ogameSession
}

// AddAccount add a new account (server) to your list of accounts
func (b *OGame) AddAccount(number int, lang string) (NewAccount, error) {
	return b.addAccount(number, lang)
}

// WithPriority ...
func (b *OGame) WithPriority(priority int) *Prioritize {
	return b.withPriority(priority)
}

// Begin start a transaction. Once this function is called, "Done" must be called to release the lock.
func (b *OGame) Begin() *Prioritize {
	return b.WithPriority(Normal).Begin()
}

// BeginNamed begins a new transaction with a name. "Done" must be called to release the lock.
func (b *OGame) BeginNamed(name string) *Prioritize {
	return b.WithPriority(Normal).BeginNamed(name)
}

// Tx locks the bot during the transaction and ensure the lock is released afterward
func (b *OGame) Tx(clb func(tx *Prioritize) error) error {
	return b.WithPriority(Normal).Tx(clb)
}

// GetServer get ogame server information that the bot is connected to
func (b *OGame) GetServer() Server {
	return b.server
}

// GetServerData get ogame server data information that the bot is connected to
func (b *OGame) GetServerData() ServerData {
	return b.serverData
}

// ServerURL get the ogame server specific url
func (b *OGame) ServerURL() string {
	return b.serverURL
}

// GetLanguage get ogame server language
func (b *OGame) GetLanguage() string {
	return b.language
}

// SetUserAgent change the user-agent used by the http client
func (b *OGame) SetUserAgent(newUserAgent string) {
	b.Client.UserAgent = newUserAgent
}

// Login to ogame server
// Can fails with BadCredentialsError
func (b *OGame) Login() error {
	return b.WithPriority(Normal).Login()
}

// Logout the bot from ogame server
func (b *OGame) Logout() { b.WithPriority(Normal).Logout() }

// BytesDownloaded returns the amount of bytes downloaded
func (b *OGame) BytesDownloaded() int64 {
	return b.bytesDownloaded
}

// BytesUploaded returns the amount of bytes uploaded
func (b *OGame) BytesUploaded() int64 {
	return b.bytesUploaded
}

// GetUniverseName get the name of the universe the bot is playing into
func (b *OGame) GetUniverseName() string {
	return b.Universe
}

// GetUsername get the username that was used to login on ogame server
func (b *OGame) GetUsername() string {
	return b.Username
}

// GetResearchSpeed gets the research speed
func (b *OGame) GetResearchSpeed() int64 {
	return b.serverData.ResearchDurationDivisor
}

// Deprecated: SetResearchSpeed sets the research speed
func (b *OGame) SetResearchSpeed(newSpeed int64) {
	b.serverData.ResearchDurationDivisor = newSpeed
}

// GetNbSystems gets the number of systems
func (b *OGame) GetNbSystems() int64 {
	return b.serverData.Systems
}

// Deprecated: SetNbSystems sets the number of speed
func (b *OGame) SetNbSystems(newNbSystems int64) {
	b.serverData.Systems = newNbSystems
}

// GetUniverseSpeed shortcut to get ogame universe speed
func (b *OGame) GetUniverseSpeed() int64 {
	return b.getUniverseSpeed()
}

// GetUniverseSpeedFleet shortcut to get ogame universe speed fleet
func (b *OGame) GetUniverseSpeedFleet() int64 {
	return b.getUniverseSpeedFleet()
}

// IsDonutGalaxy shortcut to get ogame galaxy donut config
func (b *OGame) IsDonutGalaxy() bool {
	return b.isDonutGalaxy()
}

// IsDonutSystem shortcut to get ogame system donut config
func (b *OGame) IsDonutSystem() bool {
	return b.isDonutSystem()
}

// FleetDeutSaveFactor returns the fleet deut save factor
func (b *OGame) FleetDeutSaveFactor() float64 {
	return b.serverData.GlobalDeuteriumSaveFactor
}

// GetAlliancePageContent gets the html for a specific alliance page
func (b *OGame) GetAlliancePageContent(vals url.Values) []byte {
	return b.WithPriority(Normal).GetPageContent(vals)
}

// GetPageContent gets the html for a specific ogame page
func (b *OGame) GetPageContent(vals url.Values) []byte {
	return b.WithPriority(Normal).GetPageContent(vals)
}

// PostPageContent make a post request to ogame server
// This is useful when simulating a web browser
func (b *OGame) PostPageContent(vals, payload url.Values) []byte {
	return b.WithPriority(Normal).PostPageContent(vals, payload)
}

// IsUnderAttack returns true if the user is under attack, false otherwise
func (b *OGame) IsUnderAttack() (bool, error) {
	return b.WithPriority(Normal).IsUnderAttack()
}

// GetCachedPlayer returns cached player infos
func (b *OGame) GetCachedPlayer() UserInfos {
	return b.Player
}

// GetCachedNbProbes returns cached number of probes from preferences
func (b *OGame) GetCachedPreferences() Preferences {
	return b.CachedPreferences
}

// IsVacationModeEnabled returns either or not the bot is in vacation mode
func (b *OGame) IsVacationModeEnabled() bool {
	return b.isVacationModeEnabled
}

// GetPlanets returns the user planets
func (b *OGame) GetPlanets() []Planet {
	return b.WithPriority(Normal).GetPlanets()
}

// GetCachedPlanets return planets from cached value
func (b *OGame) GetCachedPlanets() []Planet {
	return b.Planets
}

// GetCachedMoons return moons from cached value
func (b *OGame) GetCachedMoons() []Moon {
	return b.getCachedMoons()
}

// GetCachedCelestials get all cached celestials
func (b *OGame) GetCachedCelestials() []Celestial {
	return b.getCachedCelestials()
}

// GetCachedCelestial return celestial from cached value
func (b *OGame) GetCachedCelestial(v interface{}) Celestial {
	return b.getCachedCelestial(v)
}

// GetPlanet gets infos for planetID
// Fails if planetID is invalid
func (b *OGame) GetPlanet(v interface{}) (Planet, error) {
	return b.WithPriority(Normal).GetPlanet(v)
}

// GetMoons returns the user moons
func (b *OGame) GetMoons() []Moon {
	return b.WithPriority(Normal).GetMoons()
}

// GetMoon gets infos for moonID
func (b *OGame) GetMoon(v interface{}) (Moon, error) {
	return b.WithPriority(Normal).GetMoon(v)
}

// GetCelestials get the player's planets & moons
func (b *OGame) GetCelestials() ([]Celestial, error) {
	return b.WithPriority(Normal).GetCelestials()
}

// Abandon a planet
func (b *OGame) Abandon(v interface{}) error {
	return b.WithPriority(Normal).Abandon(v)
}

// GetCelestial get the player's planet/moon using the coordinate
func (b *OGame) GetCelestial(v interface{}) (Celestial, error) {
	return b.WithPriority(Normal).GetCelestial(v)
}

// ServerVersion returns OGame version
func (b *OGame) ServerVersion() string {
	return b.serverData.Version
}

// ServerTime returns server time
// Timezone is OGT (OGame Time zone)
func (b *OGame) ServerTime() time.Time {
	return b.WithPriority(Normal).ServerTime()
}

// Location returns bot Time zone.
func (b *OGame) Location() *time.Location {
	return b.location
}

// GetUserInfos gets the user information
func (b *OGame) GetUserInfos() UserInfos {
	return b.WithPriority(Normal).GetUserInfos()
}

// SendMessage sends a message to playerID
func (b *OGame) SendMessage(playerID int64, message string) error {
	return b.WithPriority(Normal).SendMessage(playerID, message)
}

// SendMessageAlliance sends a message to associationID
func (b *OGame) SendMessageAlliance(associationID int64, message string) error {
	return b.WithPriority(Normal).SendMessageAlliance(associationID, message)
}

// GetFleets get the player's own fleets activities
func (b *OGame) GetFleets() ([]Fleet, Slots) {
	return b.WithPriority(Normal).GetFleets()
}

// GetFleetsFromEventList get the player's own fleets activities
func (b *OGame) GetFleetsFromEventList() []Fleet {
	return b.WithPriority(Normal).GetFleetsFromEventList()
}

// CancelFleet cancel a fleet
func (b *OGame) CancelFleet(fleetID FleetID) error {
	return b.WithPriority(Normal).CancelFleet(fleetID)
}

// GetAttacks get enemy fleets attacking you
func (b *OGame) GetAttacks() ([]AttackEvent, error) {
	return b.WithPriority(Normal).GetAttacks()
}

// GetAttacksUsing get enemy fleets attacking you using a specific celestial to make the check
func (b *OGame) GetAttacksUsing(celestialID CelestialID) ([]AttackEvent, error) {
	return b.WithPriority(Normal).GetAttacksUsing(celestialID)
}

// GalaxyInfos get information of all planets and moons of a solar system
func (b *OGame) GalaxyInfos(galaxy, system int64) (SystemInfos, error) {
	return b.WithPriority(Normal).GalaxyInfos(galaxy, system)
}

// GetResourceSettings gets the resources settings for specified planetID
func (b *OGame) GetResourceSettings(planetID PlanetID) (ResourceSettings, error) {
	return b.WithPriority(Normal).GetResourceSettings(planetID)
}

// SetResourceSettings set the resources settings on a planet
func (b *OGame) SetResourceSettings(planetID PlanetID, settings ResourceSettings) error {
	return b.WithPriority(Normal).SetResourceSettings(planetID, settings)
}

// GetResourcesBuildings gets the resources buildings levels
func (b *OGame) GetResourcesBuildings(celestialID CelestialID) (ResourcesBuildings, error) {
	return b.WithPriority(Normal).GetResourcesBuildings(celestialID)
}

// GetDefense gets all the defenses units information of a planet
// Fails if planetID is invalid
func (b *OGame) GetDefense(celestialID CelestialID) (DefensesInfos, error) {
	return b.WithPriority(Normal).GetDefense(celestialID)
}

// GetShips gets all ships units information of a planet
func (b *OGame) GetShips(celestialID CelestialID) (ShipsInfos, error) {
	return b.WithPriority(Normal).GetShips(celestialID)
}

// GetFacilities gets all facilities information of a planet
func (b *OGame) GetFacilities(celestialID CelestialID) (Facilities, error) {
	return b.WithPriority(Normal).GetFacilities(celestialID)
}

// GetProduction get what is in the production queue.
// (ships & defense being built)
func (b *OGame) GetProduction(celestialID CelestialID) ([]Quantifiable, int64, error) {
	return b.WithPriority(Normal).GetProduction(celestialID)
}

// GetCachedResearch returns cached researches
func (b *OGame) GetCachedResearch() Researches {
	return b.WithPriority(Normal).GetCachedResearch()
}

// GetResearch gets the player researches information
func (b *OGame) GetResearch() Researches {
	return b.WithPriority(Normal).GetResearch()
}

// GetSlots gets the player current and total slots information
func (b *OGame) GetSlots() Slots {
	return b.WithPriority(Normal).GetSlots()
}

// Build builds any ogame objects (building, technology, ship, defence)
func (b *OGame) Build(celestialID CelestialID, id ID, nbr int64) error {
	return b.WithPriority(Normal).Build(celestialID, id, nbr)
}

// TearDown tears down any ogame building
func (b *OGame) TearDown(celestialID CelestialID, id ID) error {
	return b.WithPriority(Normal).TearDown(celestialID, id)
}

// BuildCancelable builds any cancelable ogame objects (building, technology)
func (b *OGame) BuildCancelable(celestialID CelestialID, id ID) error {
	return b.WithPriority(Normal).BuildCancelable(celestialID, id)
}

// BuildProduction builds any line production ogame objects (ship, defence)
func (b *OGame) BuildProduction(celestialID CelestialID, id ID, nbr int64) error {
	return b.WithPriority(Normal).BuildProduction(celestialID, id, nbr)
}

// BuildBuilding ensure what is being built is a building
func (b *OGame) BuildBuilding(celestialID CelestialID, buildingID ID) error {
	return b.WithPriority(Normal).BuildBuilding(celestialID, buildingID)
}

// BuildDefense builds a defense unit
func (b *OGame) BuildDefense(celestialID CelestialID, defenseID ID, nbr int64) error {
	return b.WithPriority(Normal).BuildDefense(celestialID, defenseID, nbr)
}

// BuildShips builds a ship unit
func (b *OGame) BuildShips(celestialID CelestialID, shipID ID, nbr int64) error {
	return b.WithPriority(Normal).BuildShips(celestialID, shipID, nbr)
}

// ConstructionsBeingBuilt returns the building & research being built, and the time remaining (secs)
func (b *OGame) ConstructionsBeingBuilt(celestialID CelestialID) (ID, int64, ID, int64) {
	return b.WithPriority(Normal).ConstructionsBeingBuilt(celestialID)
}

// CancelBuilding cancel the construction of a building on a specified planet
func (b *OGame) CancelBuilding(celestialID CelestialID) error {
	return b.WithPriority(Normal).CancelBuilding(celestialID)
}

// CancelResearch cancel the research
func (b *OGame) CancelResearch(celestialID CelestialID) error {
	return b.WithPriority(Normal).CancelResearch(celestialID)
}

// BuildTechnology ensure that we're trying to build a technology
func (b *OGame) BuildTechnology(celestialID CelestialID, technologyID ID) error {
	return b.WithPriority(Normal).BuildTechnology(celestialID, technologyID)
}

// GetResources gets user resources
func (b *OGame) GetResources(celestialID CelestialID) (Resources, error) {
	return b.WithPriority(Normal).GetResources(celestialID)
}

// GetResourcesDetails gets user resources
func (b *OGame) GetResourcesDetails(celestialID CelestialID) (ResourcesDetails, error) {
	return b.WithPriority(Normal).GetResourcesDetails(celestialID)
}

// SendFleet sends a fleet
func (b *OGame) SendFleet(celestialID CelestialID, ships []Quantifiable, speed Speed, where Coordinate,
	mission MissionID, resources Resources, expeditiontime, unionID int64) (Fleet, error) {
	return b.WithPriority(Normal).SendFleet(celestialID, ships, speed, where, mission, resources, expeditiontime, unionID)
}

// EnsureFleet either sends all the requested ships or fail
func (b *OGame) EnsureFleet(celestialID CelestialID, ships []Quantifiable, speed Speed, where Coordinate,
	mission MissionID, resources Resources, expeditiontime, unionID int64) (Fleet, error) {
	return b.WithPriority(Normal).EnsureFleet(celestialID, ships, speed, where, mission, resources, expeditiontime, unionID)
}

// SendIPM sends IPM
func (b *OGame) SendIPM(planetID PlanetID, coord Coordinate, nbr int64, priority ID) (int64, error) {
	return b.WithPriority(Normal).SendIPM(planetID, coord, nbr, priority)
}

// GetCombatReportSummaryFor gets the latest combat report for a given coordinate
func (b *OGame) GetCombatReportSummaryFor(coord Coordinate) (CombatReportSummary, error) {
	return b.WithPriority(Normal).GetCombatReportSummaryFor(coord)
}

// GetEspionageReportFor gets the latest espionage report for a given coordinate
func (b *OGame) GetEspionageReportFor(coord Coordinate) (EspionageReport, error) {
	return b.WithPriority(Normal).GetEspionageReportFor(coord)
}

// GetEspionageReportMessages gets the summary of each espionage reports
func (b *OGame) GetEspionageReportMessages() ([]EspionageReportSummary, error) {
	return b.WithPriority(Normal).GetEspionageReportMessages()
}

// GetEspionageReport gets a detailed espionage report
func (b *OGame) GetEspionageReport(msgID int64) (EspionageReport, error) {
	return b.WithPriority(Normal).GetEspionageReport(msgID)
}

// DeleteMessage deletes a message from the mail box
func (b *OGame) DeleteMessage(msgID int64) error {
	return b.WithPriority(Normal).DeleteMessage(msgID)
}

// GetResourcesProductions gets the planet resources production
func (b *OGame) GetResourcesProductions(planetID PlanetID) (Resources, error) {
	return b.WithPriority(Normal).GetResourcesProductions(planetID)
}

// GetResourcesProductionsLight gets the planet resources production
func (b *OGame) GetResourcesProductionsLight(resBuildings ResourcesBuildings, researches Researches,
	resSettings ResourceSettings, temp Temperature) Resources {
	return b.WithPriority(Normal).GetResourcesProductionsLight(resBuildings, researches, resSettings, temp)
}

// FlightTime calculate flight time and fuel needed
func (b *OGame) FlightTime(origin, destination Coordinate, speed Speed, ships ShipsInfos) (secs, fuel int64) {
	return b.WithPriority(Normal).FlightTime(origin, destination, speed, ships)
}

// Distance return distance between two coordinates
func (b *OGame) Distance(origin, destination Coordinate) int64 {
	return Distance(origin, destination, b.serverData.Galaxies, b.serverData.Systems, b.serverData.DonutGalaxy, b.serverData.DonutSystem)
}

// RegisterChatCallback register a callback that is called when chat messages are received
func (b *OGame) RegisterChatCallback(fn func(msg ChatMsg)) {
	b.chatCallbacks = append(b.chatCallbacks, fn)
}

// RegisterAuctioneerCallback register a callback that is called when auctioneer packets are received
func (b *OGame) RegisterAuctioneerCallback(fn func(packet []byte)) {
	b.auctioneerCallbacks = append(b.auctioneerCallbacks, fn)
}

// RegisterHTMLInterceptor ...
func (b *OGame) RegisterHTMLInterceptor(fn func(method, url string, params, payload url.Values, pageHTML []byte)) {
	b.interceptorCallbacks = append(b.interceptorCallbacks, fn)
}

// Phalanx scan a coordinate from a moon to get fleets information
// IMPORTANT: My account was instantly banned when I scanned an invalid coordinate.
// IMPORTANT: This function DOES validate that the coordinate is a valid planet in range of phalanx
// 			  and that you have enough deuterium.
func (b *OGame) Phalanx(moonID MoonID, coord Coordinate) ([]Fleet, error) {
	return b.WithPriority(Normal).Phalanx(moonID, coord)
}

// UnsafePhalanx same as Phalanx but does not perform any input validation.
func (b *OGame) UnsafePhalanx(moonID MoonID, coord Coordinate) ([]Fleet, error) {
	return b.WithPriority(Normal).UnsafePhalanx(moonID, coord)
}

// JumpGate sends ships through a jump gate.
func (b *OGame) JumpGate(origin, dest MoonID, ships ShipsInfos) (success bool, rechargeCountdown int64, err error) {
	return b.WithPriority(Normal).JumpGate(origin, dest, ships)
}

// BuyOfferOfTheDay buys the offer of the day.
func (b *OGame) BuyOfferOfTheDay() error {
	return b.WithPriority(Normal).BuyOfferOfTheDay()
}

// CreateUnion creates a union
func (b *OGame) CreateUnion(fleet Fleet) (int64, error) {
	return b.WithPriority(Normal).CreateUnion(fleet)
}<|MERGE_RESOLUTION|>--- conflicted
+++ resolved
@@ -2219,25 +2219,8 @@
 	if priority != 0 && (!priority.IsDefense() || priority == AntiBallisticMissilesID || priority == InterplanetaryMissilesID) {
 		return 0, errors.New("invalid defense target id")
 	}
-<<<<<<< HEAD
-
-	// pageHTML, err := b.getPageContent(url.Values{
-		// "page":       {"missileattacklayer"},
-		// "galaxy":     {strconv.FormatInt(coord.Galaxy, 10)},
-		// "system":     {strconv.FormatInt(coord.System, 10)},
-		// "position":   {strconv.FormatInt(coord.Position, 10)},
-		// "planetType": {strconv.FormatInt(int64(coord.Type), 10)},
-		// "cp":         {strconv.FormatInt(int64(planetID), 10)},
-	// })
-
-	// OgameV7
-	pageHTML, err := b.getPageContent(url.Values{
-		"page":       {"ajax"},
-		"component":  {"missileattacklayer"},
-=======
 	vals := url.Values{
 		"page":       {"missileattacklayer"},
->>>>>>> f89bbd80
 		"galaxy":     {strconv.FormatInt(coord.Galaxy, 10)},
 		"system":     {strconv.FormatInt(coord.System, 10)},
 		"position":   {strconv.FormatInt(coord.Position, 10)},
@@ -2266,41 +2249,18 @@
 	if nbr > max {
 		nbr = max
 	}
-
-	// OgameV6
-	// payload := url.Values{
-		// "galaxy":     {strconv.FormatInt(coord.Galaxy, 10)},
-		// "system":     {strconv.FormatInt(coord.System, 10)},
-		// "position":   {strconv.FormatInt(coord.Position, 10)},
-		// "planetType": {strconv.FormatInt(int64(coord.Type), 10)},
-		// "token":      {token},
-		// "anz":        {strconv.FormatInt(nbr, 10)},
-		// "pziel":      {},
-	// }
-
-	// OgameV7
 	payload := url.Values{
-		"galaxy":                {strconv.FormatInt(coord.Galaxy, 10)},
-		"system":                {strconv.FormatInt(coord.System, 10)},
-		"position":              {strconv.FormatInt(coord.Position, 10)},
-		"type":                  {strconv.FormatInt(int64(coord.Type), 10)},
-		"token":                 {token},
-		"missileCount":          {strconv.FormatInt(nbr, 10)},
-		"missilePrimaryTarget":  {strconv.FormatInt(int64(priority), 10)},
-	}
-
+		"galaxy":     {strconv.FormatInt(coord.Galaxy, 10)},
+		"system":     {strconv.FormatInt(coord.System, 10)},
+		"position":   {strconv.FormatInt(coord.Position, 10)},
+		"planetType": {strconv.FormatInt(int64(coord.Type), 10)},
+		"token":      {token},
+		"anz":        {strconv.FormatInt(nbr, 10)},
+		"pziel":      {},
+	}
 	if priority != 0 {
 		payload.Add("pziel", strconv.FormatInt(int64(priority), 10))
 	}
-<<<<<<< HEAD
-	by, err := b.postPageContent(url.Values{
-		"page": {"ajax"},
-		"component": {"missileattacklayer"},
-		"action": {"sendMissiles"},
-		"ajax": {"1"},
-		"asJson": {"1"},
-		}, payload) // OgameV7
-=======
 	params := url.Values{"page": {"missileattack_execute"}}
 	if b.IsV7() {
 		params = url.Values{
@@ -2324,7 +2284,6 @@
 		}
 	}
 	by, err := b.postPageContent(params, payload)
->>>>>>> f89bbd80
 	if err != nil {
 		return 0, err
 	}
