--- conflicted
+++ resolved
@@ -211,21 +211,12 @@
 	}
 }
 
-<<<<<<< HEAD
-// const defaultUserAgent = "" +
-// 	"Mozilla/5.0 (Macintosh; Intel Mac OS X 10_11_6) " +
-// 	"AppleWebKit/537.36 (KHTML, like Gecko) " +
-// 	"Chrome/51.0.2704.103 " +
-// 	"Safari/537.36"
-
-const defaultUserAgent = "Mozilla/5.0 (Windows NT 10.0; Win64; x64; rv:73.0) Gecko/20100101 Firefox/73.0"
-=======
 const defaultUserAgent = "" +
 	"Mozilla/5.0 (Windows NT 10.0; Win64; x64)  " +
 	"AppleWebKit/537.36 (KHTML, like Gecko) " +
 	"Chrome/87.0.4280.88 " +
 	"Safari/537.36"
->>>>>>> 65a24952
+
 
 type options struct {
 	SkipInterceptor bool
@@ -1162,23 +1153,8 @@
 	return serverData, nil
 }
 
-<<<<<<< HEAD
-// Return either or not the bot logged in using the existing cookies.
-func (b *OGame) loginWithExistingCookies() (bool, error) {
-	cookies := b.Client.Jar.(*cookiejar.Jar).AllCookies()
-	token := ""
-	for _, c := range cookies {
-		if c.Name == gfTokenCookieName {
-			token = c.Value
-			b.token = "Bearer " + c.Value
-			b.debug("found token " + b.token)
-			break
-		}
-	}
-=======
 // Return either or not the bot logged in using the provided bearer token.
 func (b *OGame) loginWithBearerToken(token string) (bool, error) {
->>>>>>> 65a24952
 	if token == "" {
 		err := b.login()
 		return false, err
@@ -1236,15 +1212,12 @@
 				return true, err
 			}
 			pageHTML, err = b.getPageContent(vals, SkipRetry)
-<<<<<<< HEAD
-=======
 			if err != nil {
 				if err == ErrNotLogged {
 					err := b.login()
 					return false, err
 				}
 			}
->>>>>>> 65a24952
 			b.debug("login using existing cookies")
 			if err := b.loginPart3(userAccount, pageHTML); err != nil {
 				return false, err
@@ -1252,10 +1225,6 @@
 			if err := b.Client.Jar.(*cookiejar.Jar).Save(); err != nil {
 				return false, err
 			}
-<<<<<<< HEAD
-			b.debug("Cookies has been saved ")
-=======
->>>>>>> 65a24952
 			for _, fn := range b.interceptorCallbacks {
 				fn("GET", loginLink, nil, nil, pageHTML)
 			}
@@ -3941,13 +3910,8 @@
 	}
 	// {"message":"You have bought a container.","error":false,"item":{"uuid":"40f6c78e11be01ad3389b7dccd6ab8efa9347f3c","itemText":"You have purchased 1 KRAKEN Bronze.","bargainText":"The contents of the container not appeal to you? For 500 Dark Matter you can exchange the container for another random container of the same quality. You can only carry out this exchange 2 times per daily offer.","bargainCost":500,"bargainCostText":"Costs: 500 Dark Matter","tooltip":"KRAKEN Bronze|Reduces the building time of buildings currently under construction by <b>30m<\/b>.<br \/><br \/>\nDuration: now<br \/><br \/>\nPrice: --- <br \/>\nIn Inventory: 1","image":"98629d11293c9f2703592ed0314d99f320f45845","amount":1,"rarity":"common"},"newToken":"07eefc14105db0f30cb331a8b7af0bfe"}
 	var tmp struct {
-<<<<<<< HEAD
-		Message  string
-		Error    bool
-=======
 		Message      string
 		Error        bool
->>>>>>> 65a24952
 		NewAjaxToken string
 	}
 	if err := json.Unmarshal(pageHTML1, &tmp); err != nil {
@@ -3960,13 +3924,8 @@
 	payload2 := url.Values{"action": {"takeItem"}, "token": {tmp.NewAjaxToken}, "ajax": {"1"}}
 	pageHTML2, err := b.postPageContent(url.Values{"page": {"ajax"}, "component": {"traderimportexport"}, "ajax": {"1"}, "action": {"takeItem"}, "asJson": {"1"}}, payload2)
 	var tmp2 struct {
-<<<<<<< HEAD
-		Message  string
-		Error    bool
-=======
 		Message      string
 		Error        bool
->>>>>>> 65a24952
 		NewAjaxToken string
 	}
 	if err := json.Unmarshal(pageHTML2, &tmp2); err != nil {
@@ -4362,8 +4321,6 @@
 	return b.fetchResources(celestialID)
 }
 
-<<<<<<< HEAD
-=======
 func (b *OGame) destroyRockets(planetID PlanetID, abm, ipm int64) error {
 	vals := url.Values{
 		"page":      {"ajax"},
@@ -4420,7 +4377,6 @@
 
 	return nil
 }
->>>>>>> 65a24952
 
 func (b *OGame) sendIPM(planetID PlanetID, coord Coordinate, nbr int64, priority ID) (int64, error) {
 	if priority != 0 && (!priority.IsDefense() || priority == AntiBallisticMissilesID || priority == InterplanetaryMissilesID) {
