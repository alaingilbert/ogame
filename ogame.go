--- conflicted
+++ resolved
@@ -51,7 +51,6 @@
 	isVacationModeEnabled bool
 	researches            *Researches
 	Planets               []Planet
-<<<<<<< HEAD
 
 	LastActivePlanet                  CelestialID
 	PlanetActivity                    map[CelestialID]int64
@@ -97,7 +96,7 @@
 	tasksPushCh          chan *item
 	tasksPopCh           chan struct{}
 	loginWrapper         func(func() error) error
-	loginProxyTransport  *http.Transport
+	loginProxyTransport  http.RoundTripper
 	bytesUploaded        int64
 	bytesDownloaded      int64
 	extractor            Extractor
@@ -131,45 +130,6 @@
 	EventboxResp     eventboxResp
 	MovementFleets   []Fleet
 	Slots            Slots
-=======
-	ajaxChatToken         string
-	Universe              string
-	Username              string
-	password              string
-	language              string
-	playerID              int64
-	lobby                 string
-	ogameSession          string
-	sessionChatCounter    int64
-	server                Server
-	serverData            ServerData
-	location              *time.Location
-	serverURL             string
-	Client                *OGameClient
-	logger                *log.Logger
-	chatCallbacks         []func(msg ChatMsg)
-	auctioneerCallbacks   []func(packet []byte)
-	interceptorCallbacks  []func(method, url string, params, payload url.Values, pageHTML []byte)
-	closeChatCh           chan struct{}
-	chatRetry             *ExponentialBackoff
-	ws                    *websocket.Conn
-	tasks                 priorityQueue
-	tasksLock             sync.Mutex
-	tasksPushCh           chan *item
-	tasksPopCh            chan struct{}
-	loginWrapper          func(func() error) error
-	loginProxyTransport   http.RoundTripper
-	bytesUploaded         int64
-	bytesDownloaded       int64
-	extractor             Extractor
-	apiNewHostname        string
-	characterClass        CharacterClass
-	hasCommander          bool
-	hasAdmiral            bool
-	hasEngineer           bool
-	hasGeologist          bool
-	hasTechnocrat         bool
->>>>>>> 848d95b3
 }
 
 // Preferences ...
