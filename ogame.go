--- conflicted
+++ resolved
@@ -3908,7 +3908,6 @@
 	return b.WithPriority(Normal).CreateUnion(fleet)
 }
 
-<<<<<<< HEAD
 // HeadersForPage gets the headers for a specific ogame page
 func (b *OGame) HeadersForPage(url string) (http.Header, error) {
 	return b.WithPriority(Low).HeadersForPage(url)
@@ -3951,9 +3950,8 @@
 
         return resp.Header, err
 }
-=======
+
 // GetEmpire retrieves JSON from Empire page (Commander only).
 func (b *OGame) GetEmpire(nbr int64) (interface{}, error) {
 	return b.WithPriority(Normal).GetEmpire(nbr)
-}
->>>>>>> a814bfe9
+}