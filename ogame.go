package ogame

import (
	"bytes"
	"compress/gzip"
	"container/heap"
	"context"
	"crypto/tls"
	"encoding/base64"
	"encoding/json"
	"encoding/xml"
	err2 "errors"
	"fmt"
	"io"
	"io/ioutil"
	"log"
	"math"
	"net"
	"net/http"
	"net/url"
	"os"
	"regexp"
	"sort"
	"strconv"
	"strings"
	"sync"
	"sync/atomic"
	"time"

	"github.com/PuerkitoBio/goquery"
	version "github.com/hashicorp/go-version"
	cookiejar "github.com/orirawlings/persistent-cookiejar"
	"github.com/pkg/errors"
	"github.com/pquerna/otp"
	"github.com/pquerna/otp/totp"
	lua "github.com/yuin/gopher-lua"
	"golang.org/x/net/proxy"
	"golang.org/x/net/websocket"
)

// OGame is a client for ogame.org. It is safe for concurrent use by
// multiple goroutines (thread-safe)
type OGame struct {
	sync.Mutex
	isEnabledAtom         int32  // atomic, prevent auto re login if we manually logged out
	isLoggedInAtom        int32  // atomic, prevent auto re login if we manually logged out
	isConnectedAtom       int32  // atomic, either or not communication between the bot and OGame is possible
	lockedAtom            int32  // atomic, bot state locked/unlocked
	chatConnectedAtom     int32  // atomic, either or not the chat is connected
	state                 string // keep name of the function that currently lock the bot
	ctx                   context.Context
	cancelCtx             context.CancelFunc
	stateChangeCallbacks  []func(locked bool, actor string)
	quiet                 bool
	Player                UserInfos
	CachedPreferences     Preferences
	isVacationModeEnabled bool
	researches            *Researches
	planets               []Planet
	planetsMu             sync.RWMutex
	ajaxChatToken         string
	Universe              string
	Username              string
	password              string
	otpSecret             string
	bearerToken           string
	language              string
	playerID              int64
	lobby                 string
	ogameSession          string
	sessionChatCounter    int64
	server                Server
	serverData            ServerData
	location              *time.Location
	serverURL             string
	Client                *OGameClient
	logger                *log.Logger
	chatCallbacks         []func(msg ChatMsg)
	wsCallbacks           map[string]func(msg []byte)
	auctioneerCallbacks   []func(interface{})
	interceptorCallbacks  []func(method, url string, params, payload url.Values, pageHTML []byte)
	closeChatCh           chan struct{}
	chatRetry             *ExponentialBackoff
	ws                    *websocket.Conn
	tasks                 priorityQueue
	tasksLock             sync.Mutex
	tasksPushCh           chan *item
	tasksPopCh            chan struct{}
	loginWrapper          func(func() (bool, error)) error
	loginProxyTransport   http.RoundTripper
	bytesUploaded         int64
	bytesDownloaded       int64
	extractor             Extractor
	apiNewHostname        string
	characterClass        CharacterClass
	hasCommander          bool
	hasAdmiral            bool
	hasEngineer           bool
	hasGeologist          bool
	hasTechnocrat         bool
}

// Preferences ...
type Preferences struct {
	SpioAnz                      int64
	DisableChatBar               bool // no-mobile
	DisableOutlawWarning         bool
	MobileVersion                bool
	ShowOldDropDowns             bool
	ActivateAutofocus            bool
	EventsShow                   int64 // Hide: 1, Above the content: 2, Below the content: 3
	SortSetting                  int64 // Order of emergence: 0, Coordinates: 1, Alphabet: 2, Size: 3, Used fields: 4
	SortOrder                    int64 // Up: 0, Down: 1
	ShowDetailOverlay            bool
	AnimatedSliders              bool // no-mobile
	AnimatedOverview             bool // no-mobile
	PopupsNotices                bool // no-mobile
	PopopsCombatreport           bool // no-mobile
	SpioReportPictures           bool
	MsgResultsPerPage            int64 // 10, 25, 50
	AuctioneerNotifications      bool
	EconomyNotifications         bool
	ShowActivityMinutes          bool
	PreserveSystemOnPlanetChange bool
	UrlaubsModus                 bool // Vacation mode

	// Mobile only
	Notifications struct {
		BuildList               bool
		FriendlyFleetActivities bool
		HostileFleetActivities  bool
		ForeignEspionage        bool
		AllianceBroadcasts      bool
		AllianceMessages        bool
		Auctions                bool
		Account                 bool
	}
}

const defaultUserAgent = "" +
	"Mozilla/5.0 (Windows NT 10.0; Win64; x64)  " +
	"AppleWebKit/537.36 (KHTML, like Gecko) " +
	"Chrome/87.0.4280.88 " +
	"Safari/537.36"

type options struct {
	SkipInterceptor bool
	SkipRetry       bool
	ChangePlanet    CelestialID // cp parameter
}

// Option functions to be passed to public interface to change behaviors
type Option func(*options)

// SkipInterceptor option to skip html interceptors
func SkipInterceptor(opt *options) {
	opt.SkipInterceptor = true
}

// SkipRetry option to skip retry
func SkipRetry(opt *options) {
	opt.SkipRetry = true
}

// ChangePlanet set the cp parameter
func ChangePlanet(celestialID CelestialID) Option {
	return func(opt *options) {
		opt.ChangePlanet = celestialID
	}
}

// CelestialID represent either a PlanetID or a MoonID
type CelestialID int64

// Params parameters for more fine-grained initialization
type Params struct {
	Username        string
	Password        string
	BearerToken     string // Gameforge auth bearer token
	OTPSecret       string
	Universe        string
	Lang            string
	PlayerID        int64
	AutoLogin       bool
	Proxy           string
	ProxyUsername   string
	ProxyPassword   string
	ProxyType       string
	ProxyLoginOnly  bool
	TLSConfig       *tls.Config
	Lobby           string
	APINewHostname  string
	CookiesFilename string
	Client          *OGameClient
}

// Lobby constants
const (
	Lobby         = "lobby"
	LobbyPioneers = "lobby-pioneers"
)

// Register a new gameforge lobby account
func Register(lobby, email, password, proxyAddr, proxyUsername, proxyPassword, proxyType string, config *tls.Config) error {
	var err error
	client := &http.Client{}
	client.Transport, err = getTransport(proxyAddr, proxyUsername, proxyPassword, proxyType, config)
	if err != nil {
		return err
	}
	var payload struct {
		Credentials struct {
			Email    string `json:"email"`
			Password string `json:"password"`
		} `json:"credentials"`
		Language string `json:"language"`
		Kid      string `json:"kid"`
	}
	payload.Credentials.Email = email
	payload.Credentials.Password = password
	jsonPayloadBytes, err := json.Marshal(&payload)
	if err != nil {
		return err
	}
	req, err := http.NewRequest("PUT", "https://"+lobby+".ogame.gameforge.com/api/users", strings.NewReader(string(jsonPayloadBytes)))
	if err != nil {
		return err
	}
	req.Header.Add("Content-Type", "application/json")
	req.Header.Add("Accept-Encoding", "gzip, deflate, br")
	resp, err := client.Do(req)
	if err != nil {
		return err
	}
	defer resp.Body.Close()
	by, _, err := readBody(resp)
	if err != nil {
		return err
	}
	var res struct {
		MigrationRequired bool   `json:"migrationRequired"`
		Error             string `json:"error"`
	}
	if err := json.Unmarshal(by, &res); err != nil {
		return err
	}
	if res.Error != "" {
		return errors.New(res.Error)
	}
	return nil
}

// RedeemCode ...
func RedeemCode(lobby, email, password, otpSecret, token, proxyAddr, proxyUsername, proxyPassword, proxyType string, config *tls.Config) error {
	var err error
	client := &http.Client{}
	client.Jar, _ = cookiejar.New(nil)
	client.Transport, err = getTransport(proxyAddr, proxyUsername, proxyPassword, proxyType, config)
	if err != nil {
		return err
	}
	gameEnvironmentID, platformGameID, err := getConfiguration2(client, lobby)
	if err != nil {
		return err
	}
	postSessionsRes, err := postSessions2(client, gameEnvironmentID, platformGameID, email, password, otpSecret)
	if err != nil {
		return err
	}
	var payload struct {
		Token string `json:"token"`
	}
	payload.Token = token
	jsonPayloadBytes, err := json.Marshal(&payload)
	if err != nil {
		return err
	}
	req, err := http.NewRequest("POST", "https://"+lobby+".ogame.gameforge.com/api/token", strings.NewReader(string(jsonPayloadBytes)))
	if err != nil {
		return err
	}
	req.Header.Add("authorization", "Bearer "+postSessionsRes.Token)
	req.Header.Add("Content-Type", "application/json")
	req.Header.Add("Accept-Encoding", "gzip, deflate, br")
	resp, err := client.Do(req)
	if err != nil {
		return err
	}
	defer resp.Body.Close()
	// {"tokenType":"accountTrading"}
	type respStruct struct {
		TokenType string `json:"tokenType"`
	}
	var respParsed respStruct
	by, _, err := readBody(resp)
	if err != nil {
		return err
	}
	if resp.StatusCode == http.StatusBadRequest {
		return errors.New("invalid request, token invalid ?")
	}
	if err := json.Unmarshal(by, &respParsed); err != nil {
		return err
	}
	if respParsed.TokenType != "accountTrading" {
		return errors.New("tokenType is not accountTrading")
	}
	return nil
}

func AddAccount(lobby, username, password, otpSecret, universe, lang, proxyAddr, proxyUsername, proxyPassword, proxyType string, config *tls.Config) (NewAccount, error) {
	var newAccount NewAccount
	var err error
	client := &http.Client{}
	client.Jar, _ = cookiejar.New(nil)
	client.Transport, err = getTransport(proxyAddr, proxyUsername, proxyPassword, proxyType, config)
	if err != nil {
		return newAccount, err
	}
	gameEnvironmentID, platformGameID, err := getConfiguration2(client, lobby)
	if err != nil {
		return newAccount, err
	}
	postSessionsRes, err := postSessions2(client, gameEnvironmentID, platformGameID, username, password, otpSecret)
	if err != nil {
		return newAccount, err
	}
	servers, err := getServers2(lobby, client)
	if err != nil {
		return newAccount, err
	}
	var server Server
	for _, s := range servers {
		if s.Name == universe && s.Language == lang {
			server = s
			break
		}
	}
	var payload struct {
		Language string `json:"language"`
		Number   int64  `json:"number"`
	}
	payload.Language = lang
	payload.Number = server.Number
	jsonPayloadBytes, err := json.Marshal(&payload)
	if err != nil {
		return newAccount, err
	}
	req, err := http.NewRequest("PUT", "https://"+lobby+".ogame.gameforge.com/api/users/me/accounts", strings.NewReader(string(jsonPayloadBytes)))
	if err != nil {
		return newAccount, err
	}
	req.Header.Add("authorization", "Bearer "+postSessionsRes.Token)
	req.Header.Add("Content-Type", "application/json")
	req.Header.Add("Accept-Encoding", "gzip, deflate, br")
	resp, err := client.Do(req)
	if err != nil {
		return newAccount, err
	}
	defer resp.Body.Close()
	by, _, err := readBody(resp)
	if err != nil {
		return newAccount, err
	}
	if resp.StatusCode == http.StatusBadRequest {
		return newAccount, errors.New("invalid request, account already in lobby ?")
	}
	if err := json.Unmarshal(by, &newAccount); err != nil {
		return newAccount, err
	}
	if newAccount.Error != "" {
		return newAccount, errors.New(newAccount.Error)
	}
	return newAccount, nil
}

// New creates a new instance of OGame wrapper.
func New(universe, username, password, lang string) (*OGame, error) {
	b, err := NewNoLogin(username, password, "", "", universe, lang, "", 0, nil)
	if err != nil {
		return nil, err
	}
	if _, err := b.LoginWithExistingCookies(); err != nil {
		return nil, err
	}
	return b, nil
}

// NewWithParams create a new OGame instance with full control over the possible parameters
func NewWithParams(params Params) (*OGame, error) {
	b, err := NewNoLogin(params.Username, params.Password, params.OTPSecret, params.BearerToken, params.Universe, params.Lang, params.CookiesFilename, params.PlayerID, params.Client)
	if err != nil {
		return nil, err
	}
	b.setOGameLobby(params.Lobby)
	b.apiNewHostname = params.APINewHostname
	if params.Proxy != "" {
		if err := b.SetProxy(params.Proxy, params.ProxyUsername, params.ProxyPassword, params.ProxyType, params.ProxyLoginOnly, params.TLSConfig); err != nil {
			return nil, err
		}
	}
	if params.AutoLogin {
		if params.BearerToken != "" {
			if _, err := b.LoginWithBearerToken(params.BearerToken); err != nil {
				return nil, err
			}
		} else {
			if _, err := b.LoginWithExistingCookies(); err != nil {
				return nil, err
			}
		}
	}
	return b, nil
}

// NewNoLogin does not auto login.
func NewNoLogin(username, password, otpSecret, bearerToken, universe, lang, cookiesFilename string, playerID int64, client *OGameClient) (*OGame, error) {
	b := new(OGame)
	b.loginWrapper = DefaultLoginWrapper
	b.Enable()
	b.quiet = false
	b.logger = log.New(os.Stdout, "", 0)

	b.Universe = universe
	b.SetOGameCredentials(username, password, otpSecret, bearerToken)
	b.setOGameLobby(Lobby)
	b.language = lang
	b.playerID = playerID

	b.extractor = NewExtractorV71()

	if client == nil {
		jar, err := cookiejar.New(&cookiejar.Options{
			Filename:              cookiesFilename,
			PersistSessionCookies: true,
		})
		if err != nil {
			return nil, err
		}

		// Ensure we remove any cookies that would set the mobile view
		cookies := jar.AllCookies()
		for _, c := range cookies {
			if c.Name == "device" {
				jar.RemoveCookie(c)
			}
		}

		b.Client = NewOGameClient()
		b.Client.Jar = jar
		b.Client.UserAgent = defaultUserAgent
	} else {
		b.Client = client
	}

	b.tasks = make(priorityQueue, 0)
	heap.Init(&b.tasks)
	b.tasksPushCh = make(chan *item, 100)
	b.tasksPopCh = make(chan struct{}, 100)
	b.taskRunner()

	b.wsCallbacks = make(map[string]func([]byte))

	return b, nil
}

// Server ogame information for their servers
type Server struct {
	Language      string
	Number        int64
	Name          string
	PlayerCount   int64
	PlayersOnline int64
	Opened        string
	StartDate     string
	EndDate       *string
	ServerClosed  int64
	Prefered      int64
	SignupClosed  int64
	Settings      struct {
		AKS                      int64
		FleetSpeed               int64
		WreckField               int64
		ServerLabel              string
		EconomySpeed             int64
		PlanetFields             int64
		UniverseSize             int64 // Nb of galaxies
		ServerCategory           string
		EspionageProbeRaids      int64
		PremiumValidationGift    int64
		DebrisFieldFactorShips   int64
		DebrisFieldFactorDefence int64
	}
}

// ogame cookie name for token id
const gfTokenCookieName = "gf-token-production"

type account struct {
	Server struct {
		Language string
		Number   int64
	}
	ID         int64 // player ID
	Name       string
	LastPlayed string
	Blocked    bool
	Details    []struct {
		Type  string
		Title string
		Value interface{} // Can be string or int
	}
	Sitting struct {
		Shared       bool
		EndTime      *string
		CooldownTime *string
	}
}

func getUserAccounts(b *OGame, token string) ([]account, error) {
	var userAccounts []account
	req, err := http.NewRequest("GET", "https://"+b.lobby+".ogame.gameforge.com/api/users/me/accounts", nil)
	if err != nil {
		return userAccounts, err
	}
	req.Header.Add("authorization", "Bearer "+token)
	req.Header.Add("Accept-Encoding", "gzip, deflate, br")
	req = req.WithContext(b.ctx)
	resp, err := b.Client.Do(req)
	if err != nil {
		return userAccounts, err
	}
	defer func() {
		if err := resp.Body.Close(); err != nil {
			b.error(err)
		}
	}()
	by, err := wrapperReadBody(b, resp)
	if err != nil {
		return userAccounts, err
	}
	b.bytesUploaded += req.ContentLength
	if err := json.Unmarshal(by, &userAccounts); err != nil {
		return userAccounts, err
	}
	return userAccounts, nil
}

func getServers2(lobby string, client *http.Client) ([]Server, error) {
	var servers []Server
	req, err := http.NewRequest("GET", "https://"+lobby+".ogame.gameforge.com/api/servers", nil)
	if err != nil {
		return servers, err
	}
	req.Header.Add("Accept-Encoding", "gzip, deflate, br")
	resp, err := client.Do(req)
	if err != nil {
		return servers, err
	}
	defer resp.Body.Close()
	by, _, err := readBody(resp)
	if err != nil {
		return servers, err
	}
	if err := json.Unmarshal(by, &servers); err != nil {
		return servers, err
	}
	return servers, nil
}

func getServers(b *OGame) ([]Server, error) {
	var servers []Server
	req, err := http.NewRequest("GET", "https://"+b.lobby+".ogame.gameforge.com/api/servers", nil)
	if err != nil {
		return servers, err
	}
	req.Header.Add("Accept-Encoding", "gzip, deflate, br")
	req = req.WithContext(b.ctx)
	resp, err := b.Client.Do(req)
	if err != nil {
		return servers, err
	}
	defer func() {
		if err := resp.Body.Close(); err != nil {
			b.error(err)
		}
	}()
	by, err := wrapperReadBody(b, resp)
	if err != nil {
		return servers, err
	}
	b.bytesUploaded += req.ContentLength
	if err := json.Unmarshal(by, &servers); err != nil {
		return servers, err
	}
	return servers, nil
}

func findAccount(universe, lang string, playerID int64, accounts []account, servers []Server) (account, Server, error) {
	if lang == "ba" {
		lang = "yu"
	}
	var server Server
	var acc account
	for _, s := range servers {
		if s.Name == universe && s.Language == lang {
			server = s
			break
		}
	}
	for _, a := range accounts {
		if a.Server.Language == server.Language && a.Server.Number == server.Number {
			if playerID != 0 {
				if a.ID == playerID {
					acc = a
					break
				}
			} else {
				acc = a
				break
			}
		}
	}
	if server.Number == 0 {
		return account{}, Server{}, fmt.Errorf("server %s, %s not found", universe, lang)
	}
	if acc.ID == 0 {
		return account{}, Server{}, ErrAccountNotFound
	}
	return acc, server, nil
}

func execLoginLink(b *OGame, loginLink string) ([]byte, error) {
	req, err := http.NewRequest("GET", loginLink, nil)
	if err != nil {
		return nil, err
	}
	req.Header.Add("Accept-Encoding", "gzip, deflate, br")
	b.debug("login to universe")
	resp, err := b.doReqWithLoginProxyTransport(req)
	if err != nil {
		return nil, err
	}
	defer func() {
		if err := resp.Body.Close(); err != nil {
			b.error(err)
		}
	}()
	b.bytesUploaded += req.ContentLength
	return wrapperReadBody(b, resp)
}

func readBody(resp *http.Response) (respContent []byte, bytesDownloaded int64, err error) {
	isGzip := false
	var reader io.ReadCloser
	switch resp.Header.Get("Content-Encoding") {
	case "gzip":
		isGzip = true
		bytesDownloaded = resp.ContentLength
		var err error
		reader, err = gzip.NewReader(resp.Body)
		if err != nil {
			return []byte{}, bytesDownloaded, err
		}
		defer reader.Close()
	default:
		reader = resp.Body
	}
	by, err := ioutil.ReadAll(reader)
	if err != nil {
		return []byte{}, bytesDownloaded, err
	}
	if !isGzip {
		bytesDownloaded = int64(len(by))
	}
	return by, bytesDownloaded, nil
}

func wrapperReadBody(b *OGame, resp *http.Response) ([]byte, error) {
	by, n, err := readBody(resp)
	b.bytesDownloaded += n
	return by, err
}

func getLoginLink(b *OGame, userAccount account, token string) (string, error) {
	ogURL := fmt.Sprintf("https://"+b.lobby+".ogame.gameforge.com/api/users/me/loginLink?id=%d&server[language]=%s&server[number]=%d",
		userAccount.ID, userAccount.Server.Language, userAccount.Server.Number)
	req, err := http.NewRequest("GET", ogURL, nil)
	if err != nil {
		return "", err
	}
	req.Header.Add("authorization", "Bearer "+token)
	req.Header.Add("Accept-Encoding", "gzip, deflate, br")
	req = req.WithContext(b.ctx)
	resp, err := b.Client.Do(req)
	if err != nil {
		return "", err
	}
	defer func() {
		if err := resp.Body.Close(); err != nil {
			b.error(err)
		}
	}()
	by, err := wrapperReadBody(b, resp)
	if err != nil {
		return "", err
	}
	b.bytesUploaded += req.ContentLength
	var loginLink struct {
		URL string
	}
	if err := json.Unmarshal(by, &loginLink); err != nil {
		return "", err
	}
	return loginLink.URL, nil
}

// ServerData represent api result from https://s157-ru.ogame.gameforge.com/api/serverData.xml
type ServerData struct {
	Name                          string  `xml:"name"`                          // Europa
	Number                        int64   `xml:"number"`                        // 157
	Language                      string  `xml:"language"`                      // ru
	Timezone                      string  `xml:"timezone"`                      // Europe/Moscow
	TimezoneOffset                string  `xml:"timezoneOffset"`                // +03:00
	Domain                        string  `xml:"domain"`                        // s157-ru.ogame.gameforge.com
	Version                       string  `xml:"version"`                       // 6.8.8-pl2
	Speed                         int64   `xml:"speed"`                         // 6
	SpeedFleet                    int64   `xml:"speedFleet"`                    // 6
	Galaxies                      int64   `xml:"galaxies"`                      // 4
	Systems                       int64   `xml:"systems"`                       // 499
	ACS                           bool    `xml:"aCS"`                           // 1
	RapidFire                     bool    `xml:"rapidFire"`                     // 1
	DefToTF                       bool    `xml:"defToTF"`                       // 0
	DebrisFactor                  float64 `xml:"debrisFactor"`                  // 0.5
	DebrisFactorDef               float64 `xml:"debrisFactorDef"`               // 0
	RepairFactor                  float64 `xml:"repairFactor"`                  // 0.7
	NewbieProtectionLimit         int64   `xml:"newbieProtectionLimit"`         // 500000
	NewbieProtectionHigh          int64   `xml:"newbieProtectionHigh"`          // 50000
	TopScore                      int64   `xml:"topScore"`                      // 60259362
	BonusFields                   int64   `xml:"bonusFields"`                   // 30
	DonutGalaxy                   bool    `xml:"donutGalaxy"`                   // 1
	DonutSystem                   bool    `xml:"donutSystem"`                   // 1
	WfEnabled                     bool    `xml:"wfEnabled"`                     // 1 (WreckField)
	WfMinimumRessLost             int64   `xml:"wfMinimumRessLost"`             // 150000
	WfMinimumLossPercentage       int64   `xml:"wfMinimumLossPercentage"`       // 5
	WfBasicPercentageRepairable   int64   `xml:"wfBasicPercentageRepairable"`   // 45
	GlobalDeuteriumSaveFactor     float64 `xml:"globalDeuteriumSaveFactor"`     // 0.5
	Bashlimit                     int64   `xml:"bashlimit"`                     // 0
	ProbeCargo                    int64   `xml:"probeCargo"`                    // 5
	ResearchDurationDivisor       int64   `xml:"researchDurationDivisor"`       // 2
	DarkMatterNewAcount           int64   `xml:"darkMatterNewAcount"`           // 8000
	CargoHyperspaceTechMultiplier int64   `xml:"cargoHyperspaceTechMultiplier"` // 5
}

// gets the server data from xml api
func (b *OGame) getServerData() (ServerData, error) {
	var serverData ServerData
	req, err := http.NewRequest("GET", "https://s"+strconv.FormatInt(b.server.Number, 10)+"-"+b.server.Language+".ogame.gameforge.com/api/serverData.xml", nil)
	if err != nil {
		return serverData, err
	}
	req.Header.Add("Accept-Encoding", "gzip, deflate, br")
	req = req.WithContext(b.ctx)
	resp, err := b.Client.Do(req)
	if err != nil {
		return serverData, err
	}
	defer func() {
		if err := resp.Body.Close(); err != nil {
			b.error(err)
		}
	}()
	by, err := wrapperReadBody(b, resp)
	if err != nil {
		return serverData, err
	}
	b.bytesUploaded += req.ContentLength
	if err := xml.Unmarshal(by, &serverData); err != nil {
		return serverData, err
	}
	return serverData, nil
}

// Return either or not the bot logged in using the provided bearer token.
func (b *OGame) loginWithBearerToken(token string) (bool, error) {
	if token == "" {
		err := b.login()
		return false, err
	}
	server, userAccount, err := b.loginPart1(token)
	if err2.Is(err, context.Canceled) {
		return false, err
	}
	if err == ErrAccountBlocked {
		return false, err
	}
	if err != nil {
		err := b.login()
		return false, err
	}

	if err := b.loginPart2(server, userAccount); err != nil {
		return false, err
	}

	vals := url.Values{"page": {"ingame"}, "component": {OverviewPage}}
	pageHTML, err := b.getPageContent(vals, SkipRetry)
	if err != nil {
		if err == ErrNotLogged {
			b.debug("get login link")
			loginLink, err := getLoginLink(b, userAccount, token)
			if err != nil {
				return true, err
			}
			pageHTML, err := execLoginLink(b, loginLink)
			if err != nil {
				return true, err
			}
			pageHTML, err = b.getPageContent(vals, SkipRetry)
			if err != nil {
				if err == ErrNotLogged {
					err := b.login()
					return false, err
				}
			}
			b.debug("login using existing cookies")
			if err := b.loginPart3(userAccount, pageHTML); err != nil {
				return false, err
			}
			if err := b.Client.Jar.(*cookiejar.Jar).Save(); err != nil {
				return false, err
			}
			for _, fn := range b.interceptorCallbacks {
				fn("GET", loginLink, nil, nil, pageHTML)
			}
			return true, nil
		}
		return false, err
	}
	b.debug("login using existing cookies")
	if err := b.loginPart3(userAccount, pageHTML); err != nil {
		return false, err
	}
	return true, nil
}

// Return either or not the bot logged in using the existing cookies.
func (b *OGame) loginWithExistingCookies() (bool, error) {
	token := ""
	if b.bearerToken != "" {
		token = b.bearerToken
	} else {
		cookies := b.Client.Jar.(*cookiejar.Jar).AllCookies()
		for _, c := range cookies {
			if c.Name == gfTokenCookieName {
				token = c.Value
				break
			}
		}
	}
	return b.loginWithBearerToken(token)
}

func getConfiguration(b *OGame) (string, string, error) {
	ogURL := "https://" + b.lobby + ".ogame.gameforge.com/config/configuration.js"
	req, err := http.NewRequest("GET", ogURL, nil)
	if err != nil {
		return "", "", err
	}
	req.Header.Add("Accept-Encoding", "gzip, deflate, br")
	req = req.WithContext(b.ctx)
	resp, err := b.Client.Do(req)
	if err != nil {
		return "", "", err
	}
	defer resp.Body.Close()
	by, err := wrapperReadBody(b, resp)
	if err != nil {
		return "", "", err
	}
	b.bytesUploaded += req.ContentLength

	gameEnvironmentIDRgx := regexp.MustCompile(`"gameEnvironmentId":"([^"]+)"`)
	m := gameEnvironmentIDRgx.FindSubmatch(by)
	if len(m) != 2 {
		return "", "", errors.New("failed to get gameEnvironmentId")
	}
	gameEnvironmentID := m[1]

	platformGameIDRgx := regexp.MustCompile(`"platformGameId":"([^"]+)"`)
	m = platformGameIDRgx.FindSubmatch(by)
	if len(m) != 2 {
		return "", "", errors.New("failed to get platformGameId")
	}
	platformGameID := m[1]

	return string(gameEnvironmentID), string(platformGameID), nil
}

func getConfiguration2(client *http.Client, lobby string) (string, string, error) {
	ogURL := "https://" + lobby + ".ogame.gameforge.com/config/configuration.js"
	req, err := http.NewRequest("GET", ogURL, nil)
	if err != nil {
		return "", "", err
	}
	req.Header.Add("Accept-Encoding", "gzip, deflate, br")
	resp, err := client.Do(req)
	if err != nil {
		return "", "", err
	}
	defer resp.Body.Close()
	by, _, err := readBody(resp)
	if err != nil {
		return "", "", err
	}

	gameEnvironmentIDRgx := regexp.MustCompile(`"gameEnvironmentId":"([^"]+)"`)
	m := gameEnvironmentIDRgx.FindSubmatch(by)
	if len(m) != 2 {
		return "", "", errors.New("failed to get gameEnvironmentId")
	}
	gameEnvironmentID := m[1]

	platformGameIDRgx := regexp.MustCompile(`"platformGameId":"([^"]+)"`)
	m = platformGameIDRgx.FindSubmatch(by)
	if len(m) != 2 {
		return "", "", errors.New("failed to get platformGameId")
	}
	platformGameID := m[1]

	return string(gameEnvironmentID), string(platformGameID), nil
}

type postSessionsResponse struct {
	Token                     string `json:"token"`
	IsPlatformLogin           bool   `json:"isPlatformLogin"`
	IsGameAccountMigrated     bool   `json:"isGameAccountMigrated"`
	PlatformUserID            string `json:"platformUserId"`
	IsGameAccountCreated      bool   `json:"isGameAccountCreated"`
	HasUnmigratedGameAccounts bool   `json:"hasUnmigratedGameAccounts"`
}

func postSessions(b *OGame, gameEnvironmentID, platformGameID, username, password, otpSecret string) (postSessionsResponse, error) {
	var out postSessionsResponse
	payload := url.Values{
		"autoGameAccountCreation": {"false"},
		"gameEnvironmentId":       {gameEnvironmentID},
		"platformGameId":          {platformGameID},
		"gfLang":                  {"en"},
		"locale":                  {"en_GB"},
		"identity":                {username},
		"password":                {password},
	}
	req, err := http.NewRequest("POST", "https://gameforge.com/api/v1/auth/thin/sessions", strings.NewReader(payload.Encode()))
	if err != nil {
		return out, err
	}

	if otpSecret != "" {
		passcode, err := totp.GenerateCodeCustom(otpSecret, time.Now(), totp.ValidateOpts{
			Period:    30,
			Skew:      1,
			Digits:    otp.DigitsSix,
			Algorithm: otp.AlgorithmSHA1,
		})
		if err != nil {
			return out, err
		}
		req.Header.Add("tnt-2fa-code", passcode)
		req.Header.Add("tnt-installation-id", "")
	}

	req.Header.Add("Content-Type", "application/x-www-form-urlencoded")
	req.Header.Add("Accept-Encoding", "gzip, deflate, br")

	resp, err := b.doReqWithLoginProxyTransport(req)
	if err != nil {
		return out, err
	}
	defer resp.Body.Close()

	if resp.StatusCode == 409 {
		// Question: https://image-drop-challenge.gameforge.com/challenge/c434aa65-a064-498f-9ca4-98054bab0db8/en-GB/text
		// Icons:    https://image-drop-challenge.gameforge.com/challenge/c434aa65-a064-498f-9ca4-98054bab0db8/en-GB/drag-icons
		// POST:     https://image-drop-challenge.gameforge.com/challenge/c434aa65-a064-498f-9ca4-98054bab0db8/en-GB {"answer":2} // 0 indexed
		//           {"id":"c434aa65-a064-498f-9ca4-98054bab0db8","lastUpdated":1611749410077,"status":"solved"}
		gfChallengeID := resp.Header.Get("gf-challenge-id") // c434aa65-a064-498f-9ca4-98054bab0db8;https://challenge.gameforge.com
		if gfChallengeID != "" {
			parts := strings.Split(gfChallengeID, ";")
			challengeID := parts[0]
			return out, errors.New("captcha required, " + challengeID)
		}
	}

	if resp.StatusCode >= 500 {
		return out, errors.New("OGame server error code : " + resp.Status)
	}

	by, _, err := readBody(resp)
	if resp.StatusCode != 201 {
		if string(by) == `{"reason":"OTP_REQUIRED"}` {
			return out, ErrOTPRequired
		}
		if string(by) == `{"reason":"OTP_INVALID"}` {
			return out, ErrOTPInvalid
		}
		b.error(resp.StatusCode, string(by), err)
		return out, ErrBadCredentials
	}

	if err := json.Unmarshal(by, &out); err != nil {
		b.error(err, string(by))
		return out, err
	}

	// put in cookie jar so that we can re-login reusing the cookies
	u, _ := url.Parse("https://gameforge.com")
	cookies := b.Client.Jar.Cookies(u)
	cookie := &http.Cookie{
		Name:   gfTokenCookieName,
		Value:  out.Token,
		Path:   "/",
		Domain: ".gameforge.com",
	}
	cookies = append(cookies, cookie)
	b.Client.Jar.SetCookies(u, cookies)

	return out, nil
}

func postSessions2(client *http.Client, gameEnvironmentID, platformGameID, username, password, otpSecret string) (postSessionsResponse, error) {
	var out postSessionsResponse
	payload := url.Values{
		"autoGameAccountCreation": {"false"},
		"gameEnvironmentId":       {gameEnvironmentID},
		"platformGameId":          {platformGameID},
		"gfLang":                  {"en"},
		"locale":                  {"en_GB"},
		"identity":                {username},
		"password":                {password},
	}
	req, err := http.NewRequest("POST", "https://gameforge.com/api/v1/auth/thin/sessions", strings.NewReader(payload.Encode()))
	if err != nil {
		return out, err
	}

	if otpSecret != "" {
		passcode, err := totp.GenerateCodeCustom(otpSecret, time.Now(), totp.ValidateOpts{
			Period:    30,
			Skew:      1,
			Digits:    otp.DigitsSix,
			Algorithm: otp.AlgorithmSHA1,
		})
		if err != nil {
			return out, err
		}
		req.Header.Add("tnt-2fa-code", passcode)
		req.Header.Add("tnt-installation-id", "")
	}

	req.Header.Add("Content-Type", "application/x-www-form-urlencoded")
	req.Header.Add("Accept-Encoding", "gzip, deflate, br")

	resp, err := client.Do(req)
	if err != nil {
		return out, err
	}
	defer resp.Body.Close()

	if resp.StatusCode >= 500 {
		return out, errors.New("OGame server error code : " + resp.Status)
	}

	by, _, _ := readBody(resp)
	if resp.StatusCode != 201 {
		if string(by) == `{"reason":"OTP_REQUIRED"}` {
			return out, ErrOTPRequired
		}
		if string(by) == `{"reason":"OTP_INVALID"}` {
			return out, ErrOTPInvalid
		}
		return out, ErrBadCredentials
	}

	if err := json.Unmarshal(by, &out); err != nil {
		return out, err
	}
	return out, nil
}

func (b *OGame) login() error {
	b.debug("get configuration")
	gameEnvironmentID, platformGameID, err := getConfiguration(b)
	if err != nil {
		return err
	}

	b.debug("post sessions")
	postSessionsRes, err := postSessions(b, gameEnvironmentID, platformGameID, b.Username, b.password, b.otpSecret)
	if err != nil {
		return err
	}

	server, userAccount, err := b.loginPart1(postSessionsRes.Token)
	if err != nil {
		return err
	}

	b.debug("get login link")
	loginLink, err := getLoginLink(b, userAccount, postSessionsRes.Token)
	if err != nil {
		return err
	}
	pageHTML, err := execLoginLink(b, loginLink)
	if err != nil {
		return err
	}

	if err := b.loginPart2(server, userAccount); err != nil {
		return err
	}
	if err := b.loginPart3(userAccount, pageHTML); err != nil {
		return err
	}

	if err := b.Client.Jar.(*cookiejar.Jar).Save(); err != nil {
		return err
	}
	for _, fn := range b.interceptorCallbacks {
		fn("GET", loginLink, nil, nil, pageHTML)
	}
	return nil
}

func (b *OGame) loginPart1(token string) (server Server, userAccount account, err error) {
	b.debug("get user accounts")
	accounts, err := getUserAccounts(b, token)
	if err != nil {
		return
	}
	b.debug("get servers")
	servers, err := getServers(b)
	if err != nil {
		return
	}
	b.debug("find account & server for universe")
	userAccount, server, err = findAccount(b.Universe, b.language, b.playerID, accounts, servers)
	if err != nil {
		return
	}
	if userAccount.Blocked {
		return server, userAccount, ErrAccountBlocked
	}
	b.debug("Players online: " + strconv.FormatInt(server.PlayersOnline, 10) + ", Players: " + strconv.FormatInt(server.PlayerCount, 10))
	return
}

func (b *OGame) loginPart2(server Server, userAccount account) error {
	atomic.StoreInt32(&b.isLoggedInAtom, 1) // At this point, we are logged in
	atomic.StoreInt32(&b.isConnectedAtom, 1)
	// Get server data
	start := time.Now()
	b.server = server
	serverData, err := b.getServerData()
	if err != nil {
		return err
	}
	b.serverData = serverData
	lang := server.Language
	if server.Language == "yu" {
		lang = "ba"
	}
	b.language = lang
	b.serverURL = "https://s" + strconv.FormatInt(server.Number, 10) + "-" + lang + ".ogame.gameforge.com"
	b.debug("get server data", time.Since(start))
	return nil
}

func (b *OGame) loginPart3(userAccount account, pageHTML []byte) error {
	if ogVersion, err := version.NewVersion(b.serverData.Version); err == nil {
		if ogVersion.GreaterThanOrEqual(version.Must(version.NewVersion("7.1.0-rc0"))) {
			b.extractor = NewExtractorV71()
		} else if ogVersion.GreaterThanOrEqual(version.Must(version.NewVersion("7.0.0-rc0"))) {
			b.extractor = NewExtractorV7()
		}
	} else {
		b.error("failed to parse ogame version: " + err.Error())
	}

	b.sessionChatCounter = 1

	b.debug("logged in as " + userAccount.Name + " on " + b.Universe + "-" + b.language)

	b.debug("extract information from html")
	doc, err := goquery.NewDocumentFromReader(bytes.NewReader(pageHTML))
	if err != nil {
		return err
	}
	b.ogameSession = b.extractor.ExtractOGameSessionFromDoc(doc)
	if b.ogameSession == "" {
		return ErrBadCredentials
	}

	serverTime, _ := b.extractor.ExtractServerTime(pageHTML)
	b.location = serverTime.Location()

	b.cacheFullPageInfo("overview", pageHTML)

	_, _ = b.getPage(PreferencesPage, CelestialID(0)) // Will update preferences cached values

	// Extract chat host and port
	m := regexp.MustCompile(`var nodeUrl\s?=\s?"https:\\/\\/([^:]+):(\d+)\\/socket.io\\/socket.io.js"`).FindSubmatch(pageHTML)
	chatHost := string(m[1])
	chatPort := string(m[2])

	if atomic.CompareAndSwapInt32(&b.chatConnectedAtom, 0, 1) {
		b.closeChatCh = make(chan struct{})
		go func(b *OGame) {
			defer atomic.StoreInt32(&b.chatConnectedAtom, 0)
			b.chatRetry = NewExponentialBackoff(60)
		LOOP:
			for {
				select {
				case <-b.closeChatCh:
					break LOOP
				default:
					b.connectChat(chatHost, chatPort)
					b.chatRetry.Wait()
				}
			}
		}(b)
	} else {
		b.ReconnectChat()
	}

	return nil
}

func (b *OGame) cacheFullPageInfo(page string, pageHTML []byte) {
	doc, _ := goquery.NewDocumentFromReader(bytes.NewReader(pageHTML))
	b.planetsMu.Lock()
	b.planets = b.extractor.ExtractPlanetsFromDoc(doc, b)
	b.planetsMu.Unlock()
	b.isVacationModeEnabled = b.extractor.ExtractIsInVacationFromDoc(doc)
	b.ajaxChatToken, _ = b.extractor.ExtractAjaxChatToken(pageHTML)
	b.characterClass, _ = b.extractor.ExtractCharacterClassFromDoc(doc)
	b.hasCommander = b.extractor.ExtractCommanderFromDoc(doc)
	b.hasAdmiral = b.extractor.ExtractAdmiralFromDoc(doc)
	b.hasEngineer = b.extractor.ExtractEngineerFromDoc(doc)
	b.hasGeologist = b.extractor.ExtractGeologistFromDoc(doc)
	b.hasTechnocrat = b.extractor.ExtractTechnocratFromDoc(doc)

	if page == "overview" {
		b.Player, _ = b.extractor.ExtractUserInfos(pageHTML, b.language)
	} else if page == "preferences" {
		b.CachedPreferences = b.extractor.ExtractPreferencesFromDoc(doc)
	} else if page == "research" {
		researches := b.extractor.ExtractResearchFromDoc(doc)
		b.researches = &researches
	}
}

// DefaultLoginWrapper ...
var DefaultLoginWrapper = func(loginFn func() (bool, error)) error {
	_, err := loginFn()
	return err
}

func (b *OGame) wrapLoginWithBearerToken(token string) (useToken bool, err error) {
	fn := func() (bool, error) {
		useToken, err = b.loginWithBearerToken(token)
		return useToken, err
	}
	return useToken, b.loginWrapper(fn)
}

func (b *OGame) wrapLoginWithExistingCookies() (useCookies bool, err error) {
	fn := func() (bool, error) {
		useCookies, err = b.loginWithExistingCookies()
		return useCookies, err
	}
	return useCookies, b.loginWrapper(fn)
}

func (b *OGame) wrapLogin() error {
	return b.loginWrapper(func() (bool, error) { return false, b.login() })
}

// GetExtractor gets extractor object
func (b *OGame) GetExtractor() Extractor {
	return b.extractor
}

// SetOGameCredentials sets ogame credentials for the bot
func (b *OGame) SetOGameCredentials(username, password, otpSecret, bearerToken string) {
	b.Username = username
	b.password = password
	b.otpSecret = otpSecret
	b.bearerToken = bearerToken
}

func (b *OGame) setOGameLobby(lobby string) {
	if lobby != LobbyPioneers {
		lobby = Lobby
	}
	b.lobby = lobby
}

// SetLoginWrapper ...
func (b *OGame) SetLoginWrapper(newWrapper func(func() (bool, error)) error) {
	b.loginWrapper = newWrapper
}

// execute a request using the login proxy transport if set
func (b *OGame) doReqWithLoginProxyTransport(req *http.Request) (resp *http.Response, err error) {
	req = req.WithContext(b.ctx)
	if b.loginProxyTransport != nil {
		oldTransport := b.Client.Transport
		b.Client.Transport = b.loginProxyTransport
		resp, err = b.Client.Do(req)
		b.Client.Transport = oldTransport
	} else {
		resp, err = b.Client.Do(req)
	}
	return
}

func getTransport(proxy, username, password, proxyType string, config *tls.Config) (http.RoundTripper, error) {
	var err error
	transport := http.DefaultTransport.(*http.Transport).Clone()
	if proxyType == "socks5" {
		transport, err = getSocks5Transport(proxy, username, password)
	} else if proxyType == "http" {
		transport, err = getProxyTransport(proxy, username, password)
	}
	if transport != nil {
		transport.TLSClientConfig = config
	}
	return transport, err
}

// Creates a proxy http transport with optional basic auth
func getProxyTransport(proxy, username, password string) (*http.Transport, error) {
	proxyURL, err := url.Parse(proxy)
	if err != nil {
		return nil, err
	}
	t := &http.Transport{Proxy: http.ProxyURL(proxyURL)}
	if username != "" || password != "" {
		basicAuth := "Basic " + base64.StdEncoding.EncodeToString([]byte(username+":"+password))
		t.ProxyConnectHeader = http.Header{"Proxy-Authorization": {basicAuth}}
	}
	return t, nil
}

func getSocks5Transport(proxyAddress, username, password string) (*http.Transport, error) {
	var auth *proxy.Auth
	if username != "" || password != "" {
		auth = &proxy.Auth{User: username, Password: password}
	}
	dialer, err := proxy.SOCKS5("tcp", proxyAddress, auth, proxy.Direct)
	if err != nil {
		return nil, err
	}
	transport := &http.Transport{
		DialContext: func(ctx context.Context, network, addr string) (net.Conn, error) {
			return dialer.Dial(network, addr)
		},
	}
	return transport, nil
}

func (b *OGame) setProxy(proxyAddress, username, password, proxyType string, loginOnly bool, config *tls.Config) error {
	if proxyType == "" {
		proxyType = "socks5"
	}
	if proxyAddress == "" {
		b.loginProxyTransport = nil
		b.Client.Transport = http.DefaultTransport
		return nil
	}
	transport, err := getTransport(proxyAddress, username, password, proxyType, config)
	b.loginProxyTransport = transport
	b.Client.Transport = transport
	if loginOnly {
		b.Client.Transport = http.DefaultTransport
	}
	return err
}

// SetProxy this will change the bot http transport object.
// proxyType can be "http" or "socks5".
// An empty proxyAddress will reset the client transport to default value.
func (b *OGame) SetProxy(proxyAddress, username, password, proxyType string, loginOnly bool, config *tls.Config) error {
	return b.setProxy(proxyAddress, username, password, proxyType, loginOnly, config)
}

func (b *OGame) connectChat(host, port string) {
	req, err := http.NewRequest("GET", "https://"+host+":"+port+"/socket.io/1/?t="+strconv.FormatInt(time.Now().UnixNano()/int64(time.Millisecond), 10), nil)
	if err != nil {
		b.error("failed to create request:", err)
		return
	}
	client := &http.Client{}
	resp, err := client.Do(req)
	if err != nil {
		b.error("failed to get socket.io token:", err)
		return
	}
	defer func() {
		if err := resp.Body.Close(); err != nil {
			b.error(err)
		}
	}()
	b.chatRetry.Reset()
	by, _ := ioutil.ReadAll(resp.Body)
	token := strings.Split(string(by), ":")[0]

	origin := "https://" + host + ":" + port + "/"
	wssURL := "wss://" + host + ":" + port + "/socket.io/1/websocket/" + token
	b.ws, err = websocket.Dial(wssURL, "", origin)
	if err != nil {
		b.error("failed to dial websocket:", err)
		return
	}

	// Recv msgs
LOOP:
	for {
		select {
		case <-b.closeChatCh:
			break LOOP
		default:
		}

		var buf = make([]byte, 1024*1024)
		if err := b.ws.SetReadDeadline(time.Now().Add(time.Second)); err != nil {
			b.error("failed to set read deadline:", err)
		}
		n, err := b.ws.Read(buf)
		if err != nil {
			if err == io.EOF {
				b.error("chat eof:", err)
				break
			} else if strings.HasSuffix(err.Error(), "use of closed network connection") {
				break
			} else if strings.HasSuffix(err.Error(), "i/o timeout") {
				continue
			} else {
				b.error("chat unexpected error", err)
				// connection reset by peer
				break
			}
		}
		for _, clb := range b.wsCallbacks {
			go clb(buf[0:n])
		}
		msg := bytes.Trim(buf, "\x00")
		if bytes.Equal(msg, []byte("1::")) {
			_, _ = b.ws.Write([]byte("1::/chat"))       // subscribe to chat events
			_, _ = b.ws.Write([]byte("1::/auctioneer")) // subscribe to auctioneer events
		} else if bytes.Equal(msg, []byte("1::/chat")) {
			authMsg := `5:` + strconv.FormatInt(b.sessionChatCounter, 10) + `+:/chat:{"name":"authorize","args":["` + b.ogameSession + `"]}`
			_, _ = b.ws.Write([]byte(authMsg))
			b.sessionChatCounter++
		} else if bytes.Equal(msg, []byte("2::")) {
			_, _ = b.ws.Write([]byte("2::"))
		} else if regexp.MustCompile(`\d+::/auctioneer`).Match(msg) {
			// 5::/auctioneer:{"name":"timeLeft","args":["Next auction in:<br />\n<span class=\"nextAuction\" id=\"nextAuction\">598</span>"]}
			// 5::/auctioneer:{"name":"timeLeft","args":["<span style=\"color:#FFA500;\"><b>approx. 10m</b></span> remaining until the auction ends"]} // every minute
			// 5::/auctioneer:{"name":"new auction","args":[{"info":"<span style=\"color:#99CC00;\"><b>approx. 45m</b></span> remaining until the auction ends","item":{"uuid":"118d34e685b5d1472267696d1010a393a59aed03","image":"bdb4508609de1df58bf4a6108fff73078c89f777","rarity":"rare"},"oldAuction":{"item":{"uuid":"8a4f9e8309e1078f7f5ced47d558d30ae15b4a1b","imageSmall":"014827f6d1d5b78b1edd0d4476db05639e7d9367","rarity":"rare"},"time":"06.01.2021 17:35:05","bids":1,"sum":1000,"player":{"id":111106,"name":"Governor Skat","link":"http://s152-en.ogame.gameforge.com/game/index.php?page=ingame&component=galaxy&galaxy=1&system=218"}},"auctionId":18550}]}
			// 5::/auctioneer:{"name":"new bid","args":[{"player":{"id":106734,"name":"Someone","link":"https://s152-en.ogame.gameforge.com/game/index.php?page=ingame&component=galaxy&galaxy=4&system=116"},"sum":2000,"price":3000,"bids":2,"auctionId":"13355"}]}
			// 5::/auctioneer:{"name":"auction finished","args":[{"sum":2000,"player":{"id":106734,"name":"Someone","link":"http://s152-en.ogame.gameforge.com/game/index.php?page=ingame&component=galaxy&galaxy=4&system=116"},"bids":2,"info":"Next auction in:<br />\n<span class=\"nextAuction\" id=\"nextAuction\">1390</span>","time":"06:36"}]}
			msg = bytes.TrimPrefix(msg, []byte("5::/auctioneer:"))
			var pck interface{} = string(msg)
			var out map[string]interface{}
			_ = json.Unmarshal(msg, &out)
			if args, ok := out["args"].([]interface{}); ok {
				if len(args) > 0 {
					if name, ok := out["name"].(string); ok && name == "new bid" {
						if firstArg, ok := args[0].(map[string]interface{}); ok {
							auctionID, _ := strconv.ParseInt(doCastStr(firstArg["auctionId"]), 10, 64)
							pck1 := AuctioneerNewBid{
								Sum:       int64(doCastF64(firstArg["sum"])),
								Price:     int64(doCastF64(firstArg["price"])),
								Bids:      int64(doCastF64(firstArg["bids"])),
								AuctionID: auctionID,
							}
							if player, ok := firstArg["player"].(map[string]interface{}); ok {
								pck1.Player.ID = int64(doCastF64(player["id"]))
								pck1.Player.Name = doCastStr(player["name"])
								pck1.Player.Link = doCastStr(player["link"])
							}
							pck = pck1
						}
					} else if name, ok := out["name"].(string); ok && name == "timeLeft" {
						if timeLeftMsg, ok := args[0].(string); ok {
							if strings.Contains(timeLeftMsg, "color:") {
								doc, _ := goquery.NewDocumentFromReader(strings.NewReader(timeLeftMsg))
								rgx := regexp.MustCompile(`\d+`)
								txt := rgx.FindString(doc.Find("b").Text())
								approx, _ := strconv.ParseInt(txt, 10, 64)
								pck = AuctioneerTimeRemaining{Approx: approx * 60}
							} else if strings.Contains(timeLeftMsg, "nextAuction") {
								doc, _ := goquery.NewDocumentFromReader(strings.NewReader(timeLeftMsg))
								rgx := regexp.MustCompile(`\d+`)
								txt := rgx.FindString(doc.Find("span").Text())
								secs, _ := strconv.ParseInt(txt, 10, 64)
								pck = AuctioneerNextAuction{Secs: secs}
							}
						}
					} else if name, ok := out["name"].(string); ok && name == "new auction" {
						if firstArg, ok := args[0].(map[string]interface{}); ok {
							pck1 := AuctioneerNewAuction{
								AuctionID: int64(doCastF64(firstArg["auctionId"])),
							}
							if infoMsg, ok := args[0].(string); ok {
								doc, _ := goquery.NewDocumentFromReader(strings.NewReader(infoMsg))
								rgx := regexp.MustCompile(`\d+`)
								txt := rgx.FindString(doc.Find("b").Text())
								approx, _ := strconv.ParseInt(txt, 10, 64)
								pck1.Approx = approx * 60
							}
							pck = pck1
						}
					} else if name, ok := out["name"].(string); ok && name == "auction finished" {
						if firstArg, ok := args[0].(map[string]interface{}); ok {
							pck1 := AuctioneerAuctionFinished{
								Sum:  int64(doCastF64(firstArg["sum"])),
								Bids: int64(doCastF64(firstArg["bids"])),
							}
							if player, ok := firstArg["player"].(map[string]interface{}); ok {
								pck1.Player.ID = int64(doCastF64(player["id"]))
								pck1.Player.Name = doCastStr(player["name"])
								pck1.Player.Link = doCastStr(player["link"])
							}
							pck = pck1
						}
					}
				}
			}
			for _, clb := range b.auctioneerCallbacks {
				clb(pck)
			}
		} else if regexp.MustCompile(`6::/chat:\d+\+\[true]`).Match(msg) {
			b.debug("chat connected")
		} else if regexp.MustCompile(`6::/chat:\d+\+\[false]`).Match(msg) {
			b.error("Failed to connect to chat")
		} else if bytes.HasPrefix(msg, []byte("5::/chat:")) {
			payload := bytes.TrimPrefix(msg, []byte("5::/chat:"))
			var chatPayload ChatPayload
			if err := json.Unmarshal(payload, &chatPayload); err != nil {
				b.error("Unable to unmarshal chat payload", err, payload)
				continue
			}
			for _, chatMsg := range chatPayload.Args {
				for _, clb := range b.chatCallbacks {
					clb(chatMsg)
				}
			}
		} else {
			b.error("unknown message received:", string(buf))
			time.Sleep(time.Second)
		}
	}
}

func doCastF64(v interface{}) float64 {
	if f, ok := v.(float64); ok {
		return f
	}
	return 0
}

func doCastStr(v interface{}) string {
	if str, ok := v.(string); ok {
		return str
	}
	return ""
}

// AuctioneerNewBid ...
type AuctioneerNewBid struct {
	Sum       int64
	Price     int64
	Bids      int64
	AuctionID int64
	Player    struct {
		ID   int64
		Name string
		Link string
	}
}

// AuctioneerNewAuction ...
// 5::/auctioneer:{"name":"new auction","args":[{"info":"<span style=\"color:#99CC00;\"><b>approx. 45m</b></span> remaining until the auction ends","item":{"uuid":"118d34e685b5d1472267696d1010a393a59aed03","image":"bdb4508609de1df58bf4a6108fff73078c89f777","rarity":"rare"},"oldAuction":{"item":{"uuid":"8a4f9e8309e1078f7f5ced47d558d30ae15b4a1b","imageSmall":"014827f6d1d5b78b1edd0d4476db05639e7d9367","rarity":"rare"},"time":"06.01.2021 17:35:05","bids":1,"sum":1000,"player":{"id":111106,"name":"Governor Skat","link":"http://s152-en.ogame.gameforge.com/game/index.php?page=ingame&component=galaxy&galaxy=1&system=218"}},"auctionId":18550}]}
type AuctioneerNewAuction struct {
	AuctionID int64
	Approx    int64
}

// AuctioneerAuctionFinished ...
// 5::/auctioneer:{"name":"auction finished","args":[{"sum":2000,"player":{"id":106734,"name":"Someone","link":"http://s152-en.ogame.gameforge.com/game/index.php?page=ingame&component=galaxy&galaxy=4&system=116"},"bids":2,"info":"Next auction in:<br />\n<span class=\"nextAuction\" id=\"nextAuction\">1390</span>","time":"06:36"}]}
type AuctioneerAuctionFinished struct {
	Sum         int64
	Bids        int64
	NextAuction int64
	Time        string
	Player      struct {
		ID   int64
		Name string
		Link string
	}
}

// AuctioneerTimeRemaining ...
// 5::/auctioneer:{"name":"timeLeft","args":["<span style=\"color:#FFA500;\"><b>approx. 10m</b></span> remaining until the auction ends"]} // every minute
type AuctioneerTimeRemaining struct {
	Approx int64
}

// AuctioneerNextAuction ...
// 5::/auctioneer:{"name":"timeLeft","args":["Next auction in:<br />\n<span class=\"nextAuction\" id=\"nextAuction\">598</span>"]}
type AuctioneerNextAuction struct {
	Secs int64
}

// ReconnectChat ...
func (b *OGame) ReconnectChat() bool {
	if b.ws == nil {
		return false
	}
	_, _ = b.ws.Write([]byte("1::/chat"))
	return true
}

// ChatPayload ...
type ChatPayload struct {
	Name string    `json:"name"`
	Args []ChatMsg `json:"args"`
}

// ChatMsg ...
type ChatMsg struct {
	SenderID      int64  `json:"senderId"`
	SenderName    string `json:"senderName"`
	AssociationID int64  `json:"associationId"`
	Text          string `json:"text"`
	ID            int64  `json:"id"`
	Date          int64  `json:"date"`
}

func (m ChatMsg) String() string {
	return "\n" +
		"     Sender ID: " + strconv.FormatInt(m.SenderID, 10) + "\n" +
		"   Sender name: " + m.SenderName + "\n" +
		"Association ID: " + strconv.FormatInt(m.AssociationID, 10) + "\n" +
		"          Text: " + m.Text + "\n" +
		"            ID: " + strconv.FormatInt(m.ID, 10) + "\n" +
		"          Date: " + strconv.FormatInt(m.Date, 10)
}

func (b *OGame) logout() {
	_, _ = b.getPage(LogoutPage, CelestialID(0))
	b.Client.Jar.(*cookiejar.Jar).Save()
	if atomic.CompareAndSwapInt32(&b.isLoggedInAtom, 1, 0) {
		select {
		case <-b.closeChatCh:
		default:
			close(b.closeChatCh)
			if b.ws != nil {
				_ = b.ws.Close()
			}
		}
	}
}

func isLogged(pageHTML []byte) bool {
	return len(regexp.MustCompile(`<meta name="ogame-session" content="\w+"/>`).FindSubmatch(pageHTML)) == 1 ||
		len(regexp.MustCompile(`var session = "\w+"`).FindSubmatch(pageHTML)) == 1
}

// IsKnowFullPage ...
func IsKnowFullPage(vals url.Values) bool {
	page := vals.Get("page")
	if page == "ingame" {
		page = vals.Get("component")
	}
	return page == OverviewPage ||
		page == TraderOverviewPage ||
		page == ResearchPage ||
		page == ShipyardPage ||
		page == GalaxyPage ||
		page == AlliancePage ||
		page == PremiumPage ||
		page == ShopPage ||
		page == RewardsPage ||
		page == ResourceSettingsPage ||
		page == MovementPage ||
		page == HighscorePage ||
		page == BuddiesPage ||
		page == PreferencesPage ||
		page == MessagesPage ||
		page == ChatPage ||

		page == DefensesPage ||
		page == SuppliesPage ||
		page == FacilitiesPage ||
		page == FleetdispatchPage
}

// IsAjaxPage either the requested page is a partial/ajax page
func IsAjaxPage(vals url.Values) bool {
	page := vals.Get("page")
	if page == "ingame" {
		page = vals.Get("component")
	}
	ajax := vals.Get("ajax")
	asJson := vals.Get("asJson")
	return page == FetchEventboxAjaxPage ||
		page == FetchResourcesAjaxPage ||
		page == GalaxyContentAjaxPage ||
		page == EventListAjaxPage ||
		page == AjaxChatAjaxPage ||
		page == NoticesAjaxPage ||
		page == RepairlayerAjaxPage ||
		page == TechtreeAjaxPage ||
		page == PhalanxAjaxPage ||
		page == ShareReportOverlayAjaxPage ||
		page == JumpgatelayerAjaxPage ||
		page == FederationlayerAjaxPage ||
		page == UnionchangeAjaxPage ||
		page == ChangenickAjaxPage ||
		page == PlanetlayerAjaxPage ||
		page == TraderlayerAjaxPage ||
		page == PlanetRenameAjaxPage ||
		page == RightmenuAjaxPage ||
		page == AllianceOverviewAjaxPage ||
		page == SupportAjaxPage ||
		page == BuffActivationAjaxPage ||
		page == AuctioneerAjaxPage ||
		page == HighscoreContentAjaxPage ||
		ajax == "1" ||
		asJson == "1"
}

func canParseEventBox(by []byte) bool {
	err := json.Unmarshal(by, &eventboxResp{})
	return err == nil
}

func canParseSystemInfos(by []byte) bool {
	err := json.Unmarshal(by, &SystemInfos{})
	return err == nil
}

func (b *OGame) preRequestChecks() error {
	if !b.IsEnabled() {
		return ErrBotInactive
	}
	if !b.IsLoggedIn() {
		return ErrBotLoggedOut
	}
	if b.serverURL == "" {
		return errors.New("serverURL is empty")
	}
	return nil
}

func (b *OGame) execRequest(method, finalURL string, payload, vals url.Values) ([]byte, error) {
	var req *http.Request
	var err error
	if method == "GET" {
		req, err = http.NewRequest(method, finalURL, nil)
	} else {
		req, err = http.NewRequest(method, finalURL, strings.NewReader(payload.Encode()))
	}
	if err != nil {
		return []byte{}, err
	}

	if method == "POST" {
		req.Header.Add("Content-Type", "application/x-www-form-urlencoded")
	}
	req.Header.Add("Accept-Encoding", "gzip, deflate, br")
	if IsAjaxPage(vals) {
		req.Header.Add("X-Requested-With", "XMLHttpRequest")
	}

	req = req.WithContext(b.ctx)
	resp, err := b.Client.Do(req)
	if err != nil {
		return []byte{}, err
	}
	defer func() {
		if err := resp.Body.Close(); err != nil {
			b.error(err)
		}
	}()

	if resp.StatusCode >= 500 {
		return []byte{}, err
	}
	by, err := wrapperReadBody(b, resp)
	if err != nil {
		return []byte{}, err
	}
	b.bytesUploaded += req.ContentLength
	return by, nil
}

func (b *OGame) getPageContent(vals url.Values, opts ...Option) ([]byte, error) {
	var cfg options
	for _, opt := range opts {
		opt(&cfg)
	}

	if err := b.preRequestChecks(); err != nil {
		return []byte{}, err
	}

	if vals.Get("cp") == "" {
		if cfg.ChangePlanet != 0 {
			vals.Set("cp", strconv.FormatInt(int64(cfg.ChangePlanet), 10))
		}
	}

	finalURL := b.serverURL + "/game/index.php?" + vals.Encode()

	allianceID := vals.Get("allianceId")
	if allianceID != "" {
		finalURL = b.serverURL + "/game/allianceInfo.php?allianceID=" + allianceID
	}

	page := vals.Get("page")
	if page == "ingame" ||
		(page == "componentOnly" && vals.Get("component") == "fetchEventbox") ||
		(page == "componentOnly" && vals.Get("component") == "eventList" && vals.Get("action") != "fetchEventBox") {
		page = vals.Get("component")
	}
	var pageHTMLBytes []byte

	clb := func() (err error) {
		pageHTMLBytes, err = b.execRequest("GET", finalURL, nil, vals)
		if err != nil {
			return err
		}

		if allianceID != "" {
			return nil
		}
		if (page != LogoutPage && (IsKnowFullPage(vals) || page == "") && !IsAjaxPage(vals) && !isLogged(pageHTMLBytes)) ||
			(page == "eventList" && !bytes.Contains(pageHTMLBytes, []byte("eventListWrap"))) ||
			(page == "fetchEventbox" && !canParseEventBox(pageHTMLBytes)) {
			b.error("Err not logged on page : ", page)
			atomic.StoreInt32(&b.isConnectedAtom, 0)
			return ErrNotLogged
		}

		return nil
	}

	var err error
	if cfg.SkipRetry {
		err = clb()
	} else {
		err = b.withRetry(clb)
	}
	if err != nil {
		b.error(err)
		return []byte{}, err
	}

	if !IsAjaxPage(vals) && isLogged(pageHTMLBytes) {
		page := vals.Get("page")
		component := vals.Get("component")
		if page != "standalone" && component != "empire" {
			if page == "ingame" {
				page = component
			}
			b.cacheFullPageInfo(page, pageHTMLBytes)
		}
	}

	if !cfg.SkipInterceptor {
		go func() {
			for _, fn := range b.interceptorCallbacks {
				fn("GET", finalURL, vals, nil, pageHTMLBytes)
			}
		}()
	}

	return pageHTMLBytes, nil
}

func (b *OGame) postPageContent(vals, payload url.Values, opts ...Option) ([]byte, error) {
	var cfg options
	for _, opt := range opts {
		opt(&cfg)
	}

	if err := b.preRequestChecks(); err != nil {
		return []byte{}, err
	}

	if vals.Get("cp") == "" {
		if cfg.ChangePlanet != 0 {
			vals.Set("cp", strconv.FormatInt(int64(cfg.ChangePlanet), 10))
		}
	}

	if vals.Get("page") == "ajaxChat" && payload.Get("mode") == "1" {
		payload.Set("token", b.ajaxChatToken)
	}

	finalURL := b.serverURL + "/game/index.php?" + vals.Encode()
	page := vals.Get("page")
	if page == "ingame" {
		page = vals.Get("component")
	}
	var pageHTMLBytes []byte

	if err := b.withRetry(func() (err error) {
		// Needs to be inside the withRetry, so if we need to re-login the redirect is back for the login call
		// Prevent redirect (301) https://stackoverflow.com/a/38150816/4196220
		b.Client.CheckRedirect = func(req *http.Request, via []*http.Request) error { return http.ErrUseLastResponse }
		defer func() { b.Client.CheckRedirect = nil }()

		pageHTMLBytes, err = b.execRequest("POST", finalURL, payload, vals)
		if err != nil {
			return err
		}

		if page == "galaxyContent" && !canParseSystemInfos(pageHTMLBytes) {
			b.error("Err not logged on page : ", page)
			b.error(string(pageHTMLBytes))
			atomic.StoreInt32(&b.isConnectedAtom, 0)
			return ErrNotLogged
		}

		return nil
	}); err != nil {
		b.error(err)
		return []byte{}, err
	}

	if page == "preferences" {
		b.CachedPreferences = b.extractor.ExtractPreferences(pageHTMLBytes)
	} else if page == "ajaxChat" && (payload.Get("mode") == "1" || payload.Get("mode") == "3") {
		var res ChatPostResp
		if err := json.Unmarshal(pageHTMLBytes, &res); err != nil {
			return []byte{}, err
		}
		b.ajaxChatToken = res.NewToken
	}

	if !cfg.SkipInterceptor {
		go func() {
			for _, fn := range b.interceptorCallbacks {
				fn("POST", finalURL, vals, payload, pageHTMLBytes)
			}
		}()
	}

	return pageHTMLBytes, nil
}

func (b *OGame) getAlliancePageContent(vals url.Values) ([]byte, error) {
	if err := b.preRequestChecks(); err != nil {
		return []byte{}, err
	}
	finalURL := b.serverURL + "/game/allianceInfo.php?" + vals.Encode()
	return b.execRequest("GET", finalURL, nil, vals)
}

type eventboxResp struct {
	Hostile  int
	Neutral  int
	Friendly int
}

func (b *OGame) withRetry(fn func() error) error {
	maxRetry := 10
	retryInterval := 1
	retry := func(err error) error {
		b.error(err.Error())
		select {
		case <-time.After(time.Duration(retryInterval) * time.Second):
		case <-b.ctx.Done():
			return ErrBotInactive
		}
		retryInterval *= 2
		if retryInterval > 60 {
			retryInterval = 60
		}
		return nil
	}

	for {
		err := fn()
		if err == nil {
			break
		}
		// If we manually logged out, do not try to auto re login.
		if !b.IsEnabled() {
			return ErrBotInactive
		}
		if !b.IsLoggedIn() {
			return ErrBotLoggedOut
		}
		maxRetry--
		if maxRetry <= 0 {
			return errors.Wrap(err, ErrFailedExecuteCallback.Error())
		}

		if retryErr := retry(err); retryErr != nil {
			return retryErr
		}

		if err == ErrNotLogged {
			if _, loginErr := b.wrapLoginWithExistingCookies(); loginErr != nil {
				b.error(loginErr.Error()) // log error
				if loginErr == ErrAccountNotFound ||
					loginErr == ErrAccountBlocked ||
					loginErr == ErrBadCredentials ||
					loginErr == ErrOTPRequired ||
					loginErr == ErrOTPInvalid {
					return loginErr
				}
			}
		}
	}
	return nil
}

func (b *OGame) getPageJSON(vals url.Values, v interface{}) error {
	pageJSON, err := b.getPageContent(vals)
	if err != nil {
		return err
	}
	if err := json.Unmarshal(pageJSON, v); err != nil {
		return ErrNotLogged
	}
	return nil
}

func (b *OGame) enable() {
	b.ctx, b.cancelCtx = context.WithCancel(context.Background())
	atomic.StoreInt32(&b.isEnabledAtom, 1)
	b.stateChanged(false, "Enable")
}

func (b *OGame) disable() {
	atomic.StoreInt32(&b.isEnabledAtom, 0)
	b.cancelCtx()
	b.stateChanged(false, "Disable")
}

func (b *OGame) isEnabled() bool {
	return atomic.LoadInt32(&b.isEnabledAtom) == 1
}

func (b *OGame) isCollector() bool {
	return b.characterClass == Collector
}

func (b *OGame) isGeneral() bool {
	return b.characterClass == General
}

func (b *OGame) isDiscoverer() bool {
	return b.characterClass == Discoverer
}

func (b *OGame) getUniverseSpeed() int64 {
	return b.serverData.Speed
}

func (b *OGame) getUniverseSpeedFleet() int64 {
	return b.serverData.SpeedFleet
}

func (b *OGame) isDonutGalaxy() bool {
	return b.serverData.DonutGalaxy
}

func (b *OGame) isDonutSystem() bool {
	return b.serverData.DonutSystem
}

func (b *OGame) fetchEventbox() (res eventboxResp, err error) {
	err = b.getPageJSON(url.Values{"page": {"fetchEventbox"}}, &res)
	return
}

func (b *OGame) isUnderAttack() (bool, error) {
	res, err := b.fetchEventbox()
	return res.Hostile > 0, err
}

type resourcesResp struct {
	Metal struct {
		Resources struct {
			ActualFormat string
			Actual       int64
			Max          int64
			Production   float64
		}
		Tooltip string
		Class   string
	}
	Crystal struct {
		Resources struct {
			ActualFormat string
			Actual       int64
			Max          int64
			Production   float64
		}
		Tooltip string
		Class   string
	}
	Deuterium struct {
		Resources struct {
			ActualFormat string
			Actual       int64
			Max          int64
			Production   float64
		}
		Tooltip string
		Class   string
	}
	Energy struct {
		Resources struct {
			ActualFormat string
			Actual       int64
		}
		Tooltip string
		Class   string
	}
	Darkmatter struct {
		Resources struct {
			ActualFormat string
			Actual       int64
		}
		String  string
		Tooltip string
	}
	HonorScore int64
}

func (b *OGame) getPlanets() []Planet {
	pageHTML, _ := b.getPage(OverviewPage, CelestialID(0))
	return b.extractor.ExtractPlanets(pageHTML, b)
}

func (b *OGame) getPlanet(v interface{}) (Planet, error) {
	pageHTML, _ := b.getPage(OverviewPage, CelestialID(0))
	return b.extractor.ExtractPlanet(pageHTML, v, b)
}

func (b *OGame) getMoons() []Moon {
	pageHTML, _ := b.getPage(OverviewPage, CelestialID(0))
	return b.extractor.ExtractMoons(pageHTML, b)
}

func (b *OGame) getMoon(v interface{}) (Moon, error) {
	pageHTML, _ := b.getPage(OverviewPage, CelestialID(0))
	return b.extractor.ExtractMoon(pageHTML, b, v)
}

func (b *OGame) getCelestials() ([]Celestial, error) {
	pageHTML, _ := b.getPage(OverviewPage, CelestialID(0))
	return b.extractor.ExtractCelestials(pageHTML, b)
}

func (b *OGame) getCelestial(v interface{}) (Celestial, error) {
	pageHTML, _ := b.getPage(OverviewPage, CelestialID(0))
	return b.extractor.ExtractCelestial(pageHTML, b, v)
}

func (b *OGame) abandon(v interface{}) error {
	pageHTML, _ := b.getPage(OverviewPage, CelestialID(0))
	var planetID PlanetID
	if coordStr, ok := v.(string); ok {
		coord, err := ParseCoord(coordStr)
		if err != nil {
			return err
		}
		planet, err := b.extractor.ExtractPlanetByCoord(pageHTML, b, coord)
		if err != nil {
			return err
		}
		planetID = planet.ID
	} else if coord, ok := v.(Coordinate); ok {
		planet, err := b.extractor.ExtractPlanetByCoord(pageHTML, b, coord)
		if err != nil {
			return err
		}
		planetID = planet.ID
	} else if planet, ok := v.(Planet); ok {
		planetID = planet.ID
	} else if id, ok := v.(PlanetID); ok {
		planetID = id
	} else if id, ok := v.(int); ok {
		planetID = PlanetID(id)
	} else if id, ok := v.(int32); ok {
		planetID = PlanetID(id)
	} else if id, ok := v.(int64); ok {
		planetID = PlanetID(id)
	} else if id, ok := v.(float32); ok {
		planetID = PlanetID(id)
	} else if id, ok := v.(float64); ok {
		planetID = PlanetID(id)
	} else if id, ok := v.(lua.LNumber); ok {
		planetID = PlanetID(id)
	} else {
		return errors.New("invalid parameter")
	}
	planets := b.extractor.ExtractPlanets(pageHTML, b)
	found := false
	for _, planet := range planets {
		if planet.ID == planetID {
			found = true
			break
		}
	}
	if !found {
		return errors.New("invalid planet id")
	}
	pageHTML, _ = b.getPage(PlanetlayerPage, planetID.Celestial())
	doc, _ := goquery.NewDocumentFromReader(bytes.NewReader(pageHTML))
	abandonToken := doc.Find("form#planetMaintenanceDelete input[name=abandon]").AttrOr("value", "")
	token := doc.Find("form#planetMaintenanceDelete input[name=token]").AttrOr("value", "")
	payload := url.Values{
		"abandon":  {abandonToken},
		"token":    {token},
		"password": {b.password},
	}
	_, err := b.postPageContent(url.Values{"page": {"planetGiveup"}}, payload)
	return err
}

func (b *OGame) serverTime() time.Time {
	pageHTML, _ := b.getPage(OverviewPage, CelestialID(0))
	serverTime, err := b.extractor.ExtractServerTime(pageHTML)
	if err != nil {
		b.error(err.Error())
	}
	return serverTime
}

func (b *OGame) getUserInfos() UserInfos {
	pageHTML, _ := b.getPage(OverviewPage, CelestialID(0))
	userInfos, err := b.extractor.ExtractUserInfos(pageHTML, b.language)
	if err != nil {
		b.error(err)
	}
	return userInfos
}

// ChatPostResp ...
type ChatPostResp struct {
	Status   string `json:"status"`
	ID       int    `json:"id"`
	SenderID int    `json:"senderId"`
	TargetID int    `json:"targetId"`
	Text     string `json:"text"`
	Date     int64  `json:"date"`
	NewToken string `json:"newToken"`
}

func (b *OGame) sendMessage(id int64, message string, isPlayer bool) error {
	payload := url.Values{
		"text":  {message + "\n"},
		"ajax":  {"1"},
		"token": {b.ajaxChatToken},
	}
	if isPlayer {
		payload.Set("playerId", strconv.FormatInt(id, 10))
		payload.Set("mode", "1")
	} else {
		payload.Set("associationId", strconv.FormatInt(id, 10))
		payload.Set("mode", "3")
	}
	bobyBytes, err := b.postPageContent(url.Values{"page": {"ajaxChat"}}, payload)
	if err != nil {
		return err
	}
	if strings.Contains(string(bobyBytes), "INVALID_PARAMETERS") {
		return errors.New("invalid parameters")
	}
	doc, _ := goquery.NewDocumentFromReader(strings.NewReader(string(bobyBytes)))
	if doc.Find("title").Text() == "OGame Lobby" {
		return ErrNotLogged
	}
	var res ChatPostResp
	if err := json.Unmarshal(bobyBytes, &res); err != nil {
		return err
	}
	b.ajaxChatToken = res.NewToken
	return nil
}

func (b *OGame) getFleetsFromEventList() []Fleet {
	pageHTML, _ := b.getPageContent(url.Values{"eventList": {"movement"}, "ajax": {"1"}})
	return b.extractor.ExtractFleetsFromEventList(pageHTML)
}

func (b *OGame) getFleets(opts ...Option) ([]Fleet, Slots) {
	pageHTML, _ := b.getPage(MovementPage, CelestialID(0), opts...)
	fleets := b.extractor.ExtractFleets(pageHTML)
	slots := b.extractor.ExtractSlots(pageHTML)
	return fleets, slots
}

func (b *OGame) cancelFleet(fleetID FleetID) error {
	pageHTML, err := b.getPage(MovementPage, CelestialID(0))
	if err != nil {
		return err
	}
	token, err := b.extractor.ExtractCancelFleetToken(pageHTML, fleetID)
	if err != nil {
		return err
	}
	if _, err = b.getPageContent(url.Values{"page": {"ingame"}, "component": {"movement"}, "return": {fleetID.String()}, "token": {token}}); err != nil {
		return err
	}
	return nil
}

// Slots ...
type Slots struct {
	InUse    int64
	Total    int64
	ExpInUse int64
	ExpTotal int64
}

func (b *OGame) getSlots() Slots {
	pageHTML, _ := b.getPage(FleetdispatchPage, CelestialID(0))
	return b.extractor.ExtractSlots(pageHTML)
}

// Returns the distance between two galaxy
func galaxyDistance(galaxy1, galaxy2, universeSize int64, donutGalaxy bool) (distance int64) {
	if !donutGalaxy {
		return int64(20000 * math.Abs(float64(galaxy2-galaxy1)))
	}
	if galaxy1 > galaxy2 {
		galaxy1, galaxy2 = galaxy2, galaxy1
	}
	val := math.Min(float64(galaxy2-galaxy1), float64((galaxy1+universeSize)-galaxy2))
	return int64(20000 * val)
}

func systemDistance(nbSystems, system1, system2 int64, donutSystem bool) (distance int64) {
	if !donutSystem {
		return int64(math.Abs(float64(system2 - system1)))
	}
	if system1 > system2 {
		system1, system2 = system2, system1
	}
	return int64(math.Min(float64(system2-system1), float64((system1+nbSystems)-system2)))
}

// Returns the distance between two systems
func flightSystemDistance(nbSystems, system1, system2 int64, donutSystem bool) (distance int64) {
	return 2700 + 95*systemDistance(nbSystems, system1, system2, donutSystem)
}

// Returns the distance between two planets
func planetDistance(planet1, planet2 int64) (distance int64) {
	return int64(1000 + 5*math.Abs(float64(planet2-planet1)))
}

// Distance returns the distance between two coordinates
func Distance(c1, c2 Coordinate, universeSize, nbSystems int64, donutGalaxy, donutSystem bool) (distance int64) {
	if c1.Galaxy != c2.Galaxy {
		return galaxyDistance(c1.Galaxy, c2.Galaxy, universeSize, donutGalaxy)
	}
	if c1.System != c2.System {
		return flightSystemDistance(nbSystems, c1.System, c2.System, donutSystem)
	}
	if c1.Position != c2.Position {
		return planetDistance(c1.Position, c2.Position)
	}
	return 5
}

func findSlowestSpeed(ships ShipsInfos, techs Researches, isCollector, isGeneral bool) int64 {
	var minSpeed int64 = math.MaxInt64
	for _, ship := range Ships {
		if ship.GetID() == SolarSatelliteID || ship.GetID() == CrawlerID {
			continue
		}
		shipSpeed := ship.GetSpeed(techs, isCollector, isGeneral)
		if ships.ByID(ship.GetID()) > 0 && shipSpeed < minSpeed {
			minSpeed = shipSpeed
		}
	}
	return minSpeed
}

func calcFuel(ships ShipsInfos, dist, duration int64, universeSpeedFleet, fleetDeutSaveFactor float64, techs Researches, isCollector, isGeneral bool) (fuel int64) {
	tmpFn := func(baseFuel, nbr, shipSpeed int64) float64 {
		tmpSpeed := (35000 / (float64(duration)*universeSpeedFleet - 10)) * math.Sqrt(float64(dist)*10/float64(shipSpeed))
		return float64(baseFuel*nbr*dist) / 35000 * math.Pow(tmpSpeed/10+1, 2)
	}
	tmpFuel := 0.0
	for _, ship := range Ships {
		if ship.GetID() == SolarSatelliteID || ship.GetID() == CrawlerID {
			continue
		}
		nbr := ships.ByID(ship.GetID())
		if nbr > 0 {
			tmpFuel += tmpFn(ship.GetFuelConsumption(techs, fleetDeutSaveFactor, isGeneral), nbr, ship.GetSpeed(techs, isCollector, isGeneral))
		}
	}
	fuel = int64(1 + math.Round(tmpFuel))
	return
}

// CalcFlightTime ...
func CalcFlightTime(origin, destination Coordinate, universeSize, nbSystems int64, donutGalaxy, donutSystem bool,
	fleetDeutSaveFactor, speed float64, universeSpeedFleet int64, ships ShipsInfos, techs Researches, characterClass CharacterClass) (secs, fuel int64) {
	if !ships.HasShips() {
		return
	}
	isCollector := characterClass == Collector
	isGeneral := characterClass == General
	s := speed
	v := float64(findSlowestSpeed(ships, techs, isCollector, isGeneral))
	a := float64(universeSpeedFleet)
	d := float64(Distance(origin, destination, universeSize, nbSystems, donutGalaxy, donutSystem))
	secs = int64(math.Round(((3500/s)*math.Sqrt(d*10/v) + 10) / a))
	fuel = calcFuel(ships, int64(d), secs, float64(universeSpeedFleet), fleetDeutSaveFactor, techs, isCollector, isGeneral)
	return
}

// CalcFlightTime calculates the flight time and the fuel consumption
func (b *OGame) CalcFlightTime(origin, destination Coordinate, speed float64, ships ShipsInfos) (secs, fuel int64) {
	return CalcFlightTime(origin, destination, b.serverData.Galaxies, b.serverData.Systems, b.serverData.DonutGalaxy,
		b.serverData.DonutSystem, b.serverData.GlobalDeuteriumSaveFactor, speed, b.serverData.SpeedFleet, ships,
		b.GetCachedResearch(), b.characterClass)
}

// getPhalanx makes 3 calls to ogame server (2 validation, 1 scan)
func (b *OGame) getPhalanx(moonID MoonID, coord Coordinate) ([]Fleet, error) {
	res := make([]Fleet, 0)

	// Get moon facilities html page (first call to ogame server)
	moonFacilitiesHTML, _ := b.getPage(FacilitiesPage, moonID.Celestial())

	// Extract bunch of infos from the html
	moon, err := b.extractor.ExtractMoon(moonFacilitiesHTML, b, moonID)
	if err != nil {
		return res, errors.New("moon not found")
	}
	resources := b.extractor.ExtractResources(moonFacilitiesHTML)
	moonFacilities, _ := b.extractor.ExtractFacilities(moonFacilitiesHTML)
	phalanxLvl := moonFacilities.SensorPhalanx

	// Ensure we have the resources to scan the planet
	if resources.Deuterium < SensorPhalanx.ScanConsumption() {
		return res, errors.New("not enough deuterium")
	}

	// Verify that coordinate is in phalanx range
	phalanxRange := SensorPhalanx.GetRange(phalanxLvl, b.isDiscoverer())
	if moon.Coordinate.Galaxy != coord.Galaxy ||
		systemDistance(b.serverData.Systems, moon.Coordinate.System, coord.System, b.serverData.DonutSystem) > phalanxRange {
		return res, errors.New("coordinate not in phalanx range")
	}

	// Get galaxy planets information, verify coordinate is valid planet (second call to ogame server)
	planetInfos, _ := b.galaxyInfos(coord.Galaxy, coord.System)
	target := planetInfos.Position(coord.Position)
	if target == nil {
		return res, errors.New("invalid planet coordinate")
	}
	// Ensure you are not scanning your own planet
	if target.Player.ID == b.Player.PlayerID {
		return res, errors.New("cannot scan own planet")
	}

	// Run the phalanx scan (third call to ogame server)
	return b.getUnsafePhalanx(moonID, coord)
}

// getUnsafePhalanx ...
func (b *OGame) getUnsafePhalanx(moonID MoonID, coord Coordinate) ([]Fleet, error) {
	pageHTML, _ := b.getPageContent(url.Values{
		"page":     {"phalanx"},
		"galaxy":   {strconv.FormatInt(coord.Galaxy, 10)},
		"system":   {strconv.FormatInt(coord.System, 10)},
		"position": {strconv.FormatInt(coord.Position, 10)},
		"ajax":     {"1"},
		"cp":       {strconv.FormatInt(int64(moonID), 10)},
	})
	return b.extractor.ExtractPhalanx(pageHTML)
}

func moonIDInSlice(needle MoonID, haystack []MoonID) bool {
	for _, element := range haystack {
		if needle == element {
			return true
		}
	}
	return false
}

func (b *OGame) headersForPage(url string) (http.Header, error) {
	if !b.IsEnabled() {
		return nil, ErrBotInactive
	}
	if !b.IsLoggedIn() {
		return nil, ErrBotLoggedOut
	}

	if b.serverURL == "" {
		err := errors.New("serverURL is empty")
		b.error(err)
		return nil, err
	}

	if !strings.HasPrefix(url, "/") {
		url = "/" + url
	}

	finalURL := b.serverURL + url

	req, err := http.NewRequest("HEAD", finalURL, nil)
	if err != nil {
		return nil, err
	}

	req = req.WithContext(b.ctx)
	resp, err := b.Client.Do(req)
	if err != nil {
		return nil, err
	}
	defer resp.Body.Close()

	if resp.StatusCode >= 500 {
		return nil, err
	}

	return resp.Header, err
}

func (b *OGame) jumpGateDestinations(originMoonID MoonID) ([]MoonID, int64, error) {
	pageHTML, _ := b.getPage(JumpgatelayerPage, originMoonID.Celestial())
	_, _, dests, wait := b.extractor.ExtractJumpGate(pageHTML)
	if wait > 0 {
		return dests, wait, fmt.Errorf("jump gate is in recharge mode for %d seconds", wait)
	}
	return dests, wait, nil
}

func (b *OGame) executeJumpGate(originMoonID, destMoonID MoonID, ships ShipsInfos) (bool, int64, error) {
	pageHTML, _ := b.getPage(JumpgatelayerPage, originMoonID.Celestial())
	availShips, token, dests, wait := b.extractor.ExtractJumpGate(pageHTML)
	if wait > 0 {
		return false, wait, fmt.Errorf("jump gate is in recharge mode for %d seconds", wait)
	}

	// Validate destination moon id
	if !moonIDInSlice(destMoonID, dests) {
		return false, 0, errors.New("destination moon id invalid")
	}

	payload := url.Values{"token": {token}, "zm": {strconv.FormatInt(int64(destMoonID), 10)}}

	// Add ships to payload
	for _, s := range Ships {
		// Get the min between what is available and what we want
		nbr := int64(math.Min(float64(ships.ByID(s.GetID())), float64(availShips.ByID(s.GetID()))))
		if nbr > 0 {
			payload.Add("ship_"+strconv.FormatInt(int64(s.GetID()), 10), strconv.FormatInt(nbr, 10))
		}
	}

	if _, err := b.postPageContent(url.Values{"page": {"jumpgate_execute"}}, payload); err != nil {
		return false, 0, err
	}
	return true, 0, nil
}

func (b *OGame) getEmpire(nbr int64) (interface{}, error) {
	// Valid URLs:
	// /game/index.php?page=standalone&component=empire&planetType=0
	// /game/index.php?page=standalone&component=empire&planetType=1
	vals := url.Values{"page": {"standalone"}, "component": {"empire"}, "planetType": {strconv.FormatInt(nbr, 10)}}
	pageHTMLBytes, err := b.getPageContent(vals)
	if err != nil {
		return nil, err
	}
	// Replace the Ogame hostname with our custom hostname
	pageHTML := strings.Replace(string(pageHTMLBytes), b.serverURL, b.apiNewHostname, -1)
	return b.extractor.ExtractEmpire([]byte(pageHTML), nbr)
}

func (b *OGame) createUnion(fleet Fleet, unionUsers []string) (int64, error) {
	if fleet.ID == 0 {
		return 0, errors.New("invalid fleet id")
	}
	pageHTML, _ := b.getPageContent(url.Values{"page": {"federationlayer"}, "union": {"0"}, "fleet": {strconv.FormatInt(int64(fleet.ID), 10)}, "target": {strconv.FormatInt(fleet.TargetPlanetID, 10)}, "ajax": {"1"}})
	payload := b.extractor.ExtractFederation(pageHTML)

	payloadUnionUsers := payload["unionUsers"]
	for _, user := range payloadUnionUsers {
		if user != "" {
			unionUsers = append(unionUsers, user)
		}
	}
	payload.Set("unionUsers", strings.Join(unionUsers, ";"))

	by, err := b.postPageContent(url.Values{"page": {"unionchange"}, "ajax": {"1"}}, payload)
	if err != nil {
		return 0, err
	}
	var res struct {
		FleetID  int64
		UnionID  int64
		TargetID int64
		Errorbox struct {
			Type   string
			Text   string
			Failed int64
		}
	}
	if err := json.Unmarshal(by, &res); err != nil {
		return 0, err
	}
	if res.Errorbox.Failed != 0 {
		return 0, errors.New(res.Errorbox.Text)
	}
	return res.UnionID, nil
}

func (b *OGame) highscore(category, typ, page int64) (out Highscore, err error) {
	if category < 1 || category > 2 {
		return out, errors.New("category must be in [1, 2] (1:player, 2:alliance)")
	}
	if typ < 0 || typ > 7 {
		return out, errors.New("typ must be in [0, 7] (0:Total, 1:Economy, 2:Research, 3:Military, 4:Military Built, 5:Military Destroyed, 6:Military Lost, 7:Honor)")
	}
	if page < 1 {
		return out, errors.New("page must be greater than or equal to 1")
	}
	vals := url.Values{
		"page":     {HighscoreContentAjaxPage},
		"category": {strconv.FormatInt(category, 10)},
		"type":     {strconv.FormatInt(typ, 10)},
		"site":     {strconv.FormatInt(page, 10)},
	}
	payload := url.Values{}
	pageHTML, _ := b.postPageContent(vals, payload)
	return b.extractor.ExtractHighscore(pageHTML)
}

func (b *OGame) getAllResources() (map[CelestialID]Resources, error) {
	vals := url.Values{
		"page":      {"ajax"},
		"component": {"traderauctioneer"},
	}
	payload := url.Values{
		"show": {"auctioneer"},
		"ajax": {"1"},
	}
	pageHTML, _ := b.postPageContent(vals, payload)
	return b.extractor.ExtractAllResources(pageHTML)
}

func (b *OGame) getDMCosts(celestialID CelestialID) (DMCosts, error) {
	pageHTML, _ := b.getPage(OverviewPage, celestialID)
	return b.extractor.ExtractDMCosts(pageHTML)
}

func (b *OGame) useDM(typ string, celestialID CelestialID) error {
	if typ != "buildings" && typ != "research" && typ != "shipyard" {
		return fmt.Errorf("invalid type %s", typ)
	}
	pageHTML, _ := b.getPage(OverviewPage, celestialID)
	costs, err := b.extractor.ExtractDMCosts(pageHTML)
	if err != nil {
		return err
	}
	var buyAndActivate, token string
	switch typ {
	case "buildings":
		buyAndActivate, token = costs.Buildings.BuyAndActivateToken, costs.Buildings.Token
	case "research":
		buyAndActivate, token = costs.Research.BuyAndActivateToken, costs.Research.Token
	case "shipyard":
		buyAndActivate, token = costs.Shipyard.BuyAndActivateToken, costs.Shipyard.Token
	}
	params := url.Values{
		"page":           {"inventory"},
		"buyAndActivate": {buyAndActivate},
	}
	payload := url.Values{
		"ajax":         {"1"},
		"token":        {token},
		"referrerPage": {"ingame"},
	}
	if _, err := b.postPageContent(params, payload); err != nil {
		return err
	}
	return nil
}

// marketItemType 3 -> offer buy
// marketItemType 4 -> offer sell
// itemID 1 -> metal
// itemID 2 -> crystal
// itemID 3 -> deuterium
// itemID 204 -> light fighter
// itemID <HASH> -> item
func (b *OGame) offerMarketplace(marketItemType int64, itemID interface{}, quantity, priceType, price, priceRange int64, celestialID CelestialID) error {
	params := url.Values{"page": {"ingame"}, "component": {"marketplace"}, "tab": {"create_offer"}, "action": {"submitOffer"}, "asJson": {"1"}}
	if celestialID != 0 {
		params.Set("cp", strconv.FormatInt(int64(celestialID), 10))
	}
	const (
		shipsItemType = iota + 1
		resourcesItemType
		itemItemType
	)
	var itemIDPayload string
	var itemType int64
	if itemIDStr, ok := itemID.(string); ok {
		if len(itemIDStr) == 40 {
			itemType = itemItemType
			itemIDPayload = itemIDStr
		} else {
			return errors.New("invalid itemID string")
		}
	} else if itemIDInt64, ok := itemID.(int64); ok {
		if itemIDInt64 >= 1 && itemIDInt64 <= 3 {
			itemType = resourcesItemType
			itemIDPayload = strconv.FormatInt(itemIDInt64, 10)
		} else if ID(itemIDInt64).IsShip() {
			itemType = shipsItemType
			itemIDPayload = strconv.FormatInt(itemIDInt64, 10)
		} else {
			return errors.New("invalid itemID int64")
		}
	} else if itemIDInt, ok := itemID.(int); ok {
		if itemIDInt >= 1 && itemIDInt <= 3 {
			itemType = resourcesItemType
			itemIDPayload = strconv.Itoa(itemIDInt)
		} else if ID(itemIDInt).IsShip() {
			itemType = shipsItemType
			itemIDPayload = strconv.Itoa(itemIDInt)
		} else {
			return errors.New("invalid itemID int")
		}
	} else if itemIDID, ok := itemID.(ID); ok {
		if itemIDID.IsShip() {
			itemType = shipsItemType
			itemIDPayload = strconv.FormatInt(int64(itemIDID), 10)
		} else {
			return errors.New("invalid itemID ID")
		}
	} else {
		return errors.New("invalid itemID type")
	}

	vals := url.Values{
		"page":      {"ingame"},
		"component": {"marketplace"},
		"tab":       {"create_offer"},
	}
	pageHTML, err := b.getPageContent(vals)
	if err != nil {
		return err
	}
	getToken := func(pageHTML []byte) (string, error) {
		m := regexp.MustCompile(`var token = "([^"]+)"`).FindSubmatch(pageHTML)
		if len(m) != 2 {
			return "", errors.New("unable to find token")
		}
		return string(m[1]), nil
	}
	token, _ := getToken(pageHTML)

	payload := url.Values{
		"marketItemType": {strconv.FormatInt(marketItemType, 10)},
		"itemType":       {strconv.FormatInt(itemType, 10)},
		"itemId":         {itemIDPayload},
		"quantity":       {strconv.FormatInt(quantity, 10)},
		"priceType":      {strconv.FormatInt(priceType, 10)},
		"price":          {strconv.FormatInt(price, 10)},
		"priceRange":     {strconv.FormatInt(priceRange, 10)},
		"token":          {token},
	}
	var res struct {
		Status  string `json:"status"`
		Message string `json:"message"`
		Errors  []struct {
			Message string `json:"message"`
			Error   int64  `json:"error"`
		} `json:"errors"`
	}
	by, err := b.postPageContent(params, payload)
	if err != nil {
		return err
	}
	if err := json.Unmarshal(by, &res); err != nil {
		return err
	}
	if len(res.Errors) > 0 {
		return errors.New(strconv.FormatInt(res.Errors[0].Error, 10) + " : " + res.Errors[0].Message)
	}
	return err
}

func (b *OGame) buyMarketplace(itemID int64, celestialID CelestialID) (err error) {
	params := url.Values{"page": {"ingame"}, "component": {"marketplace"}, "tab": {"buying"}, "action": {"acceptRequest"}, "asJson": {"1"}}
	if celestialID != 0 {
		params.Set("cp", strconv.FormatInt(int64(celestialID), 10))
	}
	payload := url.Values{
		"marketItemId": {strconv.FormatInt(itemID, 10)},
	}
	var res struct {
		Status  string `json:"status"`
		Message string `json:"message"`
		Errors  []struct {
			Message string `json:"message"`
			Error   int64  `json:"error"`
		} `json:"errors"`
	}
	by, err := b.postPageContent(params, payload)
	if err != nil {
		return err
	}
	if err := json.Unmarshal(by, &res); err != nil {
		return err
	}
	if len(res.Errors) > 0 {
		return errors.New(strconv.FormatInt(res.Errors[0].Error, 10) + " : " + res.Errors[0].Message)
	}
	return err
}

func (b *OGame) getItems(celestialID CelestialID) (items []Item, err error) {
	params := url.Values{"page": {"buffActivation"}, "ajax": {"1"}, "type": {"1"}}
	if celestialID != 0 {
		params.Set("cp", strconv.FormatInt(int64(celestialID), 10))
	}
	pageHTML, _ := b.getPageContent(params)
	_, items, err = b.extractor.ExtractBuffActivation(pageHTML)
	return
}

func (b *OGame) activateItem(ref string, celestialID CelestialID) error {
	params := url.Values{"page": {"buffActivation"}, "ajax": {"1"}, "type": {"1"}}
	if celestialID != 0 {
		params.Set("cp", strconv.FormatInt(int64(celestialID), 10))
	}
	pageHTML, _ := b.getPageContent(params)
	token, _, err := b.extractor.ExtractBuffActivation(pageHTML)
	if err != nil {
		return err
	}
	params = url.Values{"page": {"inventory"}}
	payload := url.Values{
		"ajax":         {"1"},
		"token":        {token},
		"referrerPage": {"ingame"},
		"item":         {ref},
	}
	var res struct {
		Message string `json:"message"`
		Error   bool   `json:"error"`
	}
	by, err := b.postPageContent(params, payload)
	if err != nil {
		return err
	}
	if err := json.Unmarshal(by, &res); err != nil {
		return err
	}
	if res.Error {
		return errors.New(res.Message)
	}
	return err
}

func (b *OGame) getAuction(celestialID CelestialID) (Auction, error) {
	payload := url.Values{"show": {"auctioneer"}, "ajax": {"1"}}
	if celestialID != 0 {
		payload.Set("cp", strconv.FormatInt(int64(celestialID), 10))
	}
	auctionHTML, err := b.postPageContent(url.Values{"page": {"ajax"}, "component": {"traderauctioneer"}}, payload)
	if err != nil {
		return Auction{}, err
	}
	return b.extractor.ExtractAuction(auctionHTML)
}

func (b *OGame) doAuction(celestialID CelestialID, bid map[CelestialID]Resources) error {
	// Get fresh token (among others)
	auction, err := b.getAuction(celestialID)
	if err != nil {
		return err
	}

	if auction.HasFinished {
		return errors.New("auction completed")
	}

	payload := url.Values{}
	for auctionCelestialIDString := range auction.Resources {
		payload.Set("bid[planets]["+auctionCelestialIDString+"][metal]", "0")
		payload.Set("bid[planets]["+auctionCelestialIDString+"][crystal]", "0")
		payload.Set("bid[planets]["+auctionCelestialIDString+"][deuterium]", "0")
	}
	for celestialID, resources := range bid {
		payload.Set("bid[planets]["+strconv.FormatInt(int64(celestialID), 10)+"][metal]", strconv.FormatInt(resources.Metal, 10))
		payload.Set("bid[planets]["+strconv.FormatInt(int64(celestialID), 10)+"][crystal]", strconv.FormatInt(resources.Crystal, 10))
		payload.Set("bid[planets]["+strconv.FormatInt(int64(celestialID), 10)+"][deuterium]", strconv.FormatInt(resources.Deuterium, 10))
	}

	payload.Add("bid[honor]", "0")
	payload.Add("token", auction.Token)
	payload.Add("ajax", "1")

	if celestialID != 0 {
		payload.Set("cp", strconv.FormatInt(int64(celestialID), 10))
	}

	auctionHTML, err := b.postPageContent(url.Values{"page": {"auctioneer"}}, payload)
	if err != nil {
		return err
	}

	/*
		Example return from postPageContent on page:auctioneer :
		{
		  "error": false,
		  "message": "Your bid has been accepted.",
		  "planetResources": {
		    "$planetID": {
		      "metal": $metal,
		      "crystal": $crystal,
		      "deuterium": $deuterium
		    },
		    "31434289": {
		      "metal": 5202955.0986408,
		      "crystal": 2043854.5003197,
		      "deuterium": 1552571.3257004
		    }
		    <...>
		  },
		  "honor": 10107,
		  "newToken": "940387sf93e28fbf47b24920c510db38"
		}
	*/

	var jsonObj map[string]interface{}
	if err := json.Unmarshal(auctionHTML, &jsonObj); err != nil {
		return err
	}
	if jsonObj["error"] == true {
		return errors.New(jsonObj["message"].(string))
	}
	return nil
}

type planetResource struct {
	Input struct {
		Metal     int64
		Crystal   int64
		Deuterium int64
	}
	Output struct {
		Metal     int64
		Crystal   int64
		Deuterium int64
	}
	IsMoon        bool
	ImageFileName string
	Name          string
	// OtherPlanet   string // can be null or apparently number (cannot unmarshal number into Go struct field planetResource.OtherPlanet of type string)
}

// PlanetResources ...
type PlanetResources map[CelestialID]planetResource

// Multiplier ...
type Multiplier struct {
	Metal     float64
	Crystal   float64
	Deuterium float64
	Honor     float64
}

func calcResources(price int64, planetResources PlanetResources, multiplier Multiplier) url.Values {
	sortedCelestialIDs := make([]CelestialID, 0)
	for celestialID := range planetResources {
		sortedCelestialIDs = append(sortedCelestialIDs, celestialID)
	}
	sort.Slice(sortedCelestialIDs, func(i, j int) bool {
		return int64(sortedCelestialIDs[i]) < int64(sortedCelestialIDs[j])
	})

	payload := url.Values{}
	remaining := price
	for celestialID, res := range planetResources {
		metalNeeded := res.Input.Metal
		if remaining < int64(float64(metalNeeded)*multiplier.Metal) {
			metalNeeded = int64(math.Ceil(float64(remaining) / multiplier.Metal))
		}
		remaining -= int64(float64(metalNeeded) * multiplier.Metal)

		crystalNeeded := res.Input.Crystal
		if remaining < int64(float64(crystalNeeded)*multiplier.Crystal) {
			crystalNeeded = int64(math.Ceil(float64(remaining) / multiplier.Crystal))
		}
		remaining -= int64(float64(crystalNeeded) * multiplier.Crystal)

		deuteriumNeeded := res.Input.Deuterium
		if remaining < int64(float64(deuteriumNeeded)*multiplier.Deuterium) {
			deuteriumNeeded = int64(math.Ceil(float64(remaining) / multiplier.Deuterium))
		}
		remaining -= int64(float64(deuteriumNeeded) * multiplier.Deuterium)

		payload.Add("bid[planets]["+strconv.FormatInt(int64(celestialID), 10)+"][metal]", strconv.FormatInt(metalNeeded, 10))
		payload.Add("bid[planets]["+strconv.FormatInt(int64(celestialID), 10)+"][crystal]", strconv.FormatInt(crystalNeeded, 10))
		payload.Add("bid[planets]["+strconv.FormatInt(int64(celestialID), 10)+"][deuterium]", strconv.FormatInt(deuteriumNeeded, 10))
	}
	return payload
}

func (b *OGame) buyOfferOfTheDay() error {
	pageHTML, err := b.postPageContent(url.Values{"page": {"ajax"}, "component": {"traderimportexport"}}, url.Values{"show": {"importexport"}, "ajax": {"1"}})
	if err != nil {
		return err
	}

	price, importToken, planetResources, multiplier, err := b.extractor.ExtractOfferOfTheDay(pageHTML)
	if err != nil {
		return err
	}
	payload := calcResources(price, planetResources, multiplier)
	payload.Add("action", "trade")
	payload.Add("bid[honor]", "0")
	payload.Add("token", importToken)
	payload.Add("ajax", "1")
	pageHTML1, err := b.postPageContent(url.Values{"page": {"ajax"}, "component": {"traderimportexport"}, "ajax": {"1"}, "action": {"trade"}, "asJson": {"1"}}, payload)
	if err != nil {
		return err
	}
	// {"message":"You have bought a container.","error":false,"item":{"uuid":"40f6c78e11be01ad3389b7dccd6ab8efa9347f3c","itemText":"You have purchased 1 KRAKEN Bronze.","bargainText":"The contents of the container not appeal to you? For 500 Dark Matter you can exchange the container for another random container of the same quality. You can only carry out this exchange 2 times per daily offer.","bargainCost":500,"bargainCostText":"Costs: 500 Dark Matter","tooltip":"KRAKEN Bronze|Reduces the building time of buildings currently under construction by <b>30m<\/b>.<br \/><br \/>\nDuration: now<br \/><br \/>\nPrice: --- <br \/>\nIn Inventory: 1","image":"98629d11293c9f2703592ed0314d99f320f45845","amount":1,"rarity":"common"},"newToken":"07eefc14105db0f30cb331a8b7af0bfe"}
	var tmp struct {
		Message      string
		Error        bool
		NewAjaxToken string
	}
	if err := json.Unmarshal(pageHTML1, &tmp); err != nil {
		return err
	}
	if tmp.Error {
		return errors.New(tmp.Message)
	}

<<<<<<< HEAD
	payload2 := url.Values{"action": {"takeItem"}, "token": {tmp.NewToken}, "ajax": {"1"}}
	pageHTML2, _ := b.postPageContent(url.Values{"page": {"ajax"}, "component": {"traderimportexport"}, "ajax": {"1"}, "action": {"takeItem"}, "asJson": {"1"}}, payload2)
=======
	payload2 := url.Values{"action": {"takeItem"}, "token": {tmp.NewAjaxToken}, "ajax": {"1"}}
	pageHTML2, err := b.postPageContent(url.Values{"page": {"ajax"}, "component": {"traderimportexport"}, "ajax": {"1"}, "action": {"takeItem"}, "asJson": {"1"}}, payload2)
>>>>>>> 0b5d9543
	var tmp2 struct {
		Message      string
		Error        bool
		NewAjaxToken string
	}
	if err := json.Unmarshal(pageHTML2, &tmp2); err != nil {
		return err
	}
	if tmp2.Error {
		return errors.New(tmp2.Message)
	}
	// {"error":false,"message":"You have accepted the offer and put the item in your inventory.","item":{"name":"Bronze Deuterium Booster","image":"f0e514af79d0808e334e9b6b695bf864b861bdfa","imageLarge":"c7c2837a0b341d37383d6a9d8f8986f500db7bf9","title":"Bronze Deuterium Booster|+10% more Deuterium Synthesizer harvest on one planet<br \/><br \/>\nDuration: 1w<br \/><br \/>\nPrice: --- <br \/>\nIn Inventory: 134","effect":"+10% more Deuterium Synthesizer harvest on one planet","ref":"d9fa5f359e80ff4f4c97545d07c66dbadab1d1be","rarity":"common","amount":134,"amount_free":134,"amount_bought":0,"category":["d8d49c315fa620d9c7f1f19963970dea59a0e3be","e71139e15ee5b6f472e2c68a97aa4bae9c80e9da"],"currency":"dm","costs":"2500","isReduced":false,"buyable":false,"canBeActivated":true,"canBeBoughtAndActivated":false,"isAnUpgrade":false,"isCharacterClassItem":false,"hasEnoughCurrency":true,"cooldown":0,"duration":604800,"durationExtension":null,"totalTime":null,"timeLeft":null,"status":null,"extendable":false,"firstStatus":"effecting","toolTip":"Bronze Deuterium Booster|+10% more Deuterium Synthesizer harvest on one planet&lt;br \/&gt;&lt;br \/&gt;\nDuration: 1w&lt;br \/&gt;&lt;br \/&gt;\nPrice: --- &lt;br \/&gt;\nIn Inventory: 134","buyTitle":"This item is currently unavailable for purchase.","activationTitle":"Activate","moonOnlyItem":false,"newOffer":false,"noOfferMessage":"There are no further offers today. Please come again tomorrow."},"newToken":"dec779714b893be9b39c0bedf5738450","components":[],"newAjaxToken":"e20cf0a6ca0e9b43a81ccb8fe7e7e2e3"}

	return nil
}

// Hack fix: When moon name is >12, the moon image disappear from the EventsBox
// and attacks are detected on planet instead.
func fixAttackEvents(attacks []AttackEvent, planets []Planet) {
	for i, attack := range attacks {
		if len(attack.DestinationName) > 12 {
			for _, planet := range planets {
				if attack.Destination.Equal(planet.Coordinate) &&
					planet.Moon != nil &&
					attack.DestinationName != planet.Name &&
					attack.DestinationName == planet.Moon.Name {
					attacks[i].Destination.Type = MoonType
				}
			}
		}
	}
}

func (b *OGame) getAttacks(opts ...Option) (out []AttackEvent, err error) {
	params := url.Values{"page": {"componentOnly"}, "component": {"eventList"}, "ajax": {"1"}}
	pageHTML, err := b.getPageContent(params, opts...)
	if err != nil {
		return
	}
	out, err = b.extractor.ExtractAttacks(pageHTML)
	if err != nil {
		return
	}
	planets := b.GetCachedPlanets()
	fixAttackEvents(out, planets)
	return
}

func (b *OGame) galaxyInfos(galaxy, system int64, options ...Option) (SystemInfos, error) {
	var res SystemInfos
	if galaxy < 1 || galaxy > b.server.Settings.UniverseSize {
		return res, fmt.Errorf("galaxy must be within [1, %d]", b.server.Settings.UniverseSize)
	}
	if system < 1 || system > b.serverData.Systems {
		return res, errors.New("system must be within [1, " + strconv.FormatInt(b.serverData.Systems, 10) + "]")
	}
	payload := url.Values{
		"galaxy": {strconv.FormatInt(galaxy, 10)},
		"system": {strconv.FormatInt(system, 10)},
	}
	vals := url.Values{"page": {"ingame"}, "component": {"galaxyContent"}, "ajax": {"1"}}
	pageHTML, err := b.postPageContent(vals, payload, options...)
	if err != nil {
		return res, err
	}
	res, err = b.extractor.ExtractGalaxyInfos(pageHTML, b.Player.PlayerName, b.Player.PlayerID, b.Player.Rank)
	if err != nil {
		return res, err
	}
	if res.galaxy != galaxy || res.system != system {
		return SystemInfos{}, errors.New("not enough deuterium")
	}
	return res, err
}

func (b *OGame) getResourceSettings(planetID PlanetID) (ResourceSettings, error) {
	pageHTML, _ := b.getPage(ResourceSettingsPage, planetID.Celestial())
	return b.extractor.ExtractResourceSettings(pageHTML)
}

func (b *OGame) setResourceSettings(planetID PlanetID, settings ResourceSettings) error {
	pageHTML, _ := b.getPage(ResourceSettingsPage, planetID.Celestial())
	doc, _ := goquery.NewDocumentFromReader(bytes.NewReader(pageHTML))
	bodyID := b.extractor.ExtractBodyIDFromDoc(doc)
	if bodyID == "overview" {
		return ErrInvalidPlanetID
	}
	token, exists := doc.Find("form input[name=token]").Attr("value")
	if !exists {
		return errors.New("unable to find token")
	}
	payload := url.Values{
		"saveSettings": {"1"},
		"token":        {token},
		"last1":        {strconv.FormatInt(settings.MetalMine, 10)},
		"last2":        {strconv.FormatInt(settings.CrystalMine, 10)},
		"last3":        {strconv.FormatInt(settings.DeuteriumSynthesizer, 10)},
		"last4":        {strconv.FormatInt(settings.SolarPlant, 10)},
		"last12":       {strconv.FormatInt(settings.FusionReactor, 10)},
		"last212":      {strconv.FormatInt(settings.SolarSatellite, 10)},
		"last217":      {strconv.FormatInt(settings.Crawler, 10)},
	}
	url2 := b.serverURL + "/game/index.php?page=resourceSettings"
	resp, err := b.Client.PostForm(url2, payload)
	if err != nil {
		return err
	}
	defer func() {
		if err := resp.Body.Close(); err != nil {
			b.error(err)
		}
	}()
	return nil
}

func getNbr(doc *goquery.Document, name string) int64 {
	div := doc.Find("div." + name)
	level := div.Find("span.level")
	level.Children().Remove()
	return int64(ParseInt(level.Text()))
}

func getNbrShips(doc *goquery.Document, name string) int64 {
	div := doc.Find("div." + name)
	title := div.AttrOr("title", "")
	if title == "" {
		title = div.Find("a").AttrOr("title", "")
	}
	m := regexp.MustCompile(`.+\(([\d.,]+)\)`).FindStringSubmatch(title)
	if len(m) != 2 {
		return 0
	}
	return ParseInt(m[1])
}

func (b *OGame) getCachedResearch() Researches {
	if b.researches == nil {
		return b.getResearch()
	}
	return *b.researches
}

func (b *OGame) getResearch() Researches {
	pageHTML, _ := b.getPage(ResearchPage, CelestialID(0))
	researches := b.extractor.ExtractResearch(pageHTML)
	b.researches = &researches
	return researches
}

func (b *OGame) getResourcesBuildings(celestialID CelestialID) (ResourcesBuildings, error) {
	pageHTML, _ := b.getPage(SuppliesPage, celestialID)
	return b.extractor.ExtractResourcesBuildings(pageHTML)
}

func (b *OGame) getDefense(celestialID CelestialID) (DefensesInfos, error) {
	pageHTML, _ := b.getPage(DefensesPage, celestialID)
	return b.extractor.ExtractDefense(pageHTML)
}

func (b *OGame) getShips(celestialID CelestialID) (ShipsInfos, error) {
	pageHTML, _ := b.getPage(ShipyardPage, celestialID)
	return b.extractor.ExtractShips(pageHTML)
}

func (b *OGame) getFacilities(celestialID CelestialID) (Facilities, error) {
	pageHTML, _ := b.getPage(FacilitiesPage, celestialID)
	return b.extractor.ExtractFacilities(pageHTML)
}

func (b *OGame) getTechs(celestialID CelestialID) (ResourcesBuildings, Facilities, ShipsInfos, Researches, error) {
	pageJSON, _ := b.getPage(FetchTechs, celestialID)
	return b.extractor.ExtractTechs(pageJSON)
}

func (b *OGame) getProduction(celestialID CelestialID) ([]Quantifiable, int64, error) {
	pageHTML, _ := b.getPage(ShipyardPage, celestialID)
	return b.extractor.ExtractProduction(pageHTML)
}

// IsV7 ...
func (b *OGame) IsV7() bool {
	return len(b.ServerVersion()) > 0 && b.ServerVersion()[0] == '7'
}

func getToken(b *OGame, page string, celestialID CelestialID) (string, error) {
	pageHTML, _ := b.getPage(page, celestialID)
	rgx := regexp.MustCompile(`var upgradeEndpoint = ".+&token=([^&]+)&`)
	m := rgx.FindSubmatch(pageHTML)
	if len(m) != 2 {
		return "", errors.New("unable to find form token")
	}
	return string(m[1]), nil
}

func getDemolishToken(b *OGame, page string, celestialID CelestialID) (string, error) {
	pageHTML, _ := b.getPage(page, celestialID)
	m := regexp.MustCompile(`modus=3&token=([^&]+)&`).FindSubmatch(pageHTML)
	if len(m) != 2 {
		return "", errors.New("unable to find form token")
	}
	return string(m[1]), nil
}

func (b *OGame) tearDown(celestialID CelestialID, id ID) error {
	var page string
	if id.IsResourceBuilding() {
		page = "supplies"
	} else if id.IsFacility() {
		page = "facilities"
	} else {
		return errors.New("invalid id " + id.String())
	}

	token, err := getDemolishToken(b, page, celestialID)
	if err != nil {
		return err
	}

	pageHTML, _ := b.getPageContent(url.Values{
		"page":       {"ingame"},
		"component":  {"technologydetails"},
		"ajax":       {"1"},
		"action":     {"getDetails"},
		"technology": {strconv.FormatInt(int64(id), 10)},
		"cp":         {strconv.FormatInt(int64(celestialID), 10)},
	})

	doc, err := goquery.NewDocumentFromReader(bytes.NewReader(pageHTML))
	if err != nil {
		return err
	}
	imgDisabled := doc.Find("a.demolish_link div").HasClass("demolish_img_disabled")
	if imgDisabled {
		return errors.New("tear down button is disabled")
	}

	params := url.Values{
		"page":      {"ingame"},
		"component": {page},
		"modus":     {"3"},
		"token":     {token},
		"type":      {strconv.FormatInt(int64(id), 10)},
		"cp":        {strconv.FormatInt(int64(celestialID), 10)},
	}
	_, err = b.getPageContent(params)
	return err
}

func (b *OGame) build(celestialID CelestialID, id ID, nbr int64) error {
	var page string
	if id.IsDefense() {
		page = DefensesPage
	} else if id.IsShip() {
		page = ShipyardPage
	} else if id.IsBuilding() {
		page = SuppliesPage
	} else if id.IsTech() {
		page = ResearchPage
	} else {
		return errors.New("invalid id " + id.String())
	}
	vals := url.Values{
		"page":      {"ingame"},
		"component": {page},
		"modus":     {"1"},
		"type":      {strconv.FormatInt(int64(id), 10)},
		"cp":        {strconv.FormatInt(int64(celestialID), 10)},
	}

	// Techs don't have a token
	if !id.IsTech() {
		token, err := getToken(b, page, celestialID)
		if err != nil {
			return err
		}
		vals.Add("token", token)
	}

	if id.IsDefense() || id.IsShip() {
		var maximumNbr int64 = 99999
		var err error
		var token string
		for nbr > 0 {
			tmp := int64(math.Min(float64(nbr), float64(maximumNbr)))
			vals.Set("menge", strconv.FormatInt(tmp, 10))
			_, err = b.getPageContent(vals)
			if err != nil {
				break
			}
			token, err = getToken(b, page, celestialID)
			if err != nil {
				break
			}
			vals.Set("token", token)
			nbr -= maximumNbr
		}
		return err
	}

	_, err := b.getPageContent(vals)
	return err
}

func (b *OGame) buildCancelable(celestialID CelestialID, id ID) error {
	if !id.IsBuilding() && !id.IsTech() {
		return errors.New("invalid id " + id.String())
	}
	return b.build(celestialID, id, 0)
}

func (b *OGame) buildProduction(celestialID CelestialID, id ID, nbr int64) error {
	if !id.IsDefense() && !id.IsShip() {
		return errors.New("invalid id " + id.String())
	}
	return b.build(celestialID, id, nbr)
}

func (b *OGame) buildBuilding(celestialID CelestialID, buildingID ID) error {
	if !buildingID.IsBuilding() {
		return errors.New("invalid building id " + buildingID.String())
	}
	return b.buildCancelable(celestialID, buildingID)
}

func (b *OGame) buildTechnology(celestialID CelestialID, technologyID ID) error {
	if !technologyID.IsTech() {
		return errors.New("invalid technology id " + technologyID.String())
	}
	return b.buildCancelable(celestialID, technologyID)
}

func (b *OGame) buildDefense(celestialID CelestialID, defenseID ID, nbr int64) error {
	if !defenseID.IsDefense() {
		return errors.New("invalid defense id " + defenseID.String())
	}
	return b.buildProduction(celestialID, ID(defenseID), nbr)
}

func (b *OGame) buildShips(celestialID CelestialID, shipID ID, nbr int64) error {
	if !shipID.IsShip() {
		return errors.New("invalid ship id " + shipID.String())
	}
	return b.buildProduction(celestialID, shipID, nbr)
}

func (b *OGame) constructionsBeingBuilt(celestialID CelestialID) (ID, int64, ID, int64) {
	pageHTML, _ := b.getPage(OverviewPage, celestialID)
	return b.extractor.ExtractConstructions(pageHTML)
}

func (b *OGame) cancel(token string, techID, listID int64) error {
	_, _ = b.getPageContent(url.Values{"page": {"ingame"}, "component": {"overview"}, "modus": {"2"}, "token": {token},
		"type": {strconv.FormatInt(techID, 10)}, "listid": {strconv.FormatInt(listID, 10)}, "action": {"cancel"}})
	return nil
}

func (b *OGame) cancelBuilding(celestialID CelestialID) error {
	pageHTML, err := b.getPage(OverviewPage, celestialID)
	if err != nil {
		return err
	}
	token, techID, listID, _ := b.extractor.ExtractCancelBuildingInfos(pageHTML)
	return b.cancel(token, techID, listID)
}

func (b *OGame) cancelResearch(celestialID CelestialID) error {
	pageHTML, err := b.getPage(OverviewPage, celestialID)
	if err != nil {
		return err
	}
	token, techID, listID, _ := b.extractor.ExtractCancelResearchInfos(pageHTML)
	return b.cancel(token, techID, listID)
}

func (b *OGame) fetchResources(celestialID CelestialID) (ResourcesDetails, error) {
	pageJSON, err := b.getPage(FetchResourcesPage, celestialID)
	if err != nil {
		return ResourcesDetails{}, err
	}
	return b.extractor.ExtractResourcesDetails(pageJSON)
}

func (b *OGame) getResources(celestialID CelestialID) (Resources, error) {
	res, err := b.fetchResources(celestialID)
	if err != nil {
		return Resources{}, err
	}
	return Resources{
		Metal:      res.Metal.Available,
		Crystal:    res.Crystal.Available,
		Deuterium:  res.Deuterium.Available,
		Energy:     res.Energy.Available,
		Darkmatter: res.Darkmatter.Available,
	}, nil
}

func (b *OGame) getResourcesDetails(celestialID CelestialID) (ResourcesDetails, error) {
	return b.fetchResources(celestialID)
}

func (b *OGame) destroyRockets(planetID PlanetID, abm, ipm int64) error {
	vals := url.Values{
		"page":      {"ajax"},
		"component": {"rocketlayer"},
		"overlay":   {"1"},
		"cp":        {strconv.FormatInt(int64(planetID), 10)},
	}
	pageHTML, err := b.getPageContent(vals)
	if err != nil {
		return err
	}
	maxABM, maxIPM, token, err := b.extractor.ExtractDestroyRockets(pageHTML)
	if err != nil {
		return err
	}
	if maxABM == 0 && maxIPM == 0 {
		return errors.New("no missile to destroy")
	}
	if abm > maxABM {
		abm = maxABM
	}
	if ipm > maxIPM {
		ipm = maxIPM
	}
	params := url.Values{
		"page":      {"ajax"},
		"component": {"rocketlayer"},
		"action":    {"destroy"},
		"ajax":      {"1"},
		"asJson":    {"1"},
	}
	payload := url.Values{
		"interceptorMissile":    {strconv.FormatInt(abm, 10)},
		"interplanetaryMissile": {strconv.FormatInt(ipm, 10)},
		"token":                 {token},
	}
	by, err := b.postPageContent(params, payload)
	if err != nil {
		return err
	}
	// {"status":"success","message":"The following missiles have been destroyed:\nInterplanetary missiles: 1\nAnti-ballistic missiles: 2","components":[],"newAjaxToken":"ec306346888f14e38c4248aa78e56610"}
	var resp struct {
		Status       string `json:"status"`
		Message      string `json:"message"`
		NewAjaxToken string `json:"newAjaxToken"`
		// components??
	}
	if err := json.Unmarshal(by, &resp); err != nil {
		return err
	}
	if resp.Status != "success" {
		return errors.New(resp.Message)
	}

	return nil
}

func (b *OGame) sendIPM(planetID PlanetID, coord Coordinate, nbr int64, priority ID) (int64, error) {
	if priority != 0 && (!priority.IsDefense() || priority == AntiBallisticMissilesID || priority == InterplanetaryMissilesID) {
		return 0, errors.New("invalid defense target id")
	}
	vals := url.Values{
		"page":       {"ajax"},
		"component":  {"missileattacklayer"},
		"galaxy":     {strconv.FormatInt(coord.Galaxy, 10)},
		"system":     {strconv.FormatInt(coord.System, 10)},
		"position":   {strconv.FormatInt(coord.Position, 10)},
		"planetType": {strconv.FormatInt(int64(coord.Type), 10)},
		"cp":         {strconv.FormatInt(int64(planetID), 10)},
	}
	pageHTML, err := b.getPageContent(vals)
	if err != nil {
		return 0, err
	}
	duration, max, token := b.extractor.ExtractIPM(pageHTML)
	if max == 0 {
		return 0, errors.New("no missile available")
	}
	if nbr > max {
		nbr = max
	}
	params := url.Values{
		"page":      {"ajax"},
		"component": {"missileattacklayer"},
		"action":    {"sendMissiles"},
		"ajax":      {"1"},
		"asJson":    {"1"},
	}
	payload := url.Values{
		"galaxy":               {strconv.FormatInt(coord.Galaxy, 10)},
		"system":               {strconv.FormatInt(coord.System, 10)},
		"position":             {strconv.FormatInt(coord.Position, 10)},
		"type":                 {strconv.FormatInt(int64(coord.Type), 10)},
		"token":                {token},
		"missileCount":         {strconv.FormatInt(nbr, 10)},
		"missilePrimaryTarget": {},
	}
	if priority != 0 {
		payload.Add("missilePrimaryTarget", strconv.FormatInt(int64(priority), 10))
	}
	by, err := b.postPageContent(params, payload)
	if err != nil {
		return 0, err
	}
	// {"status":false,"errorbox":{"type":"fadeBox","text":"Target doesn`t exist!","failed":1}} // OgameV6
	// {"status":true,"rockets":0,"errorbox":{"type":"fadeBox","text":"25 raketten zijn gelanceerd!","failed":0},"components":[]} // OgameV7
	var resp struct {
		Status   bool
		Rockets  int64
		ErrorBox struct {
			Type   string
			Text   string
			Failed int
		}
		// components??
	}
	if err := json.Unmarshal(by, &resp); err != nil {
		return 0, err
	}
	if resp.ErrorBox.Failed == 1 {
		return 0, errors.New(resp.ErrorBox.Text)
	}

	return duration, nil
}

// CheckTargetResponse ...
type CheckTargetResponse struct {
	Status string `json:"status"`
	Orders struct {
		Num1  bool `json:"1"`
		Num2  bool `json:"2"`
		Num3  bool `json:"3"`
		Num4  bool `json:"4"`
		Num5  bool `json:"5"`
		Num6  bool `json:"6"`
		Num7  bool `json:"7"`
		Num8  bool `json:"8"`
		Num9  bool `json:"9"`
		Num15 bool `json:"15"`
	} `json:"orders"`
	TargetInhabited           bool   `json:"targetInhabited"`
	TargetIsStrong            bool   `json:"targetIsStrong"`
	TargetIsOutlaw            bool   `json:"targetIsOutlaw"`
	TargetIsBuddyOrAllyMember bool   `json:"targetIsBuddyOrAllyMember"`
	TargetPlayerID            int    `json:"targetPlayerId"`
	TargetPlayerName          string `json:"targetPlayerName"`
	TargetPlayerColorClass    string `json:"targetPlayerColorClass"`
	TargetPlayerRankIcon      string `json:"targetPlayerRankIcon"`
	PlayerIsOutlaw            bool   `json:"playerIsOutlaw"`
	TargetPlanet              struct {
		Galaxy   int    `json:"galaxy"`
		System   int    `json:"system"`
		Position int    `json:"position"`
		Type     int    `json:"type"`
		Name     string `json:"name"`
	} `json:"targetPlanet"`
	Errors []struct {
		Message string `json:"message"`
		Error   int    `json:"error"`
	} `json:"errors"`
	TargetOk   bool          `json:"targetOk"`
	Components []interface{} `json:"components"`
}

func (b *OGame) sendFleet(celestialID CelestialID, ships []Quantifiable, speed Speed, where Coordinate,
	mission MissionID, resources Resources, holdingTime, unionID int64, ensure bool) (Fleet, error) {

	// Get existing fleet, so we can ensure new fleet ID is greater
	initialFleets, slots := b.getFleets()
	maxInitialFleetID := FleetID(0)
	for _, f := range initialFleets {
		if f.ID > maxInitialFleetID {
			maxInitialFleetID = f.ID
		}
	}

	if slots.InUse == slots.Total {
		return Fleet{}, ErrAllSlotsInUse
	}

	if mission == Expedition {
		if slots.ExpInUse == slots.ExpTotal {
			return Fleet{}, ErrAllSlotsInUse
		}
	}

	// Page 1 : get to fleet page
	pageHTML, err := b.getPage(FleetdispatchPage, celestialID)
	if err != nil {
		return Fleet{}, err
	}

	fleet1Doc, _ := goquery.NewDocumentFromReader(bytes.NewReader(pageHTML))
	fleet1BodyID := b.extractor.ExtractBodyIDFromDoc(fleet1Doc)
	if fleet1BodyID != FleetdispatchPage {
		now := time.Now().Unix()
		b.error(ErrInvalidPlanetID.Error()+", planetID:", celestialID, ", ts: ", now)
		return Fleet{}, ErrInvalidPlanetID
	}

	if b.extractor.ExtractIsInVacationFromDoc(fleet1Doc) {
		return Fleet{}, ErrAccountInVacationMode
	}

	// Ensure we're not trying to attack/spy ourselves
	destinationIsMyOwnPlanet := false
	myCelestials, _ := b.extractor.ExtractCelestialsFromDoc(fleet1Doc, b)
	for _, c := range myCelestials {
		if c.GetCoordinate().Equal(where) && c.GetID() == celestialID {
			return Fleet{}, errors.New("origin and destination are the same")
		}
		if c.GetCoordinate().Equal(where) {
			destinationIsMyOwnPlanet = true
			break
		}
	}
	if destinationIsMyOwnPlanet {
		switch mission {
		case Spy:
			return Fleet{}, errors.New("you cannot spy yourself")
		case Attack:
			return Fleet{}, errors.New("you cannot attack yourself")
		}
	}

	availableShips := b.extractor.ExtractFleet1ShipsFromDoc(fleet1Doc)

	atLeastOneShipSelected := false
	if !ensure {
		for i := range ships {
			avail := availableShips.ByID(ships[i].ID)
			ships[i].Nbr = int64(math.Min(float64(ships[i].Nbr), float64(avail)))
			if ships[i].Nbr > 0 {
				atLeastOneShipSelected = true
			}
		}
	} else {
		for _, ship := range ships {
			if ship.Nbr > availableShips.ByID(ship.ID) {
				return Fleet{}, fmt.Errorf("not enough ships to send, %s", Objs.ByID(ship.ID).GetName())
			}
			atLeastOneShipSelected = true
		}
	}
	if !atLeastOneShipSelected {
		return Fleet{}, ErrNoShipSelected
	}

	payload := b.extractor.ExtractHiddenFieldsFromDoc(fleet1Doc)
	for _, s := range ships {
		if s.ID.IsFlyableShip() && s.Nbr > 0 {
			payload.Set("am"+strconv.FormatInt(int64(s.ID), 10), strconv.FormatInt(s.Nbr, 10))
		}
	}

	tokenM := regexp.MustCompile(`var fleetSendingToken = "([^"]+)";`).FindSubmatch(pageHTML)
	if len(tokenM) != 2 {
		return Fleet{}, errors.New("token not found")
	}

	payload.Set("token", string(tokenM[1]))
	payload.Set("galaxy", strconv.FormatInt(where.Galaxy, 10))
	payload.Set("system", strconv.FormatInt(where.System, 10))
	payload.Set("position", strconv.FormatInt(where.Position, 10))
	if mission == RecycleDebrisField {
		where.Type = DebrisType // Send to debris field
	} else if mission == Colonize || mission == Expedition {
		where.Type = PlanetType
	}
	payload.Set("type", strconv.FormatInt(int64(where.Type), 10))
	payload.Set("union", "0")

	if unionID != 0 {
		found := false
		fleet1Doc.Find("select[name=acsValues] option").Each(func(i int, s *goquery.Selection) {
			acsValues := s.AttrOr("value", "")
			m := regexp.MustCompile(`\d+#\d+#\d+#\d+#.*#(\d+)`).FindStringSubmatch(acsValues)
			if len(m) == 2 {
				optUnionID, _ := strconv.ParseInt(m[1], 10, 64)
				if unionID == optUnionID {
					found = true
					payload.Add("acsValues", acsValues)
					payload.Add("union", m[1])
					mission = GroupedAttack
				}
			}
		})
		if !found {
			return Fleet{}, ErrUnionNotFound
		}
	}

	// Check
	by1, err := b.postPageContent(url.Values{"page": {"ingame"}, "component": {"fleetdispatch"}, "action": {"checkTarget"}, "ajax": {"1"}, "asJson": {"1"}}, payload)
	if err != nil {
		b.error(err.Error())
		return Fleet{}, err
	}
	var checkRes CheckTargetResponse
	if err := json.Unmarshal(by1, &checkRes); err != nil {
		b.error(err.Error())
		return Fleet{}, err
	}

	if !checkRes.TargetOk {
		if len(checkRes.Errors) > 0 {
			return Fleet{}, errors.New(checkRes.Errors[0].Message + " (" + strconv.Itoa(checkRes.Errors[0].Error) + ")")
		}
		return Fleet{}, errors.New("target is not ok")
	}

	cargo := ShipsInfos{}.FromQuantifiables(ships).Cargo(b.getCachedResearch(), b.server.Settings.EspionageProbeRaids == 1, b.isCollector(), b.IsPioneers())
	newResources := Resources{}
	if resources.Total() > cargo {
		newResources.Deuterium = int64(math.Min(float64(resources.Deuterium), float64(cargo)))
		cargo -= newResources.Deuterium
		newResources.Crystal = int64(math.Min(float64(resources.Crystal), float64(cargo)))
		cargo -= newResources.Crystal
		newResources.Metal = int64(math.Min(float64(resources.Metal), float64(cargo)))
	} else {
		newResources = resources
	}

	newResources.Metal = MaxInt(newResources.Metal, 0)
	newResources.Crystal = MaxInt(newResources.Crystal, 0)
	newResources.Deuterium = MaxInt(newResources.Deuterium, 0)

	// Page 3 : select coord, mission, speed
	payload.Set("speed", strconv.FormatInt(int64(speed), 10))
	payload.Set("crystal", strconv.FormatInt(newResources.Crystal, 10))
	payload.Set("deuterium", strconv.FormatInt(newResources.Deuterium, 10))
	payload.Set("metal", strconv.FormatInt(newResources.Metal, 10))
	payload.Set("mission", strconv.FormatInt(int64(mission), 10))
	payload.Set("prioMetal", "1")
	payload.Set("prioCrystal", "2")
	payload.Set("prioDeuterium", "3")
	payload.Set("retreatAfterDefenderRetreat", "0")
	if mission == ParkInThatAlly || mission == Expedition {
		if mission == Expedition { // Expedition 1 to 18
			holdingTime = Clamp(holdingTime, 1, 18)
		} else if mission == ParkInThatAlly { // ParkInThatAlly 0, 1, 2, 4, 8, 16, 32
			holdingTime = Clamp(holdingTime, 0, 32)
		}
		payload.Set("holdingtime", strconv.FormatInt(holdingTime, 10))
	}

	// Page 4 : send the fleet
	res, _ := b.postPageContent(url.Values{"page": {"ingame"}, "component": {"fleetdispatch"}, "action": {"sendFleet"}, "ajax": {"1"}, "asJson": {"1"}}, payload)
	// {"success":true,"message":"Your fleet has been successfully sent.","redirectUrl":"https:\/\/s801-en.ogame.gameforge.com\/game\/index.php?page=ingame&component=fleetdispatch","components":[]}
	// Insufficient resources. (4060)
	// {"success":false,"errors":[{"message":"Not enough cargo space!","error":4029}],"fleetSendingToken":"b4786751c6d5e64e56d8eb94807fbf88","components":[]}
	// {"success":false,"errors":[{"message":"Fleet launch failure: The fleet could not be launched. Please try again later.","error":4047}],"fleetSendingToken":"1507c7228b206b4a298dec1d34a5a207","components":[]} // bad token I think
	// {"success":false,"errors":[{"message":"Recyclers must be sent to recycle this debris field!","error":4013}],"fleetSendingToken":"b826ff8c3d4e04066c28d10399b32ab8","components":[]}
	// {"success":false,"errors":[{"message":"Error, no ships available","error":4059}],"fleetSendingToken":"b369e37ce34bb64e3a59fa26bd8d5602","components":[]}
	// {"success":false,"errors":[{"message":"You have to select a valid target.","error":4049}],"fleetSendingToken":"19218f446d0985dfd79e03c3ec008514","components":[]} // colonize debris field
	// {"success":false,"errors":[{"message":"Planet is already inhabited!","error":4053}],"fleetSendingToken":"3281f9ad5b4cba6c0c26a24d3577bd4c","components":[]}
	// {"success":false,"errors":[{"message":"Colony ships must be sent to colonise this planet!","error":4038}],"fleetSendingToken":"8700c275a055c59ca276a7f66c81b205","components":[]}
	// fetch("https://s801-en.ogame.gameforge.com/game/index.php?page=ingame&component=fleetdispatch&action=sendFleet&ajax=1&asJson=1", {"credentials":"include","headers":{"content-type":"application/x-www-form-urlencoded; charset=UTF-8","sec-fetch-mode":"cors","sec-fetch-site":"same-origin","x-requested-with":"XMLHttpRequest"},"body":"token=414847e59344881d5c71303023735ab8&am209=1&am202=10&galaxy=9&system=297&position=7&type=2&metal=0&crystal=0&deuterium=0&prioMetal=1&prioCrystal=2&prioDeuterium=3&mission=8&speed=1&retreatAfterDefenderRetreat=0&union=0&holdingtime=0","method":"POST","mode":"cors"}).then(res => res.json()).then(r => console.log(r));

	var resStruct struct {
		Success           bool          `json:"success"`
		Message           string        `json:"message"`
		FleetSendingToken string        `json:"fleetSendingToken"`
		Components        []interface{} `json:"components"`
		RedirectURL       string        `json:"redirectUrl"`
		Errors            []struct {
			Message string `json:"message"`
			Error   int64  `json:"error"`
		} `json:"errors"`
	}
	if err := json.Unmarshal(res, &resStruct); err != nil {
		return Fleet{}, errors.New("failed to unmarshal response: " + err.Error())
	}

	if len(resStruct.Errors) > 0 {
		return Fleet{}, errors.New(resStruct.Errors[0].Message + " (" + strconv.FormatInt(resStruct.Errors[0].Error, 10) + ")")
	}

	// Page 5
	movementHTML, _ := b.getPage(MovementPage, CelestialID(0))
	movementDoc, _ := goquery.NewDocumentFromReader(bytes.NewReader(movementHTML))
	originCoords, _ := b.extractor.ExtractPlanetCoordinate(movementHTML)
	fleets := b.extractor.ExtractFleetsFromDoc(movementDoc)
	if len(fleets) > 0 {
		max := Fleet{}
		for i, fleet := range fleets {
			if fleet.ID > max.ID &&
				fleet.Origin.Equal(originCoords) &&
				fleet.Destination.Equal(where) &&
				fleet.Mission == mission &&
				!fleet.ReturnFlight {
				max = fleets[i]
			}
		}
		if max.ID > maxInitialFleetID {
			return max, nil
		}
	}

	slots = b.extractor.ExtractSlotsFromDoc(movementDoc)
	if slots.InUse == slots.Total {
		return Fleet{}, ErrAllSlotsInUse
	}

	if mission == Expedition {
		if slots.ExpInUse == slots.ExpTotal {
			return Fleet{}, ErrAllSlotsInUse
		}
	}

	now := time.Now().Unix()
	b.error(errors.New("could not find new fleet ID").Error()+", planetID:", celestialID, ", ts: ", now)
	return Fleet{}, errors.New("could not find new fleet ID")
}

// EspionageReportType type of espionage report (action or report)
type EspionageReportType int

// Action message received when an enemy is seen near your planet
const Action EspionageReportType = 0

// Report message received when you spied on someone
const Report EspionageReportType = 1

// CombatReportSummary summary of combat report
type CombatReportSummary struct {
	ID           int64
	APIKey       string
	Origin       *Coordinate
	Destination  Coordinate
	AttackerName string
	DefenderName string
	Loot         int64
	Metal        int64
	Crystal      int64
	Deuterium    int64
	DebrisField  int64
	CreatedAt    time.Time
}

// EspionageReportSummary summary of espionage report
type EspionageReportSummary struct {
	ID             int64
	Type           EspionageReportType
	From           string // Fleet Command | Space Monitoring
	Target         Coordinate
	LootPercentage float64
}

// ExpeditionMessage ...
type ExpeditionMessage struct {
	ID         int64
	Coordinate Coordinate
	Content    string
	CreatedAt  time.Time
}

// MarketplaceMessage ...
type MarketplaceMessage struct {
	ID                  int64
	Type                int64 // 26: purchases, 27: sales
	CreatedAt           time.Time
	Token               string
	MarketTransactionID int64
}

func (b *OGame) getPageMessages(page, tabid int64) ([]byte, error) {
	payload := url.Values{
		"messageId":  {"-1"},
		"tabid":      {strconv.FormatInt(tabid, 10)},
		"action":     {"107"},
		"pagination": {strconv.FormatInt(page, 10)},
		"ajax":       {"1"},
	}
	return b.postPageContent(url.Values{"page": {"messages"}}, payload)
}

func (b *OGame) getEspionageReportMessages() ([]EspionageReportSummary, error) {
	var tabid int64 = 20
	var page int64 = 1
	var nbPage int64 = 1
	msgs := make([]EspionageReportSummary, 0)
	for page <= nbPage {
		pageHTML, _ := b.getPageMessages(page, tabid)
		newMessages, newNbPage := b.extractor.ExtractEspionageReportMessageIDs(pageHTML)
		msgs = append(msgs, newMessages...)
		nbPage = newNbPage
		page++
	}
	return msgs, nil
}

func (b *OGame) getCombatReportMessages() ([]CombatReportSummary, error) {
	var tabid int64 = 21
	var page int64 = 1
	var nbPage int64 = 1
	msgs := make([]CombatReportSummary, 0)
	for page <= nbPage {
		pageHTML, _ := b.getPageMessages(page, tabid)
		newMessages, newNbPage := b.extractor.ExtractCombatReportMessagesSummary(pageHTML)
		msgs = append(msgs, newMessages...)
		nbPage = newNbPage
		page++
	}
	return msgs, nil
}

func (b *OGame) getExpeditionMessages() ([]ExpeditionMessage, error) {
	var tabid int64 = 22
	var page int64 = 1
	var nbPage int64 = 1
	msgs := make([]ExpeditionMessage, 0)
	for page <= nbPage {
		pageHTML, _ := b.getPageMessages(page, tabid)
		newMessages, newNbPage, _ := b.extractor.ExtractExpeditionMessages(pageHTML, b.location)
		msgs = append(msgs, newMessages...)
		nbPage = newNbPage
		page++
	}
	return msgs, nil
}

func (b *OGame) collectAllMarketplaceMessages() error {
	purchases, _ := b.getMarketplacePurchasesMessages()
	sales, _ := b.getMarketplaceSalesMessages()
	msgs := make([]MarketplaceMessage, 0)
	msgs = append(msgs, purchases...)
	msgs = append(msgs, sales...)
	newToken := ""
	var err error
	for _, msg := range msgs {
		if msg.MarketTransactionID != 0 {
			newToken, err = b.collectMarketplaceMessage(msg, newToken)
			if err != nil {
				return err
			}
		}
	}
	return nil
}

type collectMarketplaceResponse struct {
	MarketTransactionID int           `json:"marketTransactionId"`
	Status              string        `json:"status"`
	Message             string        `json:"message"`
	StatusMessage       string        `json:"statusMessage"`
	NewToken            string        `json:"newToken"`
	Components          []interface{} `json:"components"`
}

func (b *OGame) collectMarketplaceMessage(msg MarketplaceMessage, newToken string) (string, error) {
	params := url.Values{
		"page":                {"componentOnly"},
		"component":           {"marketplace"},
		"marketTransactionId": {strconv.FormatInt(msg.MarketTransactionID, 10)},
		"token":               {msg.Token},
		"asJson":              {"1"},
	}
	if msg.Type == 26 { // purchase
		params.Set("action", "collectItem")
	} else if msg.Type == 27 { // sale
		params.Set("action", "collectPrice")
	}
	payload := url.Values{
		"newToken": {newToken},
	}
	by, err := b.postPageContent(params, payload)
	var res collectMarketplaceResponse
	if err := json.Unmarshal(by, &res); err != nil {
		return "", errors.New("failed to unmarshal json response: " + err.Error())
	}
	return res.NewToken, err
}

func (b *OGame) getMarketplacePurchasesMessages() ([]MarketplaceMessage, error) {
	return b.getMarketplaceMessages(26)
}

func (b *OGame) getMarketplaceSalesMessages() ([]MarketplaceMessage, error) {
	return b.getMarketplaceMessages(27)
}

// tabID 26: purchases, 27: sales
func (b *OGame) getMarketplaceMessages(tabID int64) ([]MarketplaceMessage, error) {
	var tabid int64 = tabID
	var page int64 = 1
	var nbPage int64 = 1
	msgs := make([]MarketplaceMessage, 0)
	for page <= nbPage {
		pageHTML, _ := b.getPageMessages(page, tabid)
		newMessages, newNbPage, _ := b.extractor.ExtractMarketplaceMessages(pageHTML, b.location)
		msgs = append(msgs, newMessages...)
		nbPage = newNbPage
		page++
	}
	return msgs, nil
}

func (b *OGame) getExpeditionMessageAt(t time.Time) (ExpeditionMessage, error) {
	var tabid int64 = 22
	var page int64 = 1
	var nbPage int64 = 1
LOOP:
	for page <= nbPage {
		pageHTML, _ := b.getPageMessages(page, tabid)
		newMessages, newNbPage, _ := b.extractor.ExtractExpeditionMessages(pageHTML, b.location)
		for _, m := range newMessages {
			if m.CreatedAt.Unix() == t.Unix() {
				return m, nil
			}
			if m.CreatedAt.Unix() < t.Unix() {
				break LOOP
			}
		}
		nbPage = newNbPage
		page++
	}
	return ExpeditionMessage{}, errors.New("expedition message not found for " + t.String())
}

func (b *OGame) getCombatReportFor(coord Coordinate) (CombatReportSummary, error) {
	var tabid int64 = 21
	var page int64 = 1
	var nbPage int64 = 1
	for page <= nbPage {
		pageHTML, err := b.getPageMessages(page, tabid)
		if err != nil {
			return CombatReportSummary{}, err
		}
		newMessages, newNbPage := b.extractor.ExtractCombatReportMessagesSummary(pageHTML)
		for _, m := range newMessages {
			if m.Destination.Equal(coord) {
				return m, nil
			}
		}
		nbPage = newNbPage
		page++
	}
	return CombatReportSummary{}, errors.New("combat report not found for " + coord.String())
}

func (b *OGame) getEspionageReport(msgID int64) (EspionageReport, error) {
	pageHTML, _ := b.getPageContent(url.Values{"page": {"messages"}, "messageId": {strconv.FormatInt(msgID, 10)}, "tabid": {"20"}, "ajax": {"1"}})
	return b.extractor.ExtractEspionageReport(pageHTML, b.location)
}

func (b *OGame) getEspionageReportFor(coord Coordinate) (EspionageReport, error) {
	var tabid int64 = 20
	var page int64 = 1
	var nbPage int64 = 1
	for page <= nbPage {
		pageHTML, err := b.getPageMessages(page, tabid)
		if err != nil {
			return EspionageReport{}, err
		}
		newMessages, newNbPage := b.extractor.ExtractEspionageReportMessageIDs(pageHTML)
		for _, m := range newMessages {
			if m.Target.Equal(coord) {
				return b.getEspionageReport(m.ID)
			}
		}
		nbPage = newNbPage
		page++
	}
	return EspionageReport{}, errors.New("espionage report not found for " + coord.String())
}

func (b *OGame) deleteMessage(msgID int64) error {
	payload := url.Values{
		"messageId": {strconv.FormatInt(msgID, 10)},
		"action":    {"103"},
		"ajax":      {"1"},
	}
	by, err := b.postPageContent(url.Values{"page": {"messages"}}, payload)
	if err != nil {
		return err
	}

	var res map[string]bool
	if err := json.Unmarshal(by, &res); err != nil {
		return errors.New("unable to find message id " + strconv.FormatInt(msgID, 10))
	}
	if val, ok := res[strconv.FormatInt(msgID, 10)]; !ok || !val {
		return errors.New("unable to find message id " + strconv.FormatInt(msgID, 10))
	}
	return nil
}

func (b *OGame) deleteAllMessagesFromTab(tabID int64) error {
	/*
		Request URL: https://$ogame/game/index.php?page=messages
		Request Method: POST

		tabid: 20 => Espionage
		tabid: 21 => Combat Reports
		tabid: 22 => Expeditions
		tabid: 23 => Unions/Transport
		tabid: 24 => Other

		E.g. :

		tabid=24&messageId=-1&action=103&ajax=1

		tabid: 24
		messageId: -1
		action: 103
		ajax: 1
	*/
	payload := url.Values{
		"tabid":     {strconv.FormatInt(tabID, 10)},
		"messageId": {strconv.FormatInt(-1, 10)},
		"action":    {"103"},
		"ajax":      {"1"},
	}
	_, err := b.postPageContent(url.Values{"page": {"messages"}}, payload)
	return err
}

func energyProduced(temp Temperature, resourcesBuildings ResourcesBuildings, resSettings ResourceSettings, energyTechnology int64) int64 {
	energyProduced := int64(float64(SolarPlant.Production(resourcesBuildings.SolarPlant)) * (float64(resSettings.SolarPlant) / 100))
	energyProduced += int64(float64(FusionReactor.Production(energyTechnology, resourcesBuildings.FusionReactor)) * (float64(resSettings.FusionReactor) / 100))
	energyProduced += int64(float64(SolarSatellite.Production(temp, resourcesBuildings.SolarSatellite, false)) * (float64(resSettings.SolarSatellite) / 100))
	return energyProduced
}

func energyNeeded(resourcesBuildings ResourcesBuildings, resSettings ResourceSettings) int64 {
	energyNeeded := int64(float64(MetalMine.EnergyConsumption(resourcesBuildings.MetalMine)) * (float64(resSettings.MetalMine) / 100))
	energyNeeded += int64(float64(CrystalMine.EnergyConsumption(resourcesBuildings.CrystalMine)) * (float64(resSettings.CrystalMine) / 100))
	energyNeeded += int64(float64(DeuteriumSynthesizer.EnergyConsumption(resourcesBuildings.DeuteriumSynthesizer)) * (float64(resSettings.DeuteriumSynthesizer) / 100))
	return energyNeeded
}

func productionRatio(temp Temperature, resourcesBuildings ResourcesBuildings, resSettings ResourceSettings, energyTechnology int64) float64 {
	energyProduced := energyProduced(temp, resourcesBuildings, resSettings, energyTechnology)
	energyNeeded := energyNeeded(resourcesBuildings, resSettings)
	ratio := 1.0
	if energyNeeded > energyProduced {
		ratio = float64(energyProduced) / float64(energyNeeded)
	}
	return ratio
}

func getProductions(resBuildings ResourcesBuildings, resSettings ResourceSettings, researches Researches, universeSpeed int64,
	temp Temperature, globalRatio float64) Resources {
	energyProduced := energyProduced(temp, resBuildings, resSettings, researches.EnergyTechnology)
	energyNeeded := energyNeeded(resBuildings, resSettings)
	metalSetting := float64(resSettings.MetalMine) / 100
	crystalSetting := float64(resSettings.CrystalMine) / 100
	deutSetting := float64(resSettings.DeuteriumSynthesizer) / 100
	return Resources{
		Metal:     MetalMine.Production(universeSpeed, metalSetting, globalRatio, researches.PlasmaTechnology, resBuildings.MetalMine),
		Crystal:   CrystalMine.Production(universeSpeed, crystalSetting, globalRatio, researches.PlasmaTechnology, resBuildings.CrystalMine),
		Deuterium: DeuteriumSynthesizer.Production(universeSpeed, temp.Mean(), deutSetting, globalRatio, resBuildings.DeuteriumSynthesizer) - FusionReactor.GetFuelConsumption(universeSpeed, globalRatio, resBuildings.FusionReactor),
		Energy:    energyProduced - energyNeeded,
	}
}

func (b *OGame) getResourcesProductions(planetID PlanetID) (Resources, error) {
	planet, _ := b.getPlanet(planetID)
	resBuildings, _ := b.getResourcesBuildings(planetID.Celestial())
	researches := b.getResearch()
	universeSpeed := b.serverData.Speed
	resSettings, _ := b.getResourceSettings(planetID)
	ratio := productionRatio(planet.Temperature, resBuildings, resSettings, researches.EnergyTechnology)
	productions := getProductions(resBuildings, resSettings, researches, universeSpeed, planet.Temperature, ratio)
	return productions, nil
}

func (b *OGame) getResourcesProductionsLight(resBuildings ResourcesBuildings, researches Researches,
	resSettings ResourceSettings, temp Temperature) Resources {
	universeSpeed := b.serverData.Speed
	ratio := productionRatio(temp, resBuildings, resSettings, researches.EnergyTechnology)
	productions := getProductions(resBuildings, resSettings, researches, universeSpeed, temp, ratio)
	return productions
}

func (b *OGame) getPublicIP() (string, error) {
	var res struct {
		IP string `json:"ip"`
	}
	req, err := http.NewRequest("GET", "https://jsonip.com/", nil)
	if err != nil {
		return "", err
	}
	req.Header.Add("Accept-Encoding", "gzip, deflate, br")
	resp, err := b.doReqWithLoginProxyTransport(req)
	if err != nil {
		return "", err
	}
	defer func() {
		if err := resp.Body.Close(); err != nil {
			b.error(err)
		}
	}()
	by, _, err := readBody(resp)
	if err != nil {
		return "", err
	}
	if err := json.Unmarshal(by, &res); err != nil {
		return "", err
	}
	return res.IP, nil
}

func (b *OGame) stateChanged(locked bool, actor string) {
	for _, clb := range b.stateChangeCallbacks {
		clb(locked, actor)
	}
}

func (b *OGame) botLock(lockedBy string) {
	b.Lock()
	if atomic.CompareAndSwapInt32(&b.lockedAtom, 0, 1) {
		b.state = lockedBy
		b.stateChanged(true, lockedBy)
	}
}

func (b *OGame) botUnlock(unlockedBy string) {
	b.Unlock()
	if atomic.CompareAndSwapInt32(&b.lockedAtom, 1, 0) {
		b.state = unlockedBy
		b.stateChanged(false, unlockedBy)
	}
}

// NewAccount response from creating a new account
type NewAccount struct {
	ID     int
	Server struct {
		Language string
		Number   int
	}
	Error string
}

func (b *OGame) addAccount(number int, lang string) (NewAccount, error) {
	var payload struct {
		Language string `json:"language"`
		Number   int    `json:"number"`
	}
	payload.Language = lang
	payload.Number = number
	jsonPayloadBytes, err := json.Marshal(&payload)
	var newAccount NewAccount
	if err != nil {
		return newAccount, err
	}
	req, err := http.NewRequest("PUT", "https://"+b.lobby+".ogame.gameforge.com/api/users/me/accounts", strings.NewReader(string(jsonPayloadBytes)))
	if err != nil {
		return newAccount, err
	}
	req.Header.Add("Content-Type", "application/json")
	req.Header.Add("Accept-Encoding", "gzip, deflate, br")
	req = req.WithContext(b.ctx)
	resp, err := b.Client.Do(req)
	if err != nil {
		return newAccount, err
	}
	defer func() {
		if err := resp.Body.Close(); err != nil {
			b.error(err)
		}
	}()
	by, _, err := readBody(resp)
	if err != nil {
		return newAccount, err
	}
	b.bytesUploaded += req.ContentLength
	b.bytesDownloaded += int64(len(by))
	if err := json.Unmarshal(by, &newAccount); err != nil {
		return newAccount, err
	}
	return newAccount, nil
}

func (b *OGame) taskRunner() {
	go func() {
		for t := range b.tasksPushCh {
			b.tasksLock.Lock()
			heap.Push(&b.tasks, t)
			b.tasksLock.Unlock()
			b.tasksPopCh <- struct{}{}
		}
	}()
	go func() {
		for range b.tasksPopCh {
			b.tasksLock.Lock()
			task := heap.Pop(&b.tasks).(*item)
			b.tasksLock.Unlock()
			close(task.canBeProcessedCh)
			<-task.isDoneCh
		}
	}()
}

func (b *OGame) getCachedCelestial(v interface{}) Celestial {
	if celestial, ok := v.(Celestial); ok {
		return celestial
	} else if planet, ok := v.(Planet); ok {
		return planet
	} else if moon, ok := v.(Moon); ok {
		return moon
	} else if celestialID, ok := v.(CelestialID); ok {
		return b.GetCachedCelestialByID(celestialID)
	} else if planetID, ok := v.(PlanetID); ok {
		return b.GetCachedCelestialByID(planetID.Celestial())
	} else if moonID, ok := v.(MoonID); ok {
		return b.GetCachedCelestialByID(moonID.Celestial())
	} else if id, ok := v.(int); ok {
		return b.GetCachedCelestialByID(CelestialID(id))
	} else if id, ok := v.(int32); ok {
		return b.GetCachedCelestialByID(CelestialID(id))
	} else if id, ok := v.(int64); ok {
		return b.GetCachedCelestialByID(CelestialID(id))
	} else if id, ok := v.(float32); ok {
		return b.GetCachedCelestialByID(CelestialID(id))
	} else if id, ok := v.(float64); ok {
		return b.GetCachedCelestialByID(CelestialID(id))
	} else if id, ok := v.(lua.LNumber); ok {
		return b.GetCachedCelestialByID(CelestialID(id))
	} else if coord, ok := v.(Coordinate); ok {
		return b.GetCachedCelestialByCoord(coord)
	} else if coordStr, ok := v.(string); ok {
		coord, err := ParseCoord(coordStr)
		if err != nil {
			return nil
		}
		return b.GetCachedCelestialByCoord(coord)
	}
	return nil
}

// GetCachedCelestialByID return celestial from cached value
func (b *OGame) GetCachedCelestialByID(celestialID CelestialID) Celestial {
	for _, p := range b.GetCachedPlanets() {
		if p.ID.Celestial() == celestialID {
			return p
		}
		if p.Moon != nil && p.Moon.ID.Celestial() == celestialID {
			return p.Moon
		}
	}
	return nil
}

// GetCachedCelestialByCoord return celestial from cached value
func (b *OGame) GetCachedCelestialByCoord(coord Coordinate) Celestial {
	for _, p := range b.GetCachedPlanets() {
		if p.GetCoordinate().Equal(coord) {
			return p
		}
		if p.Moon != nil && p.Moon.GetCoordinate().Equal(coord) {
			return p.Moon
		}
	}
	return nil
}

func (b *OGame) getCachedMoons() []Moon {
	var moons []Moon
	for _, p := range b.GetCachedPlanets() {
		if p.Moon != nil {
			moons = append(moons, *p.Moon)
		}
	}
	return moons
}

func (b *OGame) getCachedCelestials() []Celestial {
	celestials := make([]Celestial, 0)
	for _, p := range b.GetCachedPlanets() {
		celestials = append(celestials, p)
		if p.Moon != nil {
			celestials = append(celestials, p.Moon)
		}
	}
	return celestials
}

func (b *OGame) withPriority(priority int) *Prioritize {
	canBeProcessedCh := make(chan struct{})
	taskIsDoneCh := make(chan struct{})
	task := new(item)
	task.priority = priority
	task.canBeProcessedCh = canBeProcessedCh
	task.isDoneCh = taskIsDoneCh
	b.tasksPushCh <- task
	<-canBeProcessedCh
	return &Prioritize{bot: b, taskIsDoneCh: taskIsDoneCh}
}

// TasksOverview overview of tasks in heap
type TasksOverview struct {
	Low       int64
	Normal    int64
	Important int64
	Critical  int64
	Total     int64
}

func (b *OGame) getTasks() (out TasksOverview) {
	b.tasksLock.Lock()
	out.Total = int64(b.tasks.Len())
	for _, item := range b.tasks {
		switch item.priority {
		case Low:
			out.Low++
		case Normal:
			out.Normal++
		case Important:
			out.Important++
		case Critical:
			out.Critical++
		}
	}
	b.tasksLock.Unlock()
	return
}

// Public interface -----------------------------------------------------------

// Enable enables communications with OGame Server
func (b *OGame) Enable() {
	b.enable()
}

// Disable disables communications with OGame Server
func (b *OGame) Disable() {
	b.disable()
}

// IsEnabled returns true if the bot is enabled, otherwise false
func (b *OGame) IsEnabled() bool {
	return b.isEnabled()
}

// IsLoggedIn returns true if the bot is currently logged-in, otherwise false
func (b *OGame) IsLoggedIn() bool {
	return atomic.LoadInt32(&b.isLoggedInAtom) == 1
}

// IsConnected returns true if the bot is currently connected (communication between the bot and OGame is possible), otherwise false
func (b *OGame) IsConnected() bool {
	return atomic.LoadInt32(&b.isConnectedAtom) == 1
}

// GetClient get the http client used by the bot
func (b *OGame) GetClient() *OGameClient {
	return b.Client
}

// SetClient set the http client used by the bot
func (b *OGame) SetClient(client *OGameClient) {
	b.Client = client
}

// GetLoginClient get the http client used by the bot for login operations
func (b *OGame) GetLoginClient() *OGameClient {
	return b.Client
}

// GetPublicIP get the public IP used by the bot
func (b *OGame) GetPublicIP() (string, error) {
	return b.getPublicIP()
}

// OnStateChange register a callback that is notified when the bot state changes
func (b *OGame) OnStateChange(clb func(locked bool, actor string)) {
	b.stateChangeCallbacks = append(b.stateChangeCallbacks, clb)
}

// GetState returns the current bot state
func (b *OGame) GetState() (bool, string) {
	return atomic.LoadInt32(&b.lockedAtom) == 1, b.state
}

// IsLocked returns either or not the bot is currently locked
func (b *OGame) IsLocked() bool {
	return atomic.LoadInt32(&b.lockedAtom) == 1
}

// GetSession get ogame session
func (b *OGame) GetSession() string {
	return b.ogameSession
}

// AddAccount add a new account (server) to your list of accounts
func (b *OGame) AddAccount(number int, lang string) (NewAccount, error) {
	return b.addAccount(number, lang)
}

// WithPriority ...
func (b *OGame) WithPriority(priority int) Prioritizable {
	return b.withPriority(priority)
}

// Begin start a transaction. Once this function is called, "Done" must be called to release the lock.
func (b *OGame) Begin() Prioritizable {
	return b.WithPriority(Normal).Begin()
}

// BeginNamed begins a new transaction with a name. "Done" must be called to release the lock.
func (b *OGame) BeginNamed(name string) Prioritizable {
	return b.WithPriority(Normal).BeginNamed(name)
}

// SetInitiator ...
func (b *OGame) SetInitiator(initiator string) Prioritizable {
	return nil
}

// Done ...
func (b *OGame) Done() {}

// Tx locks the bot during the transaction and ensure the lock is released afterward
func (b *OGame) Tx(clb func(tx Prioritizable) error) error {
	return b.WithPriority(Normal).Tx(clb)
}

// GetServer get ogame server information that the bot is connected to
func (b *OGame) GetServer() Server {
	return b.server
}

// GetServerData get ogame server data information that the bot is connected to
func (b *OGame) GetServerData() ServerData {
	return b.serverData
}

// ServerURL get the ogame server specific url
func (b *OGame) ServerURL() string {
	return b.serverURL
}

// GetLanguage get ogame server language
func (b *OGame) GetLanguage() string {
	return b.language
}

// SetUserAgent change the user-agent used by the http client
func (b *OGame) SetUserAgent(newUserAgent string) {
	b.Client.UserAgent = newUserAgent
}

// LoginWithBearerToken to ogame server reusing existing token
func (b *OGame) LoginWithBearerToken(token string) (bool, error) {
	return b.WithPriority(Normal).LoginWithBearerToken(token)
}

// LoginWithExistingCookies to ogame server reusing existing cookies
func (b *OGame) LoginWithExistingCookies() (bool, error) {
	return b.WithPriority(Normal).LoginWithExistingCookies()
}

// Login to ogame server
// Can fails with BadCredentialsError
func (b *OGame) Login() error {
	return b.WithPriority(Normal).Login()
}

// Logout the bot from ogame server
func (b *OGame) Logout() { b.WithPriority(Normal).Logout() }

// BytesDownloaded returns the amount of bytes downloaded
func (b *OGame) BytesDownloaded() int64 {
	return b.bytesDownloaded
}

// BytesUploaded returns the amount of bytes uploaded
func (b *OGame) BytesUploaded() int64 {
	return b.bytesUploaded
}

// GetUniverseName get the name of the universe the bot is playing into
func (b *OGame) GetUniverseName() string {
	return b.Universe
}

// GetUsername get the username that was used to login on ogame server
func (b *OGame) GetUsername() string {
	return b.Username
}

// GetResearchSpeed gets the research speed
func (b *OGame) GetResearchSpeed() int64 {
	return b.serverData.ResearchDurationDivisor
}

// GetNbSystems gets the number of systems
func (b *OGame) GetNbSystems() int64 {
	return b.serverData.Systems
}

// GetUniverseSpeed shortcut to get ogame universe speed
func (b *OGame) GetUniverseSpeed() int64 {
	return b.getUniverseSpeed()
}

// GetUniverseSpeedFleet shortcut to get ogame universe speed fleet
func (b *OGame) GetUniverseSpeedFleet() int64 {
	return b.getUniverseSpeedFleet()
}

// IsPioneers either or not the bot use lobby-pioneers
func (b *OGame) IsPioneers() bool {
	return b.lobby == LobbyPioneers
}

// IsDonutGalaxy shortcut to get ogame galaxy donut config
func (b *OGame) IsDonutGalaxy() bool {
	return b.isDonutGalaxy()
}

// IsDonutSystem shortcut to get ogame system donut config
func (b *OGame) IsDonutSystem() bool {
	return b.isDonutSystem()
}

// FleetDeutSaveFactor returns the fleet deut save factor
func (b *OGame) FleetDeutSaveFactor() float64 {
	return b.serverData.GlobalDeuteriumSaveFactor
}

// GetAlliancePageContent gets the html for a specific alliance page
func (b *OGame) GetAlliancePageContent(vals url.Values) ([]byte, error) {
	return b.WithPriority(Normal).GetPageContent(vals)
}

// GetPageContent gets the html for a specific ogame page
func (b *OGame) GetPageContent(vals url.Values) ([]byte, error) {
	return b.WithPriority(Normal).GetPageContent(vals)
}

// PostPageContent make a post request to ogame server
// This is useful when simulating a web browser
func (b *OGame) PostPageContent(vals, payload url.Values) ([]byte, error) {
	return b.WithPriority(Normal).PostPageContent(vals, payload)
}

// IsUnderAttack returns true if the user is under attack, false otherwise
func (b *OGame) IsUnderAttack() (bool, error) {
	return b.WithPriority(Normal).IsUnderAttack()
}

// GetCachedPlayer returns cached player infos
func (b *OGame) GetCachedPlayer() UserInfos {
	return b.Player
}

// GetCachedPreferences returns cached preferences
func (b *OGame) GetCachedPreferences() Preferences {
	return b.CachedPreferences
}

// IsVacationModeEnabled returns either or not the bot is in vacation mode
func (b *OGame) IsVacationModeEnabled() bool {
	return b.isVacationModeEnabled
}

// GetPlanets returns the user planets
func (b *OGame) GetPlanets() []Planet {
	return b.WithPriority(Normal).GetPlanets()
}

// GetCachedPlanets return planets from cached value
func (b *OGame) GetCachedPlanets() []Planet {
	b.planetsMu.RLock()
	defer b.planetsMu.RUnlock()
	return b.planets
}

// GetCachedMoons return moons from cached value
func (b *OGame) GetCachedMoons() []Moon {
	return b.getCachedMoons()
}

// GetCachedCelestials get all cached celestials
func (b *OGame) GetCachedCelestials() []Celestial {
	return b.getCachedCelestials()
}

// GetCachedCelestial return celestial from cached value
func (b *OGame) GetCachedCelestial(v interface{}) Celestial {
	return b.getCachedCelestial(v)
}

// GetPlanet gets infos for planetID
// Fails if planetID is invalid
func (b *OGame) GetPlanet(v interface{}) (Planet, error) {
	return b.WithPriority(Normal).GetPlanet(v)
}

// GetMoons returns the user moons
func (b *OGame) GetMoons() []Moon {
	return b.WithPriority(Normal).GetMoons()
}

// GetMoon gets infos for moonID
func (b *OGame) GetMoon(v interface{}) (Moon, error) {
	return b.WithPriority(Normal).GetMoon(v)
}

// GetCelestials get the player's planets & moons
func (b *OGame) GetCelestials() ([]Celestial, error) {
	return b.WithPriority(Normal).GetCelestials()
}

// Abandon a planet
func (b *OGame) Abandon(v interface{}) error {
	return b.WithPriority(Normal).Abandon(v)
}

// GetCelestial get the player's planet/moon using the coordinate
func (b *OGame) GetCelestial(v interface{}) (Celestial, error) {
	return b.WithPriority(Normal).GetCelestial(v)
}

// ServerVersion returns OGame version
func (b *OGame) ServerVersion() string {
	return b.serverData.Version
}

// ServerTime returns server time
// Timezone is OGT (OGame Time zone)
func (b *OGame) ServerTime() time.Time {
	return b.WithPriority(Normal).ServerTime()
}

// Location returns bot Time zone.
func (b *OGame) Location() *time.Location {
	return b.location
}

// GetUserInfos gets the user information
func (b *OGame) GetUserInfos() UserInfos {
	return b.WithPriority(Normal).GetUserInfos()
}

// SendMessage sends a message to playerID
func (b *OGame) SendMessage(playerID int64, message string) error {
	return b.WithPriority(Normal).SendMessage(playerID, message)
}

// SendMessageAlliance sends a message to associationID
func (b *OGame) SendMessageAlliance(associationID int64, message string) error {
	return b.WithPriority(Normal).SendMessageAlliance(associationID, message)
}

// GetFleets get the player's own fleets activities
func (b *OGame) GetFleets(opts ...Option) ([]Fleet, Slots) {
	return b.WithPriority(Normal).GetFleets(opts...)
}

// GetFleetsFromEventList get the player's own fleets activities
func (b *OGame) GetFleetsFromEventList() []Fleet {
	return b.WithPriority(Normal).GetFleetsFromEventList()
}

// CancelFleet cancel a fleet
func (b *OGame) CancelFleet(fleetID FleetID) error {
	return b.WithPriority(Normal).CancelFleet(fleetID)
}

// GetAttacks get enemy fleets attacking you
func (b *OGame) GetAttacks(opts ...Option) ([]AttackEvent, error) {
	return b.WithPriority(Normal).GetAttacks(opts...)
}

// GalaxyInfos get information of all planets and moons of a solar system
func (b *OGame) GalaxyInfos(galaxy, system int64, options ...Option) (SystemInfos, error) {
	return b.WithPriority(Normal).GalaxyInfos(galaxy, system, options...)
}

// GetResourceSettings gets the resources settings for specified planetID
func (b *OGame) GetResourceSettings(planetID PlanetID) (ResourceSettings, error) {
	return b.WithPriority(Normal).GetResourceSettings(planetID)
}

// SetResourceSettings set the resources settings on a planet
func (b *OGame) SetResourceSettings(planetID PlanetID, settings ResourceSettings) error {
	return b.WithPriority(Normal).SetResourceSettings(planetID, settings)
}

// GetResourcesBuildings gets the resources buildings levels
func (b *OGame) GetResourcesBuildings(celestialID CelestialID) (ResourcesBuildings, error) {
	return b.WithPriority(Normal).GetResourcesBuildings(celestialID)
}

// GetDefense gets all the defenses units information of a planet
// Fails if planetID is invalid
func (b *OGame) GetDefense(celestialID CelestialID) (DefensesInfos, error) {
	return b.WithPriority(Normal).GetDefense(celestialID)
}

// GetShips gets all ships units information of a planet
func (b *OGame) GetShips(celestialID CelestialID) (ShipsInfos, error) {
	return b.WithPriority(Normal).GetShips(celestialID)
}

// GetFacilities gets all facilities information of a planet
func (b *OGame) GetFacilities(celestialID CelestialID) (Facilities, error) {
	return b.WithPriority(Normal).GetFacilities(celestialID)
}

// GetProduction get what is in the production queue.
// (ships & defense being built)
func (b *OGame) GetProduction(celestialID CelestialID) ([]Quantifiable, int64, error) {
	return b.WithPriority(Normal).GetProduction(celestialID)
}

// GetCachedResearch returns cached researches
func (b *OGame) GetCachedResearch() Researches {
	return b.WithPriority(Normal).GetCachedResearch()
}

// GetResearch gets the player researches information
func (b *OGame) GetResearch() Researches {
	return b.WithPriority(Normal).GetResearch()
}

// GetSlots gets the player current and total slots information
func (b *OGame) GetSlots() Slots {
	return b.WithPriority(Normal).GetSlots()
}

// Build builds any ogame objects (building, technology, ship, defence)
func (b *OGame) Build(celestialID CelestialID, id ID, nbr int64) error {
	return b.WithPriority(Normal).Build(celestialID, id, nbr)
}

// TearDown tears down any ogame building
func (b *OGame) TearDown(celestialID CelestialID, id ID) error {
	return b.WithPriority(Normal).TearDown(celestialID, id)
}

// BuildCancelable builds any cancelable ogame objects (building, technology)
func (b *OGame) BuildCancelable(celestialID CelestialID, id ID) error {
	return b.WithPriority(Normal).BuildCancelable(celestialID, id)
}

// BuildProduction builds any line production ogame objects (ship, defence)
func (b *OGame) BuildProduction(celestialID CelestialID, id ID, nbr int64) error {
	return b.WithPriority(Normal).BuildProduction(celestialID, id, nbr)
}

// BuildBuilding ensure what is being built is a building
func (b *OGame) BuildBuilding(celestialID CelestialID, buildingID ID) error {
	return b.WithPriority(Normal).BuildBuilding(celestialID, buildingID)
}

// BuildDefense builds a defense unit
func (b *OGame) BuildDefense(celestialID CelestialID, defenseID ID, nbr int64) error {
	return b.WithPriority(Normal).BuildDefense(celestialID, defenseID, nbr)
}

// BuildShips builds a ship unit
func (b *OGame) BuildShips(celestialID CelestialID, shipID ID, nbr int64) error {
	return b.WithPriority(Normal).BuildShips(celestialID, shipID, nbr)
}

// ConstructionsBeingBuilt returns the building & research being built, and the time remaining (secs)
func (b *OGame) ConstructionsBeingBuilt(celestialID CelestialID) (ID, int64, ID, int64) {
	return b.WithPriority(Normal).ConstructionsBeingBuilt(celestialID)
}

// CancelBuilding cancel the construction of a building on a specified planet
func (b *OGame) CancelBuilding(celestialID CelestialID) error {
	return b.WithPriority(Normal).CancelBuilding(celestialID)
}

// CancelResearch cancel the research
func (b *OGame) CancelResearch(celestialID CelestialID) error {
	return b.WithPriority(Normal).CancelResearch(celestialID)
}

// BuildTechnology ensure that we're trying to build a technology
func (b *OGame) BuildTechnology(celestialID CelestialID, technologyID ID) error {
	return b.WithPriority(Normal).BuildTechnology(celestialID, technologyID)
}

// GetResources gets user resources
func (b *OGame) GetResources(celestialID CelestialID) (Resources, error) {
	return b.WithPriority(Normal).GetResources(celestialID)
}

// GetResourcesDetails gets user resources
func (b *OGame) GetResourcesDetails(celestialID CelestialID) (ResourcesDetails, error) {
	return b.WithPriority(Normal).GetResourcesDetails(celestialID)
}

// GetTechs gets a celestial supplies/facilities/ships/researches
func (b *OGame) GetTechs(celestialID CelestialID) (ResourcesBuildings, Facilities, ShipsInfos, Researches, error) {
	return b.WithPriority(Normal).GetTechs(celestialID)
}

// SendFleet sends a fleet
func (b *OGame) SendFleet(celestialID CelestialID, ships []Quantifiable, speed Speed, where Coordinate,
	mission MissionID, resources Resources, holdingTime, unionID int64) (Fleet, error) {
	return b.WithPriority(Normal).SendFleet(celestialID, ships, speed, where, mission, resources, holdingTime, unionID)
}

// EnsureFleet either sends all the requested ships or fail
func (b *OGame) EnsureFleet(celestialID CelestialID, ships []Quantifiable, speed Speed, where Coordinate,
	mission MissionID, resources Resources, holdingTime, unionID int64) (Fleet, error) {
	return b.WithPriority(Normal).EnsureFleet(celestialID, ships, speed, where, mission, resources, holdingTime, unionID)
}

// DestroyRockets destroys anti-ballistic & inter-planetary missiles
func (b *OGame) DestroyRockets(planetID PlanetID, abm, ipm int64) error {
	return b.WithPriority(Normal).DestroyRockets(planetID, abm, ipm)
}

// SendIPM sends IPM
func (b *OGame) SendIPM(planetID PlanetID, coord Coordinate, nbr int64, priority ID) (int64, error) {
	return b.WithPriority(Normal).SendIPM(planetID, coord, nbr, priority)
}

// GetCombatReportSummaryFor gets the latest combat report for a given coordinate
func (b *OGame) GetCombatReportSummaryFor(coord Coordinate) (CombatReportSummary, error) {
	return b.WithPriority(Normal).GetCombatReportSummaryFor(coord)
}

// GetEspionageReportFor gets the latest espionage report for a given coordinate
func (b *OGame) GetEspionageReportFor(coord Coordinate) (EspionageReport, error) {
	return b.WithPriority(Normal).GetEspionageReportFor(coord)
}

// GetExpeditionMessages gets the expedition messages
func (b *OGame) GetExpeditionMessages() ([]ExpeditionMessage, error) {
	return b.WithPriority(Normal).GetExpeditionMessages()
}

// GetExpeditionMessageAt gets the expedition message for time t
func (b *OGame) GetExpeditionMessageAt(t time.Time) (ExpeditionMessage, error) {
	return b.WithPriority(Normal).GetExpeditionMessageAt(t)
}

// CollectAllMarketplaceMessages collect all marketplace messages
func (b *OGame) CollectAllMarketplaceMessages() error {
	return b.WithPriority(Normal).CollectAllMarketplaceMessages()
}

// CollectMarketplaceMessage collect marketplace message
func (b *OGame) CollectMarketplaceMessage(msg MarketplaceMessage) error {
	return b.WithPriority(Normal).CollectMarketplaceMessage(msg)
}

// GetEspionageReportMessages gets the summary of each espionage reports
func (b *OGame) GetEspionageReportMessages() ([]EspionageReportSummary, error) {
	return b.WithPriority(Normal).GetEspionageReportMessages()
}

// GetEspionageReport gets a detailed espionage report
func (b *OGame) GetEspionageReport(msgID int64) (EspionageReport, error) {
	return b.WithPriority(Normal).GetEspionageReport(msgID)
}

// DeleteMessage deletes a message from the mail box
func (b *OGame) DeleteMessage(msgID int64) error {
	return b.WithPriority(Normal).DeleteMessage(msgID)
}

// DeleteAllMessagesFromTab deletes all messages from a tab in the mail box
func (b *OGame) DeleteAllMessagesFromTab(tabID int64) error {
	return b.WithPriority(Normal).DeleteAllMessagesFromTab(tabID)
}

// GetResourcesProductions gets the planet resources production
func (b *OGame) GetResourcesProductions(planetID PlanetID) (Resources, error) {
	return b.WithPriority(Normal).GetResourcesProductions(planetID)
}

// GetResourcesProductionsLight gets the planet resources production
func (b *OGame) GetResourcesProductionsLight(resBuildings ResourcesBuildings, researches Researches,
	resSettings ResourceSettings, temp Temperature) Resources {
	return b.WithPriority(Normal).GetResourcesProductionsLight(resBuildings, researches, resSettings, temp)
}

// FlightTime calculate flight time and fuel needed
func (b *OGame) FlightTime(origin, destination Coordinate, speed Speed, ships ShipsInfos) (secs, fuel int64) {
	return b.WithPriority(Normal).FlightTime(origin, destination, speed, ships)
}

// Distance return distance between two coordinates
func (b *OGame) Distance(origin, destination Coordinate) int64 {
	return Distance(origin, destination, b.serverData.Galaxies, b.serverData.Systems, b.serverData.DonutGalaxy, b.serverData.DonutSystem)
}

// RegisterWSCallback ...
func (b *OGame) RegisterWSCallback(id string, fn func(msg []byte)) {
	b.Lock()
	defer b.Unlock()
	b.wsCallbacks[id] = fn
}

// RemoveWSCallback ...
func (b *OGame) RemoveWSCallback(id string) {
	b.Lock()
	defer b.Unlock()
	delete(b.wsCallbacks, id)
}

// RegisterChatCallback register a callback that is called when chat messages are received
func (b *OGame) RegisterChatCallback(fn func(msg ChatMsg)) {
	b.chatCallbacks = append(b.chatCallbacks, fn)
}

// RegisterAuctioneerCallback register a callback that is called when auctioneer packets are received
func (b *OGame) RegisterAuctioneerCallback(fn func(packet interface{})) {
	b.auctioneerCallbacks = append(b.auctioneerCallbacks, fn)
}

// RegisterHTMLInterceptor ...
func (b *OGame) RegisterHTMLInterceptor(fn func(method, url string, params, payload url.Values, pageHTML []byte)) {
	b.interceptorCallbacks = append(b.interceptorCallbacks, fn)
}

// Phalanx scan a coordinate from a moon to get fleets information
// IMPORTANT: My account was instantly banned when I scanned an invalid coordinate.
// IMPORTANT: This function DOES validate that the coordinate is a valid planet in range of phalanx
// 			  and that you have enough deuterium.
func (b *OGame) Phalanx(moonID MoonID, coord Coordinate) ([]Fleet, error) {
	return b.WithPriority(Normal).Phalanx(moonID, coord)
}

// UnsafePhalanx same as Phalanx but does not perform any input validation.
func (b *OGame) UnsafePhalanx(moonID MoonID, coord Coordinate) ([]Fleet, error) {
	return b.WithPriority(Normal).UnsafePhalanx(moonID, coord)
}

// JumpGateDestinations returns available destinations for jump gate.
func (b *OGame) JumpGateDestinations(origin MoonID) (moonIDs []MoonID, rechargeCountdown int64, err error) {
	return b.WithPriority(Normal).JumpGateDestinations(origin)
}

// JumpGate sends ships through a jump gate.
func (b *OGame) JumpGate(origin, dest MoonID, ships ShipsInfos) (success bool, rechargeCountdown int64, err error) {
	return b.WithPriority(Normal).JumpGate(origin, dest, ships)
}

// BuyOfferOfTheDay buys the offer of the day.
func (b *OGame) BuyOfferOfTheDay() error {
	return b.WithPriority(Normal).BuyOfferOfTheDay()
}

// CreateUnion creates a union
func (b *OGame) CreateUnion(fleet Fleet, users []string) (int64, error) {
	return b.WithPriority(Normal).CreateUnion(fleet, users)
}

// HeadersForPage gets the headers for a specific ogame page
func (b *OGame) HeadersForPage(url string) (http.Header, error) {
	return b.WithPriority(Normal).HeadersForPage(url)
}

// GetEmpire retrieves JSON from Empire page (Commander only).
func (b *OGame) GetEmpire(nbr int64) (interface{}, error) {
	return b.WithPriority(Normal).GetEmpire(nbr)
}

// CharacterClass returns the bot character class
func (b *OGame) CharacterClass() CharacterClass {
	return b.characterClass
}

// GetAuction ...
func (b *OGame) GetAuction() (Auction, error) {
	return b.WithPriority(Normal).GetAuction()
}

// DoAuction ...
func (b *OGame) DoAuction(bid map[CelestialID]Resources) error {
	return b.WithPriority(Normal).DoAuction(bid)
}

// Highscore ...
func (b *OGame) Highscore(category, typ, page int64) (Highscore, error) {
	return b.WithPriority(Normal).Highscore(category, typ, page)
}

// GetAllResources gets the resources of all planets and moons
func (b *OGame) GetAllResources() (map[CelestialID]Resources, error) {
	return b.WithPriority(Normal).GetAllResources()
}

// GetTasks return how many tasks are queued in the heap.
func (b *OGame) GetTasks() TasksOverview {
	return b.getTasks()
}

// GetDMCosts returns fast build with DM information
func (b *OGame) GetDMCosts(celestialID CelestialID) (DMCosts, error) {
	return b.WithPriority(Normal).GetDMCosts(celestialID)
}

// UseDM use dark matter to fast build
func (b *OGame) UseDM(typ string, celestialID CelestialID) error {
	return b.WithPriority(Normal).UseDM(typ, celestialID)
}

// GetItems get all items information
func (b *OGame) GetItems(celestialID CelestialID) ([]Item, error) {
	return b.WithPriority(Normal).GetItems(celestialID)
}

// ActivateItem activate an item
func (b *OGame) ActivateItem(ref string, celestialID CelestialID) error {
	return b.WithPriority(Normal).ActivateItem(ref, celestialID)
}

// BuyMarketplace buy an item on the marketplace
func (b *OGame) BuyMarketplace(itemID int64, celestialID CelestialID) error {
	return b.WithPriority(Normal).BuyMarketplace(itemID, celestialID)
}

// OfferSellMarketplace sell offer on marketplace
func (b *OGame) OfferSellMarketplace(itemID interface{}, quantity, priceType, price, priceRange int64, celestialID CelestialID) error {
	return b.WithPriority(Normal).OfferSellMarketplace(itemID, quantity, priceType, price, priceRange, celestialID)
}

// OfferBuyMarketplace buy offer on marketplace
func (b *OGame) OfferBuyMarketplace(itemID interface{}, quantity, priceType, price, priceRange int64, celestialID CelestialID) error {
	return b.WithPriority(Normal).OfferBuyMarketplace(itemID, quantity, priceType, price, priceRange, celestialID)
}<|MERGE_RESOLUTION|>--- conflicted
+++ resolved
@@ -3067,13 +3067,8 @@
 		return errors.New(tmp.Message)
 	}
 
-<<<<<<< HEAD
-	payload2 := url.Values{"action": {"takeItem"}, "token": {tmp.NewToken}, "ajax": {"1"}}
+	payload2 := url.Values{"action": {"takeItem"}, "token": {tmp.NewAjaxToken}, "ajax": {"1"}}
 	pageHTML2, _ := b.postPageContent(url.Values{"page": {"ajax"}, "component": {"traderimportexport"}, "ajax": {"1"}, "action": {"takeItem"}, "asJson": {"1"}}, payload2)
-=======
-	payload2 := url.Values{"action": {"takeItem"}, "token": {tmp.NewAjaxToken}, "ajax": {"1"}}
-	pageHTML2, err := b.postPageContent(url.Values{"page": {"ajax"}, "component": {"traderimportexport"}, "ajax": {"1"}, "action": {"takeItem"}, "asJson": {"1"}}, payload2)
->>>>>>> 0b5d9543
 	var tmp2 struct {
 		Message      string
 		Error        bool
