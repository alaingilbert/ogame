--- conflicted
+++ resolved
@@ -171,7 +171,6 @@
 	}
 }
 
-<<<<<<< HEAD
 // const defaultUserAgent = "" +
 // 	"Mozilla/5.0 (Macintosh; Intel Mac OS X 10_11_6) " +
 // 	"AppleWebKit/537.36 (KHTML, like Gecko) " +
@@ -179,13 +178,6 @@
 // 	"Safari/537.36"
 
 const defaultUserAgent = "Mozilla/5.0 (Windows NT 10.0; Win64; x64; rv:73.0) Gecko/20100101 Firefox/73.0"
-=======
-const defaultUserAgent = "" +
-	"Mozilla/5.0 (Macintosh; Intel Mac OS X 10_13_3) " +
-	"AppleWebKit/537.36 (KHTML, like Gecko) " +
-	"Chrome/79.0.3945.130 " +
-	"Safari/537.36"
->>>>>>> 0c76827f
 
 // CelestialID represent either a PlanetID or a MoonID
 type CelestialID int64
