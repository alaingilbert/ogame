--- conflicted
+++ resolved
@@ -3577,12 +3577,6 @@
 func (b *OGame) getFleets(opts ...Option) ([]Fleet, Slots) {
 	pageHTML, _ := b.getPage(MovementPage, CelestialID(0), opts...)
 	fleets := b.extractor.ExtractFleets(pageHTML, b.location)
-<<<<<<< HEAD
-	for i := 0; i < len(fleets); i++ {
-		fleets[i].StartTime = b.fixTimezone(fleets[i].StartTime)
-	}
-=======
->>>>>>> 81322781
 	slots := b.extractor.ExtractSlots(pageHTML)
 	return fleets, slots
 }
