package ogame

import (
	"bytes"
	"compress/gzip"
	"container/heap"
	"context"
	"encoding/base64"
	"encoding/json"
	"encoding/xml"
	err2 "errors"
	"fmt"
	"io"
	"io/ioutil"
	"log"
	"math"
	"net"
	"net/http"
	"net/url"
	"os"
	"regexp"
	"sort"
	"strconv"
	"strings"
	"sync"
	"sync/atomic"
	"time"

	"github.com/PuerkitoBio/goquery"
	version "github.com/hashicorp/go-version"
	cookiejar "github.com/orirawlings/persistent-cookiejar"
	"github.com/pkg/errors"
	"github.com/pquerna/otp"
	"github.com/pquerna/otp/totp"
	lua "github.com/yuin/gopher-lua"
	"golang.org/x/net/proxy"
	"golang.org/x/net/websocket"
)

// OGame is a client for ogame.org. It is safe for concurrent use by
// multiple goroutines (thread-safe)
type OGame struct {
	sync.Mutex
	isEnabledAtom         int32  // atomic, prevent auto re login if we manually logged out
	isLoggedInAtom        int32  // atomic, prevent auto re login if we manually logged out
	isConnectedAtom       int32  // atomic, either or not communication between the bot and OGame is possible
	lockedAtom            int32  // atomic, bot state locked/unlocked
	chatConnectedAtom     int32  // atomic, either or not the chat is connected
	state                 string // keep name of the function that currently lock the bot
	ctx                   context.Context
	cancelCtx             context.CancelFunc
	stateChangeCallbacks  []func(locked bool, actor string)
	quiet                 bool
	player                UserInfos
	CachedPreferences     Preferences
	isVacationModeEnabled bool
	researches            *Researches
	planets               []Planet
	planetsMu             sync.RWMutex
	ajaxChatToken         string
	Universe              string
	Username              string
	password              string
	otpSecret             string
	language              string
	playerID              int64
	lobby                 string
	ogameSession          string
	token                 string
	sessionChatCounter    int64
	server                Server
	serverData            ServerData
	location              *time.Location
	serverURL             string
	Client                *OGameClient
	logger                *log.Logger
	chatCallbacks         []func(msg ChatMsg)
	wsCallbacks           map[string]func(msg []byte)
	auctioneerCallbacks   []func(packet []byte)
	interceptorCallbacks  []func(method, url string, params, payload url.Values, pageHTML []byte)
	closeChatCh           chan struct{}
	chatRetry             *ExponentialBackoff
	ws                    *websocket.Conn
	tasks                 priorityQueue
	tasksLock             sync.Mutex
	tasksPushCh           chan *item
	tasksPopCh            chan struct{}
	loginWrapper          func(func() (bool, error)) error
	loginProxyTransport   http.RoundTripper
	bytesUploaded         int64
	bytesDownloaded       int64
	extractor             Extractor
	apiNewHostname        string
	characterClass        CharacterClass
	hasCommander          bool
	hasAdmiral            bool
	hasEngineer           bool
	hasGeologist          bool
	hasTechnocrat         bool
   
	playerMu                sync.RWMutex
	isVacationModeEnabledMu sync.RWMutex
	researchesMu            sync.RWMutex
	lastActivePlanet                    CelestialID
	lastActivePlanetMu                  sync.RWMutex
	planetActivity                      map[CelestialID]int64
	planetActivityMu                    sync.RWMutex
	planetResources                     map[CelestialID]ResourcesDetails
	planetResourcesMu                   sync.RWMutex
	planetResourcesBuildings            map[CelestialID]ResourcesBuildings
	planetResourcesBuildingsMu          sync.RWMutex
	planetFacilities                    map[CelestialID]Facilities
	planetFacilitiesMu                  sync.RWMutex
	planetShipsInfos                    map[CelestialID]ShipsInfos
	planetShipsInfosMu                  sync.RWMutex
	planetDefensesInfos                 map[CelestialID]DefensesInfos
	planetDefensesInfosMu               sync.RWMutex
	planetConstruction                  map[CelestialID]Quantifiable
	planetConstructionMu                sync.RWMutex
	planetConstructionFinishAt          map[CelestialID]int64
	planetConstructionFinishAtMu        sync.RWMutex
	planetShipyardProductions           map[CelestialID][]Quantifiable
	planetShipyardProductionsMu         sync.RWMutex
	planetShipyardProductionsFinishAt   map[CelestialID]int64
	planetShipyardProductionsFinishAtMu sync.RWMutex
	planetQueue                         map[CelestialID][]Quantifiable
	planetQueueMu                       sync.RWMutex
	researchesCache                     Researches
	researchesCacheMu                   sync.RWMutex
	researchesActive                    Quantifiable
	researchesActiveMu                  sync.RWMutex
	researchFinishAt                    int64
	researchFinishAtMu                  sync.RWMutex
	eventboxResp                        eventboxResp
	eventboxRespMu                      sync.RWMutex
	attackEvents                        []AttackEvent
	attackEventsMu                      sync.RWMutex
	movementFleets                      []Fleet
	movementFleetsMu                    sync.RWMutex
	slots                               Slots
	slotsMu                             sync.RWMutex
	characterClassMu     sync.RWMutex   
}

type Data struct {
	Planets                  []Planet
	Celestials               []Celestial
	LastActivePlanet         CelestialID
	PlanetActivity           map[CelestialID]int64
	PlanetResources          map[CelestialID]ResourcesDetails
	PlanetResourcesBuildings map[CelestialID]ResourcesBuildings
	PlanetFacilities         map[CelestialID]Facilities
	PlanetShipsInfos         map[CelestialID]ShipsInfos
	PlanetDefensesInfos      map[CelestialID]DefensesInfos

	PlanetConstruction                map[CelestialID]Quantifiable
	PlanetConstructionFinishAt        map[CelestialID]int64
	PlanetShipyardProductions         map[CelestialID][]Quantifiable
	PlanetShipyardProductionsFinishAt map[CelestialID]int64
	PlanetQueue                       map[CelestialID][]Quantifiable
	ResearchFinishAt                  int64

	Researches       Researches
	ResearchesActive Quantifiable
	EventboxResp     eventboxResp
	AttackEvents     []AttackEvent
	MovementFleets   []Fleet
	Slots            Slots
}

// Preferences ...
type Preferences struct {
	SpioAnz                      int64
	DisableChatBar               bool // no-mobile
	DisableOutlawWarning         bool
	MobileVersion                bool
	ShowOldDropDowns             bool
	ActivateAutofocus            bool
	EventsShow                   int64 // Hide: 1, Above the content: 2, Below the content: 3
	SortSetting                  int64 // Order of emergence: 0, Coordinates: 1, Alphabet: 2, Size: 3, Used fields: 4
	SortOrder                    int64 // Up: 0, Down: 1
	ShowDetailOverlay            bool
	AnimatedSliders              bool // no-mobile
	AnimatedOverview             bool // no-mobile
	PopupsNotices                bool // no-mobile
	PopopsCombatreport           bool // no-mobile
	SpioReportPictures           bool
	MsgResultsPerPage            int64 // 10, 25, 50
	AuctioneerNotifications      bool
	EconomyNotifications         bool
	ShowActivityMinutes          bool
	PreserveSystemOnPlanetChange bool

	// Mobile only
	Notifications struct {
		BuildList               bool
		FriendlyFleetActivities bool
		HostileFleetActivities  bool
		ForeignEspionage        bool
		AllianceBroadcasts      bool
		AllianceMessages        bool
		Auctions                bool
		Account                 bool
	}
}

// const defaultUserAgent = "" +
// 	"Mozilla/5.0 (Macintosh; Intel Mac OS X 10_11_6) " +
// 	"AppleWebKit/537.36 (KHTML, like Gecko) " +
// 	"Chrome/51.0.2704.103 " +
// 	"Safari/537.36"

const defaultUserAgent = "Mozilla/5.0 (Windows NT 10.0; Win64; x64; rv:73.0) Gecko/20100101 Firefox/73.0"

type options struct {
	SkipInterceptor bool
	SkipRetry       bool
	ChangePlanet    CelestialID // cp parameter
}

// Option functions to be passed to public interface to change behaviors
type Option func(*options)

// SkipInterceptor option to skip html interceptors
func SkipInterceptor(opt *options) {
	opt.SkipInterceptor = true
}

// SkipRetry option to skip retry
func SkipRetry(opt *options) {
	opt.SkipRetry = true
}

// ChangePlanet set the cp parameter
func ChangePlanet(celestialID CelestialID) Option {
	return func(opt *options) {
		opt.ChangePlanet = celestialID
	}
}

// CelestialID represent either a PlanetID or a MoonID
type CelestialID int64

// Params parameters for more fine-grained initialization
type Params struct {
	Username        string
	Password        string
	OTPSecret       string
	Universe        string
	Lang            string
	PlayerID        int64
	AutoLogin       bool
	Proxy           string
	ProxyUsername   string
	ProxyPassword   string
	ProxyType       string
	ProxyLoginOnly  bool
	Lobby           string
	APINewHostname  string
	CookiesFilename string
}

// Lobby constants
const (
	Lobby         = "lobby"
	LobbyPioneers = "lobby-pioneers"
)

// Register a new gameforge lobby account
func Register(lobby, email, password, proxyAddr, proxyUsername, proxyPassword, proxyType string) error {
	var err error
	client := &http.Client{}
	client.Transport, err = getTransport(proxyAddr, proxyUsername, proxyPassword, proxyType)
	if err != nil {
		return err
	}
	var payload struct {
		Credentials struct {
			Email    string `json:"email"`
			Password string `json:"password"`
		} `json:"credentials"`
		Language string `json:"language"`
		Kid      string `json:"kid"`
	}
	payload.Credentials.Email = email
	payload.Credentials.Password = password
	jsonPayloadBytes, err := json.Marshal(&payload)
	if err != nil {
		return err
	}
	req, err := http.NewRequest("PUT", "https://"+lobby+".ogame.gameforge.com/api/users", strings.NewReader(string(jsonPayloadBytes)))
	if err != nil {
		return err
	}
	req.Header.Add("Content-Type", "application/json")
	req.Header.Add("Accept-Encoding", "gzip, deflate, br")
	resp, err := client.Do(req)
	if err != nil {
		return err
	}
	defer resp.Body.Close()
	by, _, err := readBody(resp)
	if err != nil {
		return err
	}
	var res struct {
		MigrationRequired bool   `json:"migrationRequired"`
		Error             string `json:"error"`
	}
	if err := json.Unmarshal(by, &res); err != nil {
		return err
	}
	if res.Error != "" {
		return errors.New(res.Error)
	}
	return nil
}

// RedeemCode ...
func RedeemCode(lobby, email, password, otpSecret, token, proxyAddr, proxyUsername, proxyPassword, proxyType string) error {
	var err error
	client := &http.Client{}
	client.Jar, _ = cookiejar.New(nil)
	client.Transport, err = getTransport(proxyAddr, proxyUsername, proxyPassword, proxyType)
	if err != nil {
		return err
	}
	gameEnvironmentID, platformGameID, err := getConfiguration2(client, lobby)
	if err != nil {
		return err
	}
	postSessionsRes, err := postSessions2(client, gameEnvironmentID, platformGameID, email, password, otpSecret)
	if err != nil {
		return err
	}
	var payload struct {
		Token string `json:"token"`
	}
	payload.Token = token
	jsonPayloadBytes, err := json.Marshal(&payload)
	if err != nil {
		return err
	}
	req, err := http.NewRequest("POST", "https://"+lobby+".ogame.gameforge.com/api/token", strings.NewReader(string(jsonPayloadBytes)))
	if err != nil {
		return err
	}
	req.Header.Add("authorization", "Bearer "+postSessionsRes.Token)
	req.Header.Add("Content-Type", "application/json")
	req.Header.Add("Accept-Encoding", "gzip, deflate, br")
	resp, err := client.Do(req)
	if err != nil {
		return err
	}
	defer resp.Body.Close()
	// {"tokenType":"accountTrading"}
	type respStruct struct {
		TokenType string `json:"tokenType"`
	}
	var respParsed respStruct
	by, _, err := readBody(resp)
	if err != nil {
		return err
	}
	if resp.StatusCode == http.StatusBadRequest {
		return errors.New("invalid request, token invalid ?")
	}
	if err := json.Unmarshal(by, &respParsed); err != nil {
		return err
	}
	if respParsed.TokenType != "accountTrading" {
		return errors.New("tokenType is not accountTrading")
	}
	return nil
}

func AddAccount(lobby, username, password, otpSecret, universe, lang, proxyAddr, proxyUsername, proxyPassword, proxyType string) (NewAccount, error) {
	var newAccount NewAccount
	var err error
	client := &http.Client{}
	client.Jar, _ = cookiejar.New(nil)
	client.Transport, err = getTransport(proxyAddr, proxyUsername, proxyPassword, proxyType)
	if err != nil {
		return newAccount, err
	}
	gameEnvironmentID, platformGameID, err := getConfiguration2(client, lobby)
	if err != nil {
		return newAccount, err
	}
	postSessionsRes, err := postSessions2(client, gameEnvironmentID, platformGameID, username, password, otpSecret)
	if err != nil {
		return newAccount, err
	}
	servers, err := getServers2(lobby, client)
	if err != nil {
		return newAccount, err
	}
	var server Server
	for _, s := range servers {
		if s.Name == universe && s.Language == lang {
			server = s
			break
		}
	}
	var payload struct {
		Language string `json:"language"`
		Number   int64  `json:"number"`
	}
	payload.Language = lang
	payload.Number = server.Number
	jsonPayloadBytes, err := json.Marshal(&payload)
	if err != nil {
		return newAccount, err
	}
	req, err := http.NewRequest("PUT", "https://"+lobby+".ogame.gameforge.com/api/users/me/accounts", strings.NewReader(string(jsonPayloadBytes)))
	if err != nil {
		return newAccount, err
	}
	req.Header.Add("authorization", "Bearer "+postSessionsRes.Token)
	req.Header.Add("Content-Type", "application/json")
	req.Header.Add("Accept-Encoding", "gzip, deflate, br")
	resp, err := client.Do(req)
	if err != nil {
		return newAccount, err
	}
	defer resp.Body.Close()
	by, _, err := readBody(resp)
	if err != nil {
		return newAccount, err
	}
	if resp.StatusCode == http.StatusBadRequest {
		return newAccount, errors.New("invalid request, account already in lobby ?")
	}
	if err := json.Unmarshal(by, &newAccount); err != nil {
		return newAccount, err
	}
	if newAccount.Error != "" {
		return newAccount, errors.New(newAccount.Error)
	}
	return newAccount, nil
}

// New creates a new instance of OGame wrapper.
func New(universe, username, password, lang string) (*OGame, error) {
	b, err := NewNoLogin(username, password, "", universe, lang, "", 0)
	if err != nil {
		return nil, err
	}
	if _, err := b.LoginWithExistingCookies(); err != nil {
		return nil, err
	}

	return b, nil
}

// NewWithParams create a new OGame instance with full control over the possible parameters
func NewWithParams(params Params) (*OGame, error) {
	b, err := NewNoLogin(params.Username, params.Password, params.OTPSecret, params.Universe, params.Lang, params.CookiesFilename, params.PlayerID)
	if err != nil {
		return nil, err
	}
	b.setOGameLobby(params.Lobby)
	b.apiNewHostname = params.APINewHostname
	if params.Proxy != "" {
		if err := b.SetProxy(params.Proxy, params.ProxyUsername, params.ProxyPassword, params.ProxyType, params.ProxyLoginOnly); err != nil {
			return nil, err
		}
	}
	if params.AutoLogin {
		if _, err := b.LoginWithExistingCookies(); err != nil {
			return nil, err
		}
	}
	return b, nil
}

// NewNoLogin does not auto login.
func NewNoLogin(username, password, otpSecret, universe, lang, cookiesFilename string, playerID int64) (*OGame, error) {
	b := new(OGame)
	b.planetActivityMu.Lock()
	b.planetActivity = map[CelestialID]int64{}
	b.planetActivityMu.Unlock()

	b.planetResourcesMu.Lock()
	b.planetResources = map[CelestialID]ResourcesDetails{}
	b.planetResourcesMu.Unlock()

	b.planetResourcesBuildingsMu.Lock()
	b.planetResourcesBuildings = map[CelestialID]ResourcesBuildings{}
	b.planetResourcesBuildingsMu.Unlock()

	b.planetFacilitiesMu.Lock()
	b.planetFacilities = map[CelestialID]Facilities{}
	b.planetFacilitiesMu.Unlock()

	b.planetShipsInfosMu.Lock()
	b.planetShipsInfos = map[CelestialID]ShipsInfos{}
	b.planetShipsInfosMu.Unlock()

	b.planetDefensesInfosMu.Lock()
	b.planetDefensesInfos = map[CelestialID]DefensesInfos{}
	b.planetDefensesInfosMu.Unlock()

	b.planetConstructionMu.Lock()
	b.planetConstruction = map[CelestialID]Quantifiable{}
	b.planetConstructionMu.Unlock()

	b.planetConstructionFinishAtMu.Lock()
	b.planetConstructionFinishAt = map[CelestialID]int64{}
	b.planetConstructionFinishAtMu.Unlock()

	b.planetShipyardProductionsMu.Lock()
	b.planetShipyardProductions = map[CelestialID][]Quantifiable{}
	b.planetShipyardProductionsMu.Unlock()

	b.planetShipyardProductionsFinishAtMu.Lock()
	b.planetShipyardProductionsFinishAt = map[CelestialID]int64{}
	b.planetShipyardProductionsFinishAtMu.Unlock()

	b.planetQueueMu.Lock()
	b.planetQueue = map[CelestialID][]Quantifiable{}
	b.planetQueueMu.Unlock()

	filename := username + "_" + universe + "_" + lang + "_data.json"
	info, err := os.Stat(filename)
	if !os.IsNotExist(err) && !info.IsDir() {
		var data Data

		file := LoadFromFile(filename)
		json.Unmarshal(file, &data)

		b.planetsMu.Lock()
		b.planets = data.Planets
		b.planetsMu.Unlock()

		b.planetActivityMu.Lock()
		//b.planetActivity = data.PlanetActivity
		for k, e := range data.PlanetActivity {
			b.planetActivity[k] = e
		}
		b.planetActivityMu.Unlock()

		b.lastActivePlanetMu.Lock()
		b.lastActivePlanet = data.LastActivePlanet
		b.lastActivePlanetMu.Unlock()

		b.planetResourcesMu.Lock()
		//b.planetResources = data.PlanetResources
		for k, e := range data.PlanetResources {
			b.planetResources[k] = e
		}
		b.planetResourcesMu.Unlock()

		b.planetResourcesBuildingsMu.Lock()
		//b.planetResourcesBuildings = data.PlanetResourcesBuildings
		for k, e := range data.PlanetResourcesBuildings {
			b.planetResourcesBuildings[k] = e
		}
		b.planetResourcesBuildingsMu.Unlock()

		b.planetFacilitiesMu.Lock()
		//b.planetFacilities = data.PlanetFacilities
		for k, e := range data.PlanetFacilities {
			b.planetFacilities[k] = e
		}
		b.planetFacilitiesMu.Unlock()

		b.planetShipsInfosMu.Lock()
		//b.planetShipsInfos = data.PlanetShipsInfos
		for k, e := range data.PlanetShipsInfos {
			b.planetShipsInfos[k] = e
		}
		b.planetShipsInfosMu.Unlock()

		b.planetDefensesInfosMu.Lock()
		//b.planetDefensesInfos = data.PlanetDefensesInfos
		for k, e := range data.PlanetDefensesInfos {
			b.planetDefensesInfos[k] = e
		}
		b.planetDefensesInfosMu.Unlock()

		b.planetConstructionMu.Lock()
		//b.planetConstruction = data.PlanetConstruction
		for k, e := range data.PlanetConstruction {
			b.planetConstruction[k] = e
		}
		b.planetConstructionMu.Unlock()

		b.planetConstructionFinishAtMu.Lock()
		//b.planetConstructionFinishAt = data.PlanetConstructionFinishAt
		for k, e := range data.PlanetConstructionFinishAt {
			b.planetConstructionFinishAt[k] = e
		}
		b.planetConstructionFinishAtMu.Unlock()

		b.planetShipyardProductionsMu.Lock()
		//b.planetShipyardProductions = data.PlanetShipyardProductions
		for k, e := range data.PlanetShipyardProductions {
			b.planetShipyardProductions[k] = e
		}
		b.planetShipyardProductionsMu.Unlock()

		b.planetShipyardProductionsFinishAtMu.Lock()
		//b.planetShipyardProductionsFinishAt = data.PlanetShipyardProductionsFinishAt
		for k, e := range data.PlanetShipyardProductionsFinishAt {
			b.planetShipyardProductionsFinishAt[k] = e
		}
		b.planetShipyardProductionsFinishAtMu.Unlock()

		b.planetQueueMu.Lock()
		//b.planetQueue = data.PlanetQueue
		for k, e := range data.PlanetQueue {
			b.planetQueue[k] = e
		}
		b.planetQueueMu.Unlock()

		b.researchesCacheMu.Lock()
		b.researchesCache = data.Researches
		b.researchesCacheMu.Unlock()

		b.researchesActiveMu.Lock()
		b.researchesActive = data.ResearchesActive
		b.researchesActiveMu.Unlock()

		b.researchFinishAtMu.Lock()
		b.researchFinishAt = data.ResearchFinishAt
		b.researchFinishAtMu.Unlock()
		//b.SetResearchFinishAt(data.ResearchFinishAt)

		b.eventboxRespMu.Lock()
		b.eventboxResp = data.EventboxResp
		b.eventboxRespMu.Unlock()

		b.movementFleetsMu.Lock()
		b.movementFleets = data.MovementFleets
		b.movementFleetsMu.Unlock()

		b.slotsMu.Lock()
		b.slots = data.Slots
		b.slotsMu.Unlock()
	} else {
		var data Data

		b.planetsMu.RLock()
		data.Planets = b.planets
		b.planetsMu.RUnlock()

		data.Celestials = b.GetCachedCelestials()

		b.lastActivePlanetMu.RLock()
		data.LastActivePlanet = b.lastActivePlanet
		b.lastActivePlanetMu.RUnlock()

		data.PlanetActivity = map[CelestialID]int64{}
		data.PlanetResources = map[CelestialID]ResourcesDetails{}
		data.PlanetResourcesBuildings = map[CelestialID]ResourcesBuildings{}
		data.PlanetFacilities = map[CelestialID]Facilities{}
		data.PlanetShipsInfos = map[CelestialID]ShipsInfos{}
		data.PlanetDefensesInfos = map[CelestialID]DefensesInfos{}

		data.PlanetConstruction = map[CelestialID]Quantifiable{}
		data.PlanetConstructionFinishAt = map[CelestialID]int64{}
		data.PlanetShipyardProductions = map[CelestialID][]Quantifiable{}
		data.PlanetShipyardProductionsFinishAt = map[CelestialID]int64{}
		data.PlanetQueue = map[CelestialID][]Quantifiable{}

		b.planetActivityMu.RLock()
		//data.PlanetActivity = b.planetActivity
		for k, e := range b.planetActivity {
			data.PlanetActivity[k] = e
		}
		b.planetActivityMu.RUnlock()

		b.planetResourcesMu.RLock()
		//data.PlanetResources = b.planetResources
		for k, e := range b.planetResources {
			data.PlanetResources[k] = e
		}
		b.planetResourcesMu.RUnlock()

		b.planetResourcesBuildingsMu.RLock()
		//data.PlanetResourcesBuildings = b.planetResourcesBuildings
		for k, e := range b.planetResourcesBuildings {
			data.PlanetResourcesBuildings[k] = e
		}
		b.planetResourcesBuildingsMu.RUnlock()

		b.planetFacilitiesMu.RLock()
		//data.PlanetFacilities = b.planetFacilities
		for k, e := range b.planetFacilities {
			data.PlanetFacilities[k] = e
		}

		b.planetFacilitiesMu.RUnlock()

		b.planetShipsInfosMu.RLock()
		//data.PlanetShipsInfos = b.planetShipsInfos
		for k, e := range b.planetShipsInfos {
			data.PlanetShipsInfos[k] = e
		}
		b.planetShipsInfosMu.RUnlock()

		b.planetDefensesInfosMu.RLock()
		//data.PlanetDefensesInfos = b.planetDefensesInfos
		for k, e := range b.planetDefensesInfos {
			data.PlanetDefensesInfos[k] = e
		}
		b.planetDefensesInfosMu.RUnlock()

		b.planetConstructionMu.RLock()
		//data.PlanetConstruction = b.planetConstruction
		for k, e := range b.planetConstruction {
			data.PlanetConstruction[k] = e
		}
		b.planetConstructionMu.RUnlock()

		b.planetConstructionFinishAtMu.RLock()
		//data.PlanetConstructionFinishAt = b.planetConstructionFinishAt
		for k, e := range b.planetConstructionFinishAt {
			data.PlanetConstructionFinishAt[k] = e
		}
		b.planetConstructionFinishAtMu.RUnlock()

		b.planetShipyardProductionsMu.RLock()
		//data.PlanetShipyardProductions = b.planetShipyardProductions
		for k, e := range b.planetShipyardProductions {
			data.PlanetShipyardProductions[k] = e
		}
		b.planetShipyardProductionsMu.RUnlock()

		b.planetShipyardProductionsFinishAtMu.RLock()
		//data.PlanetShipyardProductionsFinishAt = b.planetShipyardProductionsFinishAt
		for k, e := range b.planetShipyardProductionsFinishAt {
			data.PlanetShipyardProductionsFinishAt[k] = e
		}
		b.planetShipyardProductionsFinishAtMu.RUnlock()

		b.planetQueueMu.RLock()
		//data.PlanetQueue = b.planetQueue
		for k, e := range b.planetQueue {
			data.PlanetQueue[k] = e
		}
		b.planetQueueMu.RUnlock()

		b.researchesCacheMu.RLock()
		data.Researches = b.researchesCache
		b.researchesCacheMu.RUnlock()

		b.researchesActiveMu.RLock()
		data.ResearchesActive = b.researchesActive
		b.researchesActiveMu.RUnlock()

		b.eventboxRespMu.RLock()
		data.EventboxResp = b.eventboxResp
		b.eventboxRespMu.RUnlock()

		b.movementFleetsMu.RLock()
		data.MovementFleets = b.movementFleets
		b.movementFleetsMu.RUnlock()

		b.slotsMu.RLock()
		data.Slots = b.slots
		b.slotsMu.RUnlock()

		by, _ := json.Marshal(data)
		SaveToFile(filename, by)
	}

	b.loginWrapper = DefaultLoginWrapper
	b.Enable()
	b.quiet = false
	b.logger = log.New(os.Stdout, "", 0)

	b.Universe = universe
	b.SetOGameCredentials(username, password, otpSecret)
	b.setOGameLobby("lobby")
	b.language = lang
	b.playerID = playerID

	b.extractor = NewExtractorV71()

	jar, err := cookiejar.New(&cookiejar.Options{
		Filename:              cookiesFilename,
		PersistSessionCookies: true,
	})
	if err != nil {
		return nil, err
	}

	// Ensure we remove any cookies that would set the mobile view
	cookies := jar.AllCookies()
	for _, c := range cookies {
		if c.Name == "device" {
			jar.RemoveCookie(c)
		}
	}

	b.Client = NewOGameClient()
	b.Client.Jar = jar
	b.Client.UserAgent = defaultUserAgent

	b.tasks = make(priorityQueue, 0)
	heap.Init(&b.tasks)
	b.tasksPushCh = make(chan *item, 100)
	b.tasksPopCh = make(chan struct{}, 100)
	b.taskRunner()

	b.wsCallbacks = make(map[string]func([]byte))

	return b, nil
}

// Server ogame information for their servers
type Server struct {
	Language      string
	Number        int64
	Name          string
	PlayerCount   int64
	PlayersOnline int64
	Opened        string
	StartDate     string
	EndDate       *string
	ServerClosed  int64
	Prefered      int64
	SignupClosed  int64
	Settings      struct {
		AKS                      int64
		FleetSpeed               int64
		WreckField               int64
		ServerLabel              string
		EconomySpeed             int64
		PlanetFields             int64
		UniverseSize             int64 // Nb of galaxies
		ServerCategory           string
		EspionageProbeRaids      int64
		PremiumValidationGift    int64
		DebrisFieldFactorShips   int64
		DebrisFieldFactorDefence int64
	}
}

// ogame cookie name for token id
const gfTokenCookieName = "gf-token-production"

type account struct {
	Server struct {
		Language string
		Number   int64
	}
	ID         int64 // player ID
	Name       string
	LastPlayed string
	Blocked    bool
	Details    []struct {
		Type  string
		Title string
		Value interface{} // Can be string or int
	}
	Sitting struct {
		Shared       bool
		EndTime      *string
		CooldownTime *string
	}
}

func getUserAccounts(b *OGame, token string) ([]account, error) {
	var userAccounts []account
	req, err := http.NewRequest("GET", "https://"+b.lobby+".ogame.gameforge.com/api/users/me/accounts", nil)
	if err != nil {
		return userAccounts, err
	}
	req.Header.Add("authorization", "Bearer "+token)
	req.Header.Add("Accept-Encoding", "gzip, deflate, br")
	req = req.WithContext(b.ctx)
	resp, err := b.Client.Do(req)
	if err != nil {
		return userAccounts, err
	}
	defer func() {
		if err := resp.Body.Close(); err != nil {
			b.error(err)
		}
	}()
	by, err := wrapperReadBody(b, resp)
	if err != nil {
		return userAccounts, err
	}
	b.bytesUploaded += req.ContentLength
	if err := json.Unmarshal(by, &userAccounts); err != nil {
		return userAccounts, err
	}
	return userAccounts, nil
}

func getServers2(lobby string, client *http.Client) ([]Server, error) {
	var servers []Server
	req, err := http.NewRequest("GET", "https://"+lobby+".ogame.gameforge.com/api/servers", nil)
	if err != nil {
		return servers, err
	}
	req.Header.Add("Accept-Encoding", "gzip, deflate, br")
	resp, err := client.Do(req)
	if err != nil {
		return servers, err
	}
	defer resp.Body.Close()
	by, _, err := readBody(resp)
	if err != nil {
		return servers, err
	}
	if err := json.Unmarshal(by, &servers); err != nil {
		return servers, err
	}
	return servers, nil
}

func getServers(b *OGame) ([]Server, error) {
	var servers []Server
	req, err := http.NewRequest("GET", "https://"+b.lobby+".ogame.gameforge.com/api/servers", nil)
	if err != nil {
		return servers, err
	}
	req.Header.Add("Accept-Encoding", "gzip, deflate, br")
<<<<<<< HEAD
	req.Header.Add("Authorization", b.token)
=======
	req = req.WithContext(b.ctx)
>>>>>>> e154625a
	resp, err := b.Client.Do(req)
	if err != nil {
		return servers, err
	}
	defer func() {
		if err := resp.Body.Close(); err != nil {
			b.error(err)
		}
	}()
	by, err := wrapperReadBody(b, resp)
	if err != nil {
		return servers, err
	}
	b.bytesUploaded += req.ContentLength
	if err := json.Unmarshal(by, &servers); err != nil {
		return servers, err
	}
	return servers, nil
}

func findAccount(universe, lang string, playerID int64, accounts []account, servers []Server) (account, Server, error) {
	var server Server
	var acc account
	for _, s := range servers {
		if s.Name == universe && s.Language == lang {
			server = s
			break
		}
	}
	for _, a := range accounts {
		if a.Server.Language == server.Language && a.Server.Number == server.Number {
			if playerID != 0 {
				if a.ID == playerID {
					acc = a
					break
				}
			} else {
				acc = a
				break
			}
		}
	}
	if server.Number == 0 {
		return account{}, Server{}, fmt.Errorf("server %s, %s not found", universe, lang)
	}
	if acc.ID == 0 {
		return account{}, Server{}, ErrAccountNotFound
	}
	return acc, server, nil
}

func execLoginLink(b *OGame, loginLink string) ([]byte, error) {
	req, err := http.NewRequest("GET", loginLink, nil)
	if err != nil {
		return nil, err
	}
	req.Header.Add("Accept-Encoding", "gzip, deflate, br")
	req.Header.Add("Authorization", b.token)
	b.debug("login to universe")
	resp, err := b.doReqWithLoginProxyTransport(req)
	if err != nil {
		return nil, err
	}
	defer func() {
		if err := resp.Body.Close(); err != nil {
			b.error(err)
		}
	}()
	b.bytesUploaded += req.ContentLength
	return wrapperReadBody(b, resp)
}

func readBody(resp *http.Response) (respContent []byte, bytesDownloaded int64, err error) {
	isGzip := false
	var reader io.ReadCloser

	//b.debug(resp.Header.Get("content-type"))

	switch resp.Header.Get("Content-Encoding") {
	case "gzip":
		isGzip = true
		bytesDownloaded = resp.ContentLength
		var err error
		reader, err = gzip.NewReader(resp.Body)
		if err != nil {
			return []byte{}, bytesDownloaded, err
		}
		defer reader.Close()
	default:
		// buf := new(bytes.Buffer)
		// buf.ReadFrom(resp.Body)
		// newStr := buf.String()
		reader = resp.Body
	}
	by, err := ioutil.ReadAll(reader)
	if err != nil {
		return []byte{}, bytesDownloaded, err
	}
	if !isGzip {
		bytesDownloaded = int64(len(by))
	}
	return by, bytesDownloaded, nil
}

func wrapperReadBody(b *OGame, resp *http.Response) ([]byte, error) {
	by, n, err := readBody(resp)
	b.bytesDownloaded += n
	return by, err
}

func getLoginLink(b *OGame, userAccount account, token string) (string, error) {
	ogURL := fmt.Sprintf("https://"+b.lobby+".ogame.gameforge.com/api/users/me/loginLink?id=%d&server[language]=%s&server[number]=%d",
		userAccount.ID, userAccount.Server.Language, userAccount.Server.Number)
	req, err := http.NewRequest("GET", ogURL, nil)
	if err != nil {
		return "", err
	}
	req.Header.Add("authorization", "Bearer "+token)
	req.Header.Add("Accept-Encoding", "gzip, deflate, br")
<<<<<<< HEAD

=======
	req = req.WithContext(b.ctx)
>>>>>>> e154625a
	resp, err := b.Client.Do(req)
	if err != nil {
		return "", err
	}
	defer func() {
		if err := resp.Body.Close(); err != nil {
			b.error(err)
		}
	}()
	by, err := wrapperReadBody(b, resp)
	if err != nil {
		return "", err
	}
	b.bytesUploaded += req.ContentLength
	var loginLink struct {
		URL string
	}
	if err := json.Unmarshal(by, &loginLink); err != nil {
		return "", err
	}
	return loginLink.URL, nil
}

// ServerData represent api result from https://s157-ru.ogame.gameforge.com/api/serverData.xml
type ServerData struct {
	Name                          string  `xml:"name"`                          // Europa
	Number                        int64   `xml:"number"`                        // 157
	Language                      string  `xml:"language"`                      // ru
	Timezone                      string  `xml:"timezone"`                      // Europe/Moscow
	TimezoneOffset                string  `xml:"timezoneOffset"`                // +03:00
	Domain                        string  `xml:"domain"`                        // s157-ru.ogame.gameforge.com
	Version                       string  `xml:"version"`                       // 6.8.8-pl2
	Speed                         int64   `xml:"speed"`                         // 6
	SpeedFleet                    int64   `xml:"speedFleet"`                    // 6
	Galaxies                      int64   `xml:"galaxies"`                      // 4
	Systems                       int64   `xml:"systems"`                       // 499
	ACS                           bool    `xml:"aCS"`                           // 1
	RapidFire                     bool    `xml:"rapidFire"`                     // 1
	DefToTF                       bool    `xml:"defToTF"`                       // 0
	DebrisFactor                  float64 `xml:"debrisFactor"`                  // 0.5
	DebrisFactorDef               float64 `xml:"debrisFactorDef"`               // 0
	RepairFactor                  float64 `xml:"repairFactor"`                  // 0.7
	NewbieProtectionLimit         int64   `xml:"newbieProtectionLimit"`         // 500000
	NewbieProtectionHigh          int64   `xml:"newbieProtectionHigh"`          // 50000
	TopScore                      int64   `xml:"topScore"`                      // 60259362
	BonusFields                   int64   `xml:"bonusFields"`                   // 30
	DonutGalaxy                   bool    `xml:"donutGalaxy"`                   // 1
	DonutSystem                   bool    `xml:"donutSystem"`                   // 1
	WfEnabled                     bool    `xml:"wfEnabled"`                     // 1 (WreckField)
	WfMinimumRessLost             int64   `xml:"wfMinimumRessLost"`             // 150000
	WfMinimumLossPercentage       int64   `xml:"wfMinimumLossPercentage"`       // 5
	WfBasicPercentageRepairable   int64   `xml:"wfBasicPercentageRepairable"`   // 45
	GlobalDeuteriumSaveFactor     float64 `xml:"globalDeuteriumSaveFactor"`     // 0.5
	Bashlimit                     int64   `xml:"bashlimit"`                     // 0
	ProbeCargo                    int64   `xml:"probeCargo"`                    // 5
	ResearchDurationDivisor       int64   `xml:"researchDurationDivisor"`       // 2
	DarkMatterNewAcount           int64   `xml:"darkMatterNewAcount"`           // 8000
	CargoHyperspaceTechMultiplier int64   `xml:"cargoHyperspaceTechMultiplier"` // 5
}

// gets the server data from xml api
func (b *OGame) getServerData() (ServerData, error) {
	var serverData ServerData
	req, err := http.NewRequest("GET", "https://s"+strconv.FormatInt(b.server.Number, 10)+"-"+b.server.Language+".ogame.gameforge.com/api/serverData.xml", nil)
	if err != nil {
		return serverData, err
	}
	req.Header.Add("Accept-Encoding", "gzip, deflate, br")
	req = req.WithContext(b.ctx)
	resp, err := b.Client.Do(req)
	if err != nil {
		return serverData, err
	}
	defer func() {
		if err := resp.Body.Close(); err != nil {
			b.error(err)
		}
	}()
	by, err := wrapperReadBody(b, resp)
	if err != nil {
		return serverData, err
	}
	b.bytesUploaded += req.ContentLength
	if err := xml.Unmarshal(by, &serverData); err != nil {
		return serverData, err
	}
	return serverData, nil
}

// Return either or not the bot logged in using the existing cookies.
func (b *OGame) loginWithExistingCookies() (bool, error) {
	cookies := b.Client.Jar.(*cookiejar.Jar).AllCookies()
	token := ""
	for _, c := range cookies {
		if c.Name == gfTokenCookieName {
			token = c.Value
			b.token = "Bearer " + c.Value
			b.debug("found token " + b.token)
			break
		}
	}
	if token == "" {
		err := b.login()
		return false, err
	}
	server, userAccount, err := b.loginPart1(token)
	if err2.Is(err, context.Canceled) {
		return false, err
	}
	if err == ErrAccountBlocked {
		return false, err
	}
	if err != nil {
		b.debug("session not found")
		err := b.login()
		return false, err
	}

	if err := b.loginPart2(server, userAccount); err != nil {
		return false, err
	}

	vals := url.Values{"page": {"ingame"}, "component": {OverviewPage}}
	pageHTML, err := b.getPageContent(vals, SkipRetry)
	if err != nil {
		if err == ErrNotLogged {
			err := b.login()
			return false, err
		}
		return false, err
	}
	b.debug("login using existing cookies")
	if err := b.loginPart3(userAccount, pageHTML); err != nil {
		return false, err
	}
	return true, nil
}

func getConfiguration(b *OGame) (string, string, error) {
	ogURL := "https://" + b.lobby + ".ogame.gameforge.com/config/configuration.js"
	req, err := http.NewRequest("GET", ogURL, nil)
	if err != nil {
		return "", "", err
	}
	req.Header.Add("Accept-Encoding", "gzip, deflate, br")
	req = req.WithContext(b.ctx)
	resp, err := b.Client.Do(req)
	if err != nil {
		return "", "", err
	}
	defer resp.Body.Close()
	by, err := wrapperReadBody(b, resp)
	if err != nil {
		return "", "", err
	}
	b.bytesUploaded += req.ContentLength

	gameEnvironmentIDRgx := regexp.MustCompile(`"gameEnvironmentId":"([^"]+)"`)
	m := gameEnvironmentIDRgx.FindSubmatch(by)
	if len(m) != 2 {
		return "", "", errors.New("failed to get gameEnvironmentId")
	}
	gameEnvironmentID := m[1]

	platformGameIDRgx := regexp.MustCompile(`"platformGameId":"([^"]+)"`)
	m = platformGameIDRgx.FindSubmatch(by)
	if len(m) != 2 {
		return "", "", errors.New("failed to get platformGameId")
	}
	platformGameID := m[1]

	return string(gameEnvironmentID), string(platformGameID), nil
}

func getConfiguration2(client *http.Client, lobby string) (string, string, error) {
	ogURL := "https://" + lobby + ".ogame.gameforge.com/config/configuration.js"
	req, err := http.NewRequest("GET", ogURL, nil)
	if err != nil {
		return "", "", err
	}
	req.Header.Add("Accept-Encoding", "gzip, deflate, br")
	resp, err := client.Do(req)
	if err != nil {
		return "", "", err
	}
	defer resp.Body.Close()
	by, _, err := readBody(resp)
	if err != nil {
		return "", "", err
	}

	gameEnvironmentIDRgx := regexp.MustCompile(`"gameEnvironmentId":"([^"]+)"`)
	m := gameEnvironmentIDRgx.FindSubmatch(by)
	if len(m) != 2 {
		return "", "", errors.New("failed to get gameEnvironmentId")
	}
	gameEnvironmentID := m[1]

	platformGameIDRgx := regexp.MustCompile(`"platformGameId":"([^"]+)"`)
	m = platformGameIDRgx.FindSubmatch(by)
	if len(m) != 2 {
		return "", "", errors.New("failed to get platformGameId")
	}
	platformGameID := m[1]

	return string(gameEnvironmentID), string(platformGameID), nil
}

type postSessionsResponse struct {
	Token                     string `json:"token"`
	IsPlatformLogin           bool   `json:"isPlatformLogin"`
	IsGameAccountMigrated     bool   `json:"isGameAccountMigrated"`
	PlatformUserID            string `json:"platformUserId"`
	IsGameAccountCreated      bool   `json:"isGameAccountCreated"`
	HasUnmigratedGameAccounts bool   `json:"hasUnmigratedGameAccounts"`
}

func postSessions(b *OGame, gameEnvironmentID, platformGameID, username, password, otpSecret string) (postSessionsResponse, error) {
	var out postSessionsResponse
	payload := url.Values{
		"autoGameAccountCreation": {"false"},
		"gameEnvironmentId":       {gameEnvironmentID},
		"platformGameId":          {platformGameID},
		"gfLang":                  {"en"},
		"locale":                  {"en_GB"},
		"identity":                {username},
		"password":                {password},
	}
	req, err := http.NewRequest("POST", "https://gameforge.com/api/v1/auth/thin/sessions", strings.NewReader(payload.Encode()))
	if err != nil {
		return out, err
	}

	if otpSecret != "" {
		passcode, err := totp.GenerateCodeCustom(otpSecret, time.Now(), totp.ValidateOpts{
			Period:    30,
			Skew:      1,
			Digits:    otp.DigitsSix,
			Algorithm: otp.AlgorithmSHA1,
		})
		if err != nil {
			return out, err
		}
		req.Header.Add("tnt-2fa-code", passcode)
		req.Header.Add("tnt-installation-id", "")
	}

	req.Header.Add("Content-Type", "application/x-www-form-urlencoded")
	req.Header.Add("Accept-Encoding", "gzip, deflate, br")

	resp, err := b.doReqWithLoginProxyTransport(req)
	if err != nil {
		return out, err
	}
	defer resp.Body.Close()

	if resp.StatusCode >= 500 {
		return out, errors.New("OGame server error code : " + resp.Status)
	}

	by, _, err := readBody(resp)
	if resp.StatusCode != 201 {
		if string(by) == `{"reason":"OTP_REQUIRED"}` {
			return out, ErrOTPRequired
		}
		if string(by) == `{"reason":"OTP_INVALID"}` {
			return out, ErrOTPInvalid
		}
		b.error(resp.StatusCode, string(by), err)
		return out, ErrBadCredentials
	}

	if err := json.Unmarshal(by, &out); err != nil {
		b.error(err, string(by))
		return out, err
	}

	// put in cookie jar so that we can re-login reusing the cookies
	u, _ := url.Parse("https://gameforge.com")
	cookies := b.Client.Jar.Cookies(u)
	cookie := &http.Cookie{
		Name:   gfTokenCookieName,
		Value:  out.Token,
		Path:   "/",
		Domain: ".gameforge.com",
	}
	cookies = append(cookies, cookie)
	b.Client.Jar.SetCookies(u, cookies)

	return out, nil
}

func postSessions2(client *http.Client, gameEnvironmentID, platformGameID, username, password, otpSecret string) (postSessionsResponse, error) {
	var out postSessionsResponse
	payload := url.Values{
		"autoGameAccountCreation": {"false"},
		"gameEnvironmentId":       {gameEnvironmentID},
		"platformGameId":          {platformGameID},
		"gfLang":                  {"en"},
		"locale":                  {"en_GB"},
		"identity":                {username},
		"password":                {password},
	}
	req, err := http.NewRequest("POST", "https://gameforge.com/api/v1/auth/thin/sessions", strings.NewReader(payload.Encode()))
	if err != nil {
		return out, err
	}

	if otpSecret != "" {
		passcode, err := totp.GenerateCodeCustom(otpSecret, time.Now(), totp.ValidateOpts{
			Period:    30,
			Skew:      1,
			Digits:    otp.DigitsSix,
			Algorithm: otp.AlgorithmSHA1,
		})
		if err != nil {
			return out, err
		}
		req.Header.Add("tnt-2fa-code", passcode)
		req.Header.Add("tnt-installation-id", "")
	}

	req.Header.Add("Content-Type", "application/x-www-form-urlencoded")
	req.Header.Add("Accept-Encoding", "gzip, deflate, br")

	resp, err := client.Do(req)
	if err != nil {
		return out, err
	}
	defer resp.Body.Close()

	if resp.StatusCode >= 500 {
		return out, errors.New("OGame server error code : " + resp.Status)
	}

	by, _, err := readBody(resp)
	if resp.StatusCode != 201 {
		if string(by) == `{"reason":"OTP_REQUIRED"}` {
			return out, ErrOTPRequired
		}
		if string(by) == `{"reason":"OTP_INVALID"}` {
			return out, ErrOTPInvalid
		}
		return out, ErrBadCredentials
	}

	if err := json.Unmarshal(by, &out); err != nil {
		return out, err
	}
	return out, nil
}

func (b *OGame) login() error {
	b.debug("get configuration")
	gameEnvironmentID, platformGameID, err := getConfiguration(b)
	if err != nil {
		return err
	}


	b.debug("post sessions")
	postSessionsRes, err := postSessions(b, gameEnvironmentID, platformGameID, b.Username, b.password, b.otpSecret)
	if err != nil {
		return err
	}

	server, userAccount, err := b.loginPart1(postSessionsRes.Token)
	if err != nil {
		return err
	}

	b.debug("get login link")
	loginLink, err := getLoginLink(b, userAccount, postSessionsRes.Token)
	if err != nil {
		return err
	}
	pageHTML, err := execLoginLink(b, loginLink)
	if err != nil {
		return err
	}

	if err := b.loginPart2(server, userAccount); err != nil {
		return err
	}

	if err := b.loginPart3(userAccount, pageHTML); err != nil {
		return err
	}

	if err := b.Client.Jar.(*cookiejar.Jar).Save(); err != nil {
		return err
	}
	for _, fn := range b.interceptorCallbacks {
		fn("GET", loginLink, nil, nil, pageHTML)
	}
	return nil
}

func (b *OGame) loginPart1(token string) (server Server, userAccount account, err error) {
	b.debug("get user accounts")
	accounts, err := getUserAccounts(b, token)
	if err != nil {
		return
	}
	b.debug("get servers")
	servers, err := getServers(b)
	if err != nil {
		return
	}

	b.debug("find account & server for universe")
	userAccount, server, err = findAccount(b.Universe, b.language, b.playerID, accounts, servers)
	if err != nil {
		return
	}
	if userAccount.Blocked {
		return server, userAccount, ErrAccountBlocked
	}
	b.debug("Players online: " + strconv.FormatInt(server.PlayersOnline, 10) + ", Players: " + strconv.FormatInt(server.PlayerCount, 10))
	return
}

func (b *OGame) loginPart2(server Server, userAccount account) error {
	atomic.StoreInt32(&b.isLoggedInAtom, 1) // At this point, we are logged in
	atomic.StoreInt32(&b.isConnectedAtom, 1)
	// Get server data
	start := time.Now()
	b.server = server
	serverData, err := b.getServerData()
	if err != nil {
		return err
	}
	b.serverData = serverData
	b.language = userAccount.Server.Language
	b.serverURL = "https://s" + strconv.FormatInt(server.Number, 10) + "-" + server.Language + ".ogame.gameforge.com"
	b.debug("get server data", time.Since(start))
	return nil
}

func (b *OGame) loginPart3(userAccount account, pageHTML []byte) error {
	if ogVersion, err := version.NewVersion(b.serverData.Version); err == nil {
		if ogVersion.GreaterThanOrEqual(version.Must(version.NewVersion("7.1.0-rc0"))) {
			b.extractor = NewExtractorV71()
		} else if ogVersion.GreaterThanOrEqual(version.Must(version.NewVersion("7.0.0-rc0"))) {
			b.extractor = NewExtractorV7()
		}
	} else {
		b.error("failed to parse ogame version: " + err.Error())
	}

	b.sessionChatCounter = 1

	b.debug("logged in as " + userAccount.Name + " on " + b.Universe + "-" + b.language)

	b.debug("extract information from html")
	doc, err := goquery.NewDocumentFromReader(bytes.NewReader(pageHTML))
	if err != nil {
		return err
	}
	b.ogameSession = b.extractor.ExtractOGameSessionFromDoc(doc)
	if b.ogameSession == "" {
		return ErrBadCredentials
	}

	serverTime, _ := b.extractor.ExtractServerTime(pageHTML)
	b.location = serverTime.Location()

	b.cacheFullPageInfo("overview", pageHTML)

	_, _ = b.getPage(PreferencesPage, CelestialID(0)) // Will update preferences cached values

	// Extract chat host and port
	m := regexp.MustCompile(`var nodeUrl\s?=\s?"https:\\/\\/([^:]+):(\d+)\\/socket.io\\/socket.io.js"`).FindSubmatch(pageHTML)
	chatHost := string(m[1])
	chatPort := string(m[2])

	if atomic.CompareAndSwapInt32(&b.chatConnectedAtom, 0, 1) {
		b.closeChatCh = make(chan struct{})
		go func(b *OGame) {
			defer atomic.StoreInt32(&b.chatConnectedAtom, 0)
			b.chatRetry = NewExponentialBackoff(60)
		LOOP:
			for {
				select {
				case <-b.closeChatCh:
					break LOOP
				default:
					b.connectChat(chatHost, chatPort)
					b.chatRetry.Wait()
				}
			}
		}(b)
	} else {
		b.ReconnectChat()
	}

	return nil
}

func (b *OGame) cacheFullPageInfo(page string, pageHTML []byte) {
	//b.debug("Cache Run for Page:"+page)
	doc, _ := goquery.NewDocumentFromReader(bytes.NewReader(pageHTML))
	b.planetsMu.Lock()
	b.planets = b.extractor.ExtractPlanetsFromDoc(doc, b)
	b.planetsMu.Unlock()

	celestialID, _ := b.extractor.ExtractPlanetID(pageHTML)

	b.planetResourcesMu.Lock()
	b.planetResources[celestialID], _ = b.fetchResources(celestialID)
	b.planetResourcesMu.Unlock()

	b.eventboxRespMu.Lock()
	b.eventboxResp, _ = b.fetchEventbox()
	b.eventboxRespMu.Unlock()

	b.attackEventsMu.Lock()
	b.attackEvents, _ = b.getAttacks(ChangePlanet(celestialID))
	b.attackEventsMu.Unlock()

	b.lastActivePlanetMu.Lock()
	b.lastActivePlanet, _ = b.extractor.ExtractPlanetID(pageHTML)
	b.lastActivePlanetMu.Unlock()

	b.planetActivityMu.Lock()
	b.planetActivity[celestialID] = b.extractor.ExtractOgameTimestamp(pageHTML)
	b.planetActivityMu.Unlock()

	timestamp := b.extractor.ExtractOgameTimestamp(pageHTML)

	switch page {
	case OverviewPage:
		buildingID, buildingCountdown, researchID, researchCountdown := b.extractor.ExtractConstructions(pageHTML)
		b.planetConstructionMu.Lock()
		b.planetConstruction[celestialID] = Quantifiable{ID: buildingID, Nbr: buildingCountdown}
		b.planetConstructionMu.Unlock()
		if buildingID.Int64() != 0 && buildingCountdown != 0 {
			b.planetConstructionFinishAtMu.Lock()
			b.planetConstructionFinishAt[celestialID] = timestamp + buildingCountdown
			b.planetConstructionFinishAtMu.Unlock()
		} else {
			b.planetConstructionFinishAtMu.Lock()
			b.planetConstructionFinishAt[celestialID] = 0
			b.planetConstructionFinishAtMu.Unlock()
		}

		b.researchesActiveMu.Lock()
		b.researchesActive = Quantifiable{ID: researchID, Nbr: researchCountdown}
		b.researchesActiveMu.Unlock()
		if researchID != 0 && researchCountdown != 0 {
			b.researchFinishAtMu.Lock()
			b.researchFinishAt = researchCountdown + time.Now().Unix()
			b.researchFinishAtMu.Unlock()
			//b.SetResearchFinishAt(researchCountdown + time.Now().Unix())
		} else {
			b.researchFinishAtMu.Lock()
			b.researchFinishAt = 0
			b.researchFinishAtMu.Unlock()
		}

		ships, shipyardCountdown, _ := b.extractor.ExtractOverviewProduction(pageHTML)
		b.planetShipyardProductionsMu.Lock()
		b.planetShipyardProductions[celestialID] = ships
		b.planetShipyardProductionsMu.Unlock()
		if shipyardCountdown != 0 {
			b.planetShipyardProductionsFinishAtMu.Lock()
			b.planetShipyardProductionsFinishAt[celestialID] = timestamp + shipyardCountdown
			b.planetShipyardProductionsFinishAtMu.Unlock()
		} else {
			b.planetShipyardProductionsFinishAtMu.Lock()
			b.planetShipyardProductionsFinishAt[celestialID] = 0
			b.planetShipyardProductionsFinishAtMu.Unlock()
		}

		break
	case SuppliesPage:
		buildingID, buildingCountdown, _, _ := b.extractor.ExtractConstructions(pageHTML)
		b.planetConstructionMu.Lock()
		b.planetConstruction[celestialID] = Quantifiable{ID: buildingID, Nbr: buildingCountdown}
		b.planetConstructionMu.Unlock()
		if buildingID.Int64() != 0 && buildingCountdown != 0 {
			b.planetConstructionFinishAtMu.Lock()
			b.planetConstructionFinishAt[celestialID] = timestamp + buildingCountdown
			b.planetConstructionFinishAtMu.Unlock()
		} else {
			b.planetConstructionFinishAtMu.Lock()
			b.planetConstructionFinishAt[celestialID] = 0
			b.planetConstructionFinishAtMu.Unlock()
		}

		res, err := b.extractor.ExtractResourcesBuildings(pageHTML)
		if err == nil {
			b.planetResourcesBuildingsMu.Lock()
			b.planetResourcesBuildings[celestialID] = res
			b.planetResourcesBuildingsMu.Unlock()
		}
		break
	case FacilitiesPage:
		buildingID, buildingCountdown, _, _ := b.extractor.ExtractConstructions(pageHTML)
		b.planetConstructionMu.Lock()
		b.planetConstruction[celestialID] = Quantifiable{ID: buildingID, Nbr: buildingCountdown}
		b.planetConstructionMu.Unlock()
		if buildingID.Int64() != 0 && buildingCountdown != 0 {
			b.planetConstructionFinishAtMu.Lock()
			b.planetConstructionFinishAt[celestialID] = timestamp + buildingCountdown
			b.planetConstructionFinishAtMu.Unlock()
		} else {
			b.planetConstructionFinishAtMu.Lock()
			b.planetConstructionFinishAt[celestialID] = 0
			b.planetConstructionFinishAtMu.Unlock()
		}

		fac, err := b.extractor.ExtractFacilities(pageHTML)
		if err == nil {
			b.planetFacilitiesMu.Lock()
			b.planetFacilities[celestialID] = fac
			b.planetFacilitiesMu.Unlock()
		}
		break
	case ShipyardPage:
		ships, shipyardCountdown, _ := b.extractor.ExtractProduction(pageHTML)
		b.planetShipyardProductionsMu.Lock()
		b.planetShipyardProductions[celestialID] = ships
		b.planetShipyardProductionsMu.Unlock()
		if shipyardCountdown != 0 {
			b.planetShipyardProductionsFinishAtMu.Lock()
			b.planetShipyardProductionsFinishAt[celestialID] = timestamp + shipyardCountdown
			b.planetShipyardProductionsFinishAtMu.Unlock()
		} else {
			b.planetShipyardProductionsFinishAtMu.Lock()
			b.planetShipyardProductionsFinishAt[celestialID] = 0
			b.planetShipyardProductionsFinishAtMu.Unlock()
		}

		shipyard, err := b.extractor.ExtractShips(pageHTML)
		if err == nil {
			b.planetShipsInfosMu.Lock()
			b.planetShipsInfos[celestialID] = shipyard
			b.planetShipsInfosMu.Unlock()
		}
		break
	case DefensesPage:
		defenses, err := b.extractor.ExtractDefense(pageHTML)
		ships, shipyardCountdown, _ := b.extractor.ExtractProduction(pageHTML)
		b.planetShipyardProductionsMu.Lock()
		b.planetShipyardProductions[celestialID] = ships
		b.planetShipyardProductionsMu.Unlock()
		if shipyardCountdown != 0 {
			b.planetShipyardProductionsFinishAtMu.Lock()
			b.planetShipyardProductionsFinishAt[celestialID] = timestamp + shipyardCountdown
			b.planetShipyardProductionsFinishAtMu.Unlock()

		}

		if err == nil {
			b.planetDefensesInfosMu.Lock()
			b.planetDefensesInfos[celestialID] = defenses
			b.planetDefensesInfosMu.Unlock()
		}
		break
	case MovementPage:
		fleets := b.extractor.ExtractFleets(pageHTML)

		for i := 0; i < len(fleets); i++ {
			fleets[i].StartTime = b.fixTimezone(fleets[i].StartTime)
		}
		b.movementFleetsMu.Lock()
		b.movementFleets = fleets
		b.movementFleetsMu.Unlock()
		/*
			for i := 0; i<len(b.movementFleets); i++  {
				loc, _ := time.LoadLocation(b.serverData.Timezone)
				tmp, _ := time.ParseInLocation("2006-01-02 15:04:05 +0000 UTC", b.movementFleets[i].StartTime.String(), loc)
				b.movementFleets[i].StartTime = tmp
			}
		*/

		b.slotsMu.Lock()
		b.slots = b.extractor.ExtractSlots(pageHTML)
		b.slotsMu.Unlock()
		break

	case ResearchPage:
		_, _, researchID, researchCountdown := b.extractor.ExtractConstructions(pageHTML)
		b.researchesActiveMu.Lock()
		b.researchesActive = Quantifiable{ID: researchID, Nbr: researchCountdown}
		b.researchesActiveMu.Unlock()
		if researchID != 0 && researchCountdown != 0 {
			b.researchFinishAtMu.Lock()
			b.researchFinishAt = researchCountdown + time.Now().Unix()
			b.researchFinishAtMu.Unlock()
		} else {
			b.researchFinishAtMu.Lock()
			b.researchFinishAt = 0
			b.researchFinishAtMu.Unlock()
		}
		b.researchesCacheMu.Lock()
		b.researchesCache = b.extractor.ExtractResearch(pageHTML)
		b.researchesCacheMu.Unlock()
		break

	case FleetdispatchPage:
		b.planetShipsInfosMu.Lock()
		si := b.extractor.ExtractFleet1Ships(pageHTML)
		si.SolarSatellite = b.planetShipsInfos[celestialID].SolarSatellite
		si.Crawler = b.planetShipsInfos[celestialID].SolarSatellite
		b.planetShipsInfos[celestialID] = si
		b.planetShipsInfosMu.Unlock()
		break

	case ResourceSettingsPage:

		break
	}

	b.isVacationModeEnabledMu.Lock()
	b.isVacationModeEnabled = b.extractor.ExtractIsInVacationFromDoc(doc)
	b.isVacationModeEnabledMu.Unlock()

	b.ajaxChatToken, _ = b.extractor.ExtractAjaxChatToken(pageHTML)

	b.characterClassMu.Lock()
	b.characterClass, _ = b.extractor.ExtractCharacterClassFromDoc(doc)
	b.characterClassMu.Unlock()

	b.hasCommander = b.extractor.ExtractCommanderFromDoc(doc)
	b.hasAdmiral = b.extractor.ExtractAdmiralFromDoc(doc)
	b.hasEngineer = b.extractor.ExtractEngineerFromDoc(doc)
	b.hasGeologist = b.extractor.ExtractGeologistFromDoc(doc)
	b.hasTechnocrat = b.extractor.ExtractTechnocratFromDoc(doc)

	if page == "overview" {
		b.playerMu.Lock()
		b.player, _ = b.extractor.ExtractUserInfos(pageHTML, b.language)
		b.playerMu.Unlock()
	} else if page == "preferences" {
		b.CachedPreferences = b.extractor.ExtractPreferencesFromDoc(doc)
	}

	var data Data
	var filename string = b.Username + "_" + b.Universe + "_" + b.language + "_data.json"
	b.planetsMu.RLock()
	data.Planets = b.planets
	b.planetsMu.RUnlock()

	data.Celestials = b.GetCachedCelestials()

	data.PlanetActivity = map[CelestialID]int64{}
	data.PlanetResources = map[CelestialID]ResourcesDetails{}
	data.PlanetResourcesBuildings = map[CelestialID]ResourcesBuildings{}
	data.PlanetFacilities = map[CelestialID]Facilities{}
	data.PlanetShipsInfos = map[CelestialID]ShipsInfos{}
	data.PlanetDefensesInfos = map[CelestialID]DefensesInfos{}

	data.PlanetConstruction = map[CelestialID]Quantifiable{}
	data.PlanetConstructionFinishAt = map[CelestialID]int64{}
	data.PlanetShipyardProductions = map[CelestialID][]Quantifiable{}
	data.PlanetShipyardProductionsFinishAt = map[CelestialID]int64{}
	data.PlanetQueue = map[CelestialID][]Quantifiable{}

	b.researchFinishAtMu.RLock()
	data.ResearchFinishAt = b.researchFinishAt
	b.researchFinishAtMu.RUnlock()

	b.planetActivityMu.RLock()
	//data.PlanetActivity = b.planetActivity
	for k, e := range b.planetActivity {
		data.PlanetActivity[k] = e
	}
	b.planetActivityMu.RUnlock()

	b.planetResourcesMu.RLock()
	//data.PlanetResources = b.planetResources
	for k, e := range b.planetResources {
		data.PlanetResources[k] = e
	}
	b.planetResourcesMu.RUnlock()

	b.planetResourcesBuildingsMu.RLock()
	//data.PlanetResourcesBuildings = b.planetResourcesBuildings
	for k, e := range b.planetResourcesBuildings {
		data.PlanetResourcesBuildings[k] = e
	}
	b.planetResourcesBuildingsMu.RUnlock()

	b.planetFacilitiesMu.RLock()
	//data.PlanetFacilities = b.planetFacilities
	for k, e := range b.planetFacilities {
		data.PlanetFacilities[k] = e
	}
	b.planetFacilitiesMu.RUnlock()

	b.planetShipsInfosMu.RLock()
	//data.PlanetShipsInfos = b.planetShipsInfos
	for k, e := range b.planetShipsInfos {
		data.PlanetShipsInfos[k] = e
	}
	b.planetShipsInfosMu.RUnlock()

	b.planetDefensesInfosMu.RLock()
	//data.PlanetDefensesInfos = b.planetDefensesInfos
	for k, e := range b.planetDefensesInfos {
		data.PlanetDefensesInfos[k] = e
	}
	b.planetDefensesInfosMu.RUnlock()

	b.planetConstructionMu.RLock()
	//data.PlanetConstruction = b.planetConstruction
	for k, e := range b.planetConstruction {
		data.PlanetConstruction[k] = e
	}
	b.planetConstructionMu.RUnlock()

	b.planetConstructionFinishAtMu.RLock()
	//data.PlanetConstructionFinishAt = b.planetConstructionFinishAt
	for k, e := range b.planetConstructionFinishAt {
		data.PlanetConstructionFinishAt[k] = e
	}
	b.planetConstructionFinishAtMu.RUnlock()

	b.planetShipyardProductionsMu.RLock()
	//data.PlanetShipyardProductions = b.planetShipyardProductions
	for k, e := range b.planetShipyardProductions {
		data.PlanetShipyardProductions[k] = e
	}
	b.planetShipyardProductionsMu.RUnlock()

	b.planetShipyardProductionsFinishAtMu.RLock()
	//data.PlanetShipyardProductionsFinishAt = b.planetShipyardProductionsFinishAt
	for k, e := range b.planetShipyardProductionsFinishAt {
		data.PlanetShipyardProductionsFinishAt[k] = e
	}
	b.planetShipyardProductionsFinishAtMu.RUnlock()

	b.planetQueueMu.RLock()
	//data.PlanetQueue = b.planetQueue
	for k, e := range b.planetQueue {
		data.PlanetQueue[k] = e
	}
	b.planetQueueMu.RUnlock()

	b.researchesCacheMu.RLock()
	data.Researches = b.researchesCache
	b.researchesCacheMu.RUnlock()

	b.researchesActiveMu.RLock()
	data.ResearchesActive = b.researchesActive
	b.researchesActiveMu.RUnlock()

	b.eventboxRespMu.RLock()
	data.EventboxResp = b.eventboxResp
	b.eventboxRespMu.RUnlock()

	b.attackEventsMu.RLock()
	data.AttackEvents = b.attackEvents
	b.attackEventsMu.RUnlock()

	b.movementFleetsMu.RLock()
	data.MovementFleets = b.movementFleets
	b.movementFleetsMu.RUnlock()

	b.slotsMu.RLock()
	data.Slots = b.slots
	b.slotsMu.RUnlock()

	data = b.GetCachedData()

	by, _ := json.Marshal(data)
	SaveToFile(filename, by)
}

var SaveToFileMu sync.Mutex

func SaveToFile(filename string, by []byte) {
	SaveToFileMu.Lock()
	ioutil.WriteFile(filename, by, 0644)
	SaveToFileMu.Unlock()
}

func LoadFromFile(filename string) []byte {
	SaveToFileMu.Lock()
	by, _ := ioutil.ReadFile(filename)
	SaveToFileMu.Unlock()
	return by
}

// DefaultLoginWrapper ...
var DefaultLoginWrapper = func(loginFn func() (bool, error)) error {
	_, err := loginFn()
	return err
}

func (b *OGame) wrapLoginWithExistingCookies() (useCookies bool, err error) {
	fn := func() (bool, error) {
		useCookies, err = b.loginWithExistingCookies()
		return useCookies, err
	}
	return useCookies, b.loginWrapper(fn)
}

func (b *OGame) wrapLogin() error {
	return b.loginWrapper(func() (bool, error) { return false, b.login() })
}

// GetExtractor gets extractor object
func (b *OGame) GetExtractor() Extractor {
	return b.extractor
}

// SetOGameCredentials sets ogame credentials for the bot
func (b *OGame) SetOGameCredentials(username, password, otpSecret string) {
	b.Username = username
	b.password = password
	b.otpSecret = otpSecret
}

func (b *OGame) setOGameLobby(lobby string) {
	if lobby != "lobby-pioneers" {
		lobby = "lobby"
	}
	b.lobby = lobby
}

// SetLoginWrapper ...
func (b *OGame) SetLoginWrapper(newWrapper func(func() (bool, error)) error) {
	b.loginWrapper = newWrapper
}

// execute a request using the login proxy transport if set
func (b *OGame) doReqWithLoginProxyTransport(req *http.Request) (resp *http.Response, err error) {
	req = req.WithContext(b.ctx)
	if b.loginProxyTransport != nil {
		oldTransport := b.Client.Transport
		b.Client.Transport = b.loginProxyTransport
		resp, err = b.Client.Do(req)
		b.Client.Transport = oldTransport
	} else {
		resp, err = b.Client.Do(req)
	}
	return
}

func getTransport(proxy, username, password, proxyType string) (http.RoundTripper, error) {
	var err error
	transport := http.DefaultTransport
	if proxyType == "socks5" {
		transport, err = getSocks5Transport(proxy, username, password)
	} else if proxyType == "http" {
		transport, err = getProxyTransport(proxy, username, password)
	}
	return transport, err
}

// Creates a proxy http transport with optional basic auth
func getProxyTransport(proxy, username, password string) (*http.Transport, error) {
	proxyURL, err := url.Parse(proxy)
	if err != nil {
		return nil, err
	}
	t := &http.Transport{Proxy: http.ProxyURL(proxyURL)}
	if username != "" || password != "" {
		basicAuth := "Basic " + base64.StdEncoding.EncodeToString([]byte(username+":"+password))
		t.ProxyConnectHeader = http.Header{"Proxy-Authorization": {basicAuth}}
	}
	return t, nil
}

func getSocks5Transport(proxyAddress, username, password string) (*http.Transport, error) {
	var auth *proxy.Auth
	if username != "" || password != "" {
		auth = &proxy.Auth{User: username, Password: password}
	}
	dialer, err := proxy.SOCKS5("tcp", proxyAddress, auth, proxy.Direct)
	if err != nil {
		return nil, err
	}
	transport := &http.Transport{
		DialContext: func(ctx context.Context, network, addr string) (net.Conn, error) {
			return dialer.Dial(network, addr)
		},
	}
	return transport, nil
}

func (b *OGame) setProxy(proxyAddress, username, password, proxyType string, loginOnly bool) error {
	if proxyType == "" {
		proxyType = "socks5"
	}
	if proxyAddress == "" {
		b.loginProxyTransport = nil
		b.Client.Transport = http.DefaultTransport
		return nil
	}
	transport, err := getTransport(proxyAddress, username, password, proxyType)
	b.loginProxyTransport = transport
	b.Client.Transport = transport
	if loginOnly {
		b.Client.Transport = http.DefaultTransport
	}
	return err
}

// SetProxy this will change the bot http transport object.
// proxyType can be "http" or "socks5".
// An empty proxyAddress will reset the client transport to default value.
func (b *OGame) SetProxy(proxyAddress, username, password, proxyType string, loginOnly bool) error {
	return b.setProxy(proxyAddress, username, password, proxyType, loginOnly)
}

func (b *OGame) connectChat(host, port string) {
	req, err := http.NewRequest("GET", "https://"+host+":"+port+"/socket.io/1/?t="+strconv.FormatInt(time.Now().UnixNano()/int64(time.Millisecond), 10), nil)
	if err != nil {
		b.error("failed to create request:", err)
		return
	}
	client := &http.Client{}
	resp, err := client.Do(req)
	if err != nil {
		b.error("failed to get socket.io token:", err)
		return
	}
	defer func() {
		if err := resp.Body.Close(); err != nil {
			b.error(err)
		}
	}()
	b.chatRetry.Reset()
	by, _ := ioutil.ReadAll(resp.Body)
	token := strings.Split(string(by), ":")[0]

	origin := "https://" + host + ":" + port + "/"
	wssURL := "wss://" + host + ":" + port + "/socket.io/1/websocket/" + token
	b.ws, err = websocket.Dial(wssURL, "", origin)
	if err != nil {
		b.error("failed to dial websocket:", err)
		return
	}

	// Recv msgs
LOOP:
	for {
		select {
		case <-b.closeChatCh:
			break LOOP
		default:
		}

		var buf = make([]byte, 1024*1024)
		if err := b.ws.SetReadDeadline(time.Now().Add(time.Second)); err != nil {
			b.error("failed to set read deadline:", err)
		}
		n, err := b.ws.Read(buf)
		if err != nil {
			if err == io.EOF {
				b.error("chat eof:", err)
				break
			} else if strings.HasSuffix(err.Error(), "use of closed network connection") {
				break
			} else if strings.HasSuffix(err.Error(), "i/o timeout") {
				continue
			} else {
				b.error("chat unexpected error", err)
				// connection reset by peer
				break
			}
		}
		for _, clb := range b.wsCallbacks {
			go clb(buf[0:n])
		}
		msg := bytes.Trim(buf, "\x00")
		if bytes.Equal(msg, []byte("1::")) {
			_, _ = b.ws.Write([]byte("1::/chat"))       // subscribe to chat events
			_, _ = b.ws.Write([]byte("1::/auctioneer")) // subscribe to auctioneer events
		} else if bytes.Equal(msg, []byte("1::/chat")) {
			authMsg := `5:` + strconv.FormatInt(b.sessionChatCounter, 10) + `+:/chat:{"name":"authorize","args":["` + b.ogameSession + `"]}`
			_, _ = b.ws.Write([]byte(authMsg))
			b.sessionChatCounter++
		} else if bytes.Equal(msg, []byte("2::")) {
			_, _ = b.ws.Write([]byte("2::"))
		} else if regexp.MustCompile(`\d+::/auctioneer`).Match(msg) {
			// 5::/auctioneer:{"name":"timeLeft","args":["<span style=\"color:#FFA500;\"><b>approx. 10m</b></span> remaining until the auction ends"]} // every minute
			// 5::/auctioneer:{"name":"new bid","args":[{"player":{"id":106734,"name":"Someone","link":"https://s152-en.ogame.gameforge.com/game/index.php?page=ingame&component=galaxy&galaxy=4&system=116"},"sum":2000,"price":3000,"bids":2,"auctionId":"13355"}]}
			// 5::/auctioneer:{"name":"auction finished","args":[{"sum":2000,"player":{"id":106734,"name":"Someone","link":"http://s152-en.ogame.gameforge.com/game/index.php?page=ingame&component=galaxy&galaxy=4&system=116"},"bids":2,"info":"Next auction in:<br />\n<span class=\"nextAuction\" id=\"nextAuction\">1390</span>","time":"06:36"}]}
			for _, clb := range b.auctioneerCallbacks {
				clb(msg)
			}
		} else if regexp.MustCompile(`6::/chat:\d+\+\[true]`).Match(msg) {
			b.debug("chat connected")
		} else if regexp.MustCompile(`6::/chat:\d+\+\[false]`).Match(msg) {
			b.error("Failed to connect to chat")
		} else if bytes.HasPrefix(msg, []byte("5::/chat:")) {
			payload := bytes.TrimPrefix(msg, []byte("5::/chat:"))
			var chatPayload ChatPayload
			if err := json.Unmarshal(payload, &chatPayload); err != nil {
				b.error("Unable to unmarshal chat payload", err, payload)
				continue
			}
			for _, chatMsg := range chatPayload.Args {
				for _, clb := range b.chatCallbacks {
					clb(chatMsg)
				}
			}
		} else {
			b.error("unknown message received:", string(buf))
			time.Sleep(time.Second)
		}
	}
}

// ReconnectChat ...
func (b *OGame) ReconnectChat() bool {
	if b.ws == nil {
		return false
	}
	_, _ = b.ws.Write([]byte("1::/chat"))
	return true
}

// ChatPayload ...
type ChatPayload struct {
	Name string    `json:"name"`
	Args []ChatMsg `json:"args"`
}

// ChatMsg ...
type ChatMsg struct {
	SenderID      int64  `json:"senderId"`
	SenderName    string `json:"senderName"`
	AssociationID int64  `json:"associationId"`
	Text          string `json:"text"`
	ID            int64  `json:"id"`
	Date          int64  `json:"date"`
}

func (m ChatMsg) String() string {
	return "\n" +
		"     Sender ID: " + strconv.FormatInt(m.SenderID, 10) + "\n" +
		"   Sender name: " + m.SenderName + "\n" +
		"Association ID: " + strconv.FormatInt(m.AssociationID, 10) + "\n" +
		"          Text: " + m.Text + "\n" +
		"            ID: " + strconv.FormatInt(m.ID, 10) + "\n" +
		"          Date: " + strconv.FormatInt(m.Date, 10)
}

func (b *OGame) logout() {
	_, _ = b.getPage(LogoutPage, CelestialID(0))
	b.Client.Jar.(*cookiejar.Jar).RemoveAll()
	if atomic.CompareAndSwapInt32(&b.isLoggedInAtom, 1, 0) {
		select {
		case <-b.closeChatCh:
		default:
			close(b.closeChatCh)
			if b.ws != nil {
				_ = b.ws.Close()
			}
		}
	}
}

func isLogged(pageHTML []byte) bool {
	return len(regexp.MustCompile(`<meta name="ogame-session" content="\w+"/>`).FindSubmatch(pageHTML)) == 1 ||
		len(regexp.MustCompile(`var session = "\w+"`).FindSubmatch(pageHTML)) == 1
}

// IsKnowFullPage ...
func IsKnowFullPage(vals url.Values) bool {
	page := vals.Get("page")
	if page == "ingame" {
		page = vals.Get("component")
	}
	return page == OverviewPage ||
		page == TraderOverviewPage ||
		page == ResearchPage ||
		page == ShipyardPage ||
		page == GalaxyPage ||
		page == AlliancePage ||
		page == PremiumPage ||
		page == ShopPage ||
		page == RewardsPage ||
		page == ResourceSettingsPage ||
		page == MovementPage ||
		page == HighscorePage ||
		page == BuddiesPage ||
		page == PreferencesPage ||
		page == MessagesPage ||
		page == ChatPage ||

		page == DefensesPage ||
		page == SuppliesPage ||
		page == FacilitiesPage ||
		page == FleetdispatchPage
}

// IsAjaxPage either the requested page is a partial/ajax page
func IsAjaxPage(vals url.Values) bool {
	page := vals.Get("page")
	if page == "ingame" {
		page = vals.Get("component")
	}
	ajax := vals.Get("ajax")
	asJson := vals.Get("asJson")
	return page == FetchEventboxAjaxPage ||
		page == FetchResourcesAjaxPage ||
		page == GalaxyContentAjaxPage ||
		page == EventListAjaxPage ||
		page == AjaxChatAjaxPage ||
		page == NoticesAjaxPage ||
		page == RepairlayerAjaxPage ||
		page == TechtreeAjaxPage ||
		page == PhalanxAjaxPage ||
		page == ShareReportOverlayAjaxPage ||
		page == JumpgatelayerAjaxPage ||
		page == FederationlayerAjaxPage ||
		page == UnionchangeAjaxPage ||
		page == ChangenickAjaxPage ||
		page == PlanetlayerAjaxPage ||
		page == TraderlayerAjaxPage ||
		page == PlanetRenameAjaxPage ||
		page == RightmenuAjaxPage ||
		page == AllianceOverviewAjaxPage ||
		page == SupportAjaxPage ||
		page == BuffActivationAjaxPage ||
		page == AuctioneerAjaxPage ||
		page == HighscoreContentAjaxPage ||
		ajax == "1" ||
		asJson == "1"
}

func canParseEventBox(by []byte) bool {
	err := json.Unmarshal(by, &eventboxResp{})
	return err == nil
}

func canParseSystemInfos(by []byte) bool {
	err := json.Unmarshal(by, &SystemInfos{})
	return err == nil
}

func (b *OGame) preRequestChecks() error {
	if !b.IsEnabled() {
		return ErrBotInactive
	}
	if !b.IsLoggedIn() {
		return ErrBotLoggedOut
	}
	if b.serverURL == "" {
		return errors.New("serverURL is empty")
	}
	return nil
}

func (b *OGame) execRequest(method, finalURL string, payload, vals url.Values) ([]byte, error) {
	var req *http.Request
	var err error
	if method == "GET" {
		req, err = http.NewRequest(method, finalURL, nil)
	} else {
		req, err = http.NewRequest(method, finalURL, strings.NewReader(payload.Encode()))
	}
	if err != nil {
		return []byte{}, err
	}

	if method == "POST" {
		req.Header.Add("Content-Type", "application/x-www-form-urlencoded")
	}
	req.Header.Add("Accept-Encoding", "gzip, deflate, br")
	if IsAjaxPage(vals) {
		req.Header.Add("X-Requested-With", "XMLHttpRequest")
	}

	req = req.WithContext(b.ctx)
	resp, err := b.Client.Do(req)
	if err != nil {
		return []byte{}, err
	}
	defer func() {
		if err := resp.Body.Close(); err != nil {
			b.error(err)
		}
	}()

	if resp.StatusCode >= 500 {
		return []byte{}, err
	}
	by, err := wrapperReadBody(b, resp)
	if err != nil {
		return []byte{}, err
	}
	b.bytesUploaded += req.ContentLength
	return by, nil
}

func (b *OGame) getPageContent(vals url.Values, opts ...Option) ([]byte, error) {
	var cfg options
	for _, opt := range opts {
		opt(&cfg)
	}

	if err := b.preRequestChecks(); err != nil {
		return []byte{}, err
	}

	if vals.Get("cp") == "" {
		if cfg.ChangePlanet != 0 {
			vals.Set("cp", strconv.FormatInt(int64(cfg.ChangePlanet), 10))
		}
	}

	finalURL := b.serverURL + "/game/index.php?" + vals.Encode()

	allianceID := vals.Get("allianceId")
	if allianceID != "" {
		finalURL = b.serverURL + "/game/allianceInfo.php?allianceID=" + allianceID
	}

	page := vals.Get("page")

	if page == "ingame" ||
		(page == "componentOnly" && vals.Get("component") == "fetchEventbox") ||
		(page == "componentOnly" && vals.Get("component") == "eventList" && vals.Get("action") != "fetchEventBox") {
		page = vals.Get("component")
	}
	var pageHTMLBytes []byte

	clb := func() (err error) {
	log.Printf("Visit page: %s (%s)", page, finalURL)
		pageHTMLBytes, err = b.execRequest("GET", finalURL, nil, vals)
		if err != nil {
			return err
		}

		if allianceID != "" {
			return nil
		}
		if (page != LogoutPage && (IsKnowFullPage(vals) || page == "") && !IsAjaxPage(vals) && !isLogged(pageHTMLBytes)) ||
			(page == "eventList" && !bytes.Contains(pageHTMLBytes, []byte("eventListWrap"))) ||
			(page == "fetchEventbox" && !canParseEventBox(pageHTMLBytes)) {
			b.error("Err not logged on page : ", page)
			atomic.StoreInt32(&b.isConnectedAtom, 0)
			return ErrNotLogged
		}

		return nil
	}

	var err error
	if cfg.SkipRetry {
		err = clb()
	} else {
		err = b.withRetry(clb)
	}
	if err != nil {
		b.error(err)
		return []byte{}, err
	}

	if !IsAjaxPage(vals) && isLogged(pageHTMLBytes) && vals.Get("return") == "" && page != "fetchResources" {
		page := vals.Get("page")
		component := vals.Get("component")
		if page != "standalone" && component != "empire" {
			if page == "ingame" {
				page = component
			}
			b.cacheFullPageInfo(page, pageHTMLBytes)
		}
	}

	if !cfg.SkipInterceptor {
		go func() {
			for _, fn := range b.interceptorCallbacks {
				fn("GET", finalURL, vals, nil, pageHTMLBytes)
			}
		}()
	}

	return pageHTMLBytes, nil
}

func (b *OGame) postPageContent(vals, payload url.Values, opts ...Option) ([]byte, error) {
	var cfg options
	for _, opt := range opts {
		opt(&cfg)
	}

	if err := b.preRequestChecks(); err != nil {
		return []byte{}, err
	}

	if vals.Get("cp") == "" {
		if cfg.ChangePlanet != 0 {
			vals.Set("cp", strconv.FormatInt(int64(cfg.ChangePlanet), 10))
		}
	}

	if vals.Get("page") == "ajaxChat" && payload.Get("mode") == "1" {
		payload.Set("token", b.ajaxChatToken)
	}

	finalURL := b.serverURL + "/game/index.php?" + vals.Encode()
	page := vals.Get("page")
	if page == "ingame" {
		page = vals.Get("component")
	}
	var pageHTMLBytes []byte

	if err := b.withRetry(func() (err error) {
		// Needs to be inside the withRetry, so if we need to re-login the redirect is back for the login call
		// Prevent redirect (301) https://stackoverflow.com/a/38150816/4196220
		b.Client.CheckRedirect = func(req *http.Request, via []*http.Request) error { return http.ErrUseLastResponse }
		defer func() { b.Client.CheckRedirect = nil }()

		pageHTMLBytes, err = b.execRequest("POST", finalURL, payload, vals)
		if err != nil {
			return err
		}

		if page == "galaxyContent" && !canParseSystemInfos(pageHTMLBytes) {
			b.error("Err not logged on page : ", page)
			b.error(string(pageHTMLBytes))
			atomic.StoreInt32(&b.isConnectedAtom, 0)
			return ErrNotLogged
		}

		return nil
	}); err != nil {
		b.error(err)
		return []byte{}, err
	}

	if page == "preferences" {
		b.CachedPreferences = b.extractor.ExtractPreferences(pageHTMLBytes)
	} else if page == "ajaxChat" && (payload.Get("mode") == "1" || payload.Get("mode") == "3") {
		var res ChatPostResp
		if err := json.Unmarshal(pageHTMLBytes, &res); err != nil {
			return []byte{}, err
		}
		b.ajaxChatToken = res.NewToken
	}

	if !cfg.SkipInterceptor {
		go func() {
			for _, fn := range b.interceptorCallbacks {
				fn("POST", finalURL, vals, payload, pageHTMLBytes)
			}
		}()
	}

	return pageHTMLBytes, nil
}

func (b *OGame) getAlliancePageContent(vals url.Values) ([]byte, error) {
	if err := b.preRequestChecks(); err != nil {
		return []byte{}, err
	}
	finalURL := b.serverURL + "/game/allianceInfo.php?" + vals.Encode()
	return b.execRequest("GET", finalURL, nil, vals)
}

type eventboxResp struct {
	Hostile  int
	Neutral  int
	Friendly int
}

func (b *OGame) withRetry(fn func() error) error {
	maxRetry := 10
	retryInterval := 1
	retry := func(err error) error {
		b.error(err.Error())
		select {
		case <-time.After(time.Duration(retryInterval) * time.Second):
		case <-b.ctx.Done():
			return ErrBotInactive
		}
		retryInterval *= 2
		if retryInterval > 60 {
			retryInterval = 60
		}
		return nil
	}

	for {
		err := fn()
		if err == nil {
			break
		}
		// If we manually logged out, do not try to auto re login.
		if !b.IsEnabled() {
			return ErrBotInactive
		}
		if !b.IsLoggedIn() {
			return ErrBotLoggedOut
		}
		maxRetry--
		if maxRetry <= 0 {
			return errors.Wrap(err, ErrFailedExecuteCallback.Error())
		}

		if retryErr := retry(err); retryErr != nil {
			return retryErr
		}

		if err == ErrNotLogged {
			if loginErr := b.wrapLogin(); loginErr != nil {
				b.error(loginErr.Error()) // log error
				if loginErr == ErrAccountNotFound ||
					loginErr == ErrAccountBlocked ||
					loginErr == ErrBadCredentials ||
					loginErr == ErrOTPRequired ||
					loginErr == ErrOTPInvalid {
					return loginErr
				}
			}
		}
	}
	return nil
}

func (b *OGame) getPageJSON(vals url.Values, v interface{}) error {
	pageJSON, err := b.getPageContent(vals)
	if err != nil {
		return err
	}
	if err := json.Unmarshal(pageJSON, v); err != nil {
		return ErrNotLogged
	}
	return nil
}

func (b *OGame) enable() {
	b.ctx, b.cancelCtx = context.WithCancel(context.Background())
	atomic.StoreInt32(&b.isEnabledAtom, 1)
	b.stateChanged(false, "Enable")
}

func (b *OGame) disable() {
	atomic.StoreInt32(&b.isEnabledAtom, 0)
	b.cancelCtx()
	b.stateChanged(false, "Disable")
}

func (b *OGame) isEnabled() bool {
	return atomic.LoadInt32(&b.isEnabledAtom) == 1
}

func (b *OGame) isCollector() bool {
	return b.characterClass == Collector
}

func (b *OGame) isGeneral() bool {
	return b.characterClass == General
}

func (b *OGame) isDiscoverer() bool {
	return b.characterClass == Discoverer
}

func (b *OGame) getUniverseSpeed() int64 {
	return b.serverData.Speed
}

func (b *OGame) getUniverseSpeedFleet() int64 {
	return b.serverData.SpeedFleet
}

func (b *OGame) isDonutGalaxy() bool {
	return b.serverData.DonutGalaxy
}

func (b *OGame) isDonutSystem() bool {
	return b.serverData.DonutSystem
}

func (b *OGame) fetchEventbox() (res eventboxResp, err error) {
	err = b.getPageJSON(url.Values{"page": {"fetchEventbox"}}, &res)
	return
}

func (b *OGame) isUnderAttack() (bool, error) {
	res, err := b.fetchEventbox()
	return res.Hostile > 0, err
}

type resourcesResp struct {
	Metal struct {
		Resources struct {
			ActualFormat string
			Actual       int64
			Max          int64
			Production   float64
		}
		Tooltip string
		Class   string
	}
	Crystal struct {
		Resources struct {
			ActualFormat string
			Actual       int64
			Max          int64
			Production   float64
		}
		Tooltip string
		Class   string
	}
	Deuterium struct {
		Resources struct {
			ActualFormat string
			Actual       int64
			Max          int64
			Production   float64
		}
		Tooltip string
		Class   string
	}
	Energy struct {
		Resources struct {
			ActualFormat string
			Actual       int64
		}
		Tooltip string
		Class   string
	}
	Darkmatter struct {
		Resources struct {
			ActualFormat string
			Actual       int64
		}
		String  string
		Tooltip string
	}
	HonorScore int64
}

func (b *OGame) getPlanets() []Planet {
	pageHTML, _ := b.getPage(OverviewPage, CelestialID(0))
	return b.extractor.ExtractPlanets(pageHTML, b)
}

func (b *OGame) getPlanet(v interface{}) (Planet, error) {
	pageHTML, _ := b.getPage(OverviewPage, CelestialID(0))
	return b.extractor.ExtractPlanet(pageHTML, v, b)
}

func (b *OGame) getMoons() []Moon {
	pageHTML, _ := b.getPage(OverviewPage, CelestialID(0))
	return b.extractor.ExtractMoons(pageHTML, b)
}

func (b *OGame) getMoon(v interface{}) (Moon, error) {
	pageHTML, _ := b.getPage(OverviewPage, CelestialID(0))
	return b.extractor.ExtractMoon(pageHTML, b, v)
}

func (b *OGame) getCelestials() ([]Celestial, error) {
	pageHTML, _ := b.getPage(OverviewPage, CelestialID(0))
	return b.extractor.ExtractCelestials(pageHTML, b)
}

func (b *OGame) getCelestial(v interface{}) (Celestial, error) {
	pageHTML, _ := b.getPage(OverviewPage, CelestialID(0))
	return b.extractor.ExtractCelestial(pageHTML, b, v)
}

func (b *OGame) abandon(v interface{}) error {
	pageHTML, _ := b.getPage(OverviewPage, CelestialID(0))
	var planetID PlanetID
	if coordStr, ok := v.(string); ok {
		coord, err := ParseCoord(coordStr)
		if err != nil {
			return err
		}
		planet, err := b.extractor.ExtractPlanetByCoord(pageHTML, b, coord)
		if err != nil {
			return err
		}
		planetID = planet.ID
	} else if coord, ok := v.(Coordinate); ok {
		planet, err := b.extractor.ExtractPlanetByCoord(pageHTML, b, coord)
		if err != nil {
			return err
		}
		planetID = planet.ID
	} else if planet, ok := v.(Planet); ok {
		planetID = planet.ID
	} else if id, ok := v.(PlanetID); ok {
		planetID = id
	} else if id, ok := v.(int); ok {
		planetID = PlanetID(id)
	} else if id, ok := v.(int32); ok {
		planetID = PlanetID(id)
	} else if id, ok := v.(int64); ok {
		planetID = PlanetID(id)
	} else if id, ok := v.(float32); ok {
		planetID = PlanetID(id)
	} else if id, ok := v.(float64); ok {
		planetID = PlanetID(id)
	} else if id, ok := v.(lua.LNumber); ok {
		planetID = PlanetID(id)
	} else {
		return errors.New("invalid parameter")
	}
	planets := b.extractor.ExtractPlanets(pageHTML, b)
	found := false
	for _, planet := range planets {
		if planet.ID == planetID {
			found = true
			break
		}
	}
	if !found {
		return errors.New("invalid planet id")
	}
	pageHTML, _ = b.getPage(PlanetlayerPage, planetID.Celestial())
	doc, _ := goquery.NewDocumentFromReader(bytes.NewReader(pageHTML))
	abandonToken := doc.Find("form#planetMaintenanceDelete input[name=abandon]").AttrOr("value", "")
	token := doc.Find("form#planetMaintenanceDelete input[name=token]").AttrOr("value", "")
	payload := url.Values{
		"abandon":  {abandonToken},
		"token":    {token},
		"password": {b.password},
	}
	_, err := b.postPageContent(url.Values{"page": {"planetGiveup"}}, payload)
	return err
}

func (b *OGame) serverTime() time.Time {
	pageHTML, _ := b.getPage(OverviewPage, CelestialID(0))
	serverTime, err := b.extractor.ExtractServerTime(pageHTML)
	if err != nil {
		b.error(err.Error())
	}
	return serverTime
}

func (b *OGame) getUserInfos() UserInfos {
	pageHTML, _ := b.getPage(OverviewPage, CelestialID(0))
	userInfos, err := b.extractor.ExtractUserInfos(pageHTML, b.language)
	if err != nil {
		b.error(err)
	}
	return userInfos
}

// ChatPostResp ...
type ChatPostResp struct {
	Status   string `json:"status"`
	ID       int    `json:"id"`
	SenderID int    `json:"senderId"`
	TargetID int    `json:"targetId"`
	Text     string `json:"text"`
	Date     int64  `json:"date"`
	NewToken string `json:"newToken"`
}

func (b *OGame) sendMessage(id int64, message string, isPlayer bool) error {
	payload := url.Values{
		"text":  {message + "\n"},
		"ajax":  {"1"},
		"token": {b.ajaxChatToken},
	}
	if isPlayer {
		payload.Set("playerId", strconv.FormatInt(id, 10))
		payload.Set("mode", "1")
	} else {
		payload.Set("associationId", strconv.FormatInt(id, 10))
		payload.Set("mode", "3")
	}
	bobyBytes, err := b.postPageContent(url.Values{"page": {"ajaxChat"}}, payload)
	if err != nil {
		return err
	}
	if strings.Contains(string(bobyBytes), "INVALID_PARAMETERS") {
		return errors.New("invalid parameters")
	}
	doc, _ := goquery.NewDocumentFromReader(strings.NewReader(string(bobyBytes)))
	if doc.Find("title").Text() == "OGame Lobby" {
		return ErrNotLogged
	}
	var res ChatPostResp
	if err := json.Unmarshal(bobyBytes, &res); err != nil {
		return err
	}
	b.ajaxChatToken = res.NewToken
	return nil
}

func (b *OGame) getFleetsFromEventList() []Fleet {
	pageHTML, _ := b.getPageContent(url.Values{"eventList": {"movement"}, "ajax": {"1"}})
	return b.extractor.ExtractFleetsFromEventList(pageHTML)
}

func (b *OGame) getFleets(opts ...Option) ([]Fleet, Slots) {
	pageHTML, _ := b.getPage(MovementPage, CelestialID(0), opts...)
	fleets := b.extractor.ExtractFleets(pageHTML)
	for i := 0; i < len(fleets); i++ {
		fleets[i].StartTime = b.fixTimezone(fleets[i].StartTime)
	}
	slots := b.extractor.ExtractSlots(pageHTML)
	return fleets, slots
}

func (b *OGame) fixTimezone(t time.Time) time.Time {
	loc, _ := time.LoadLocation(b.serverData.Timezone)
	tFixed, _ := time.ParseInLocation("2006-01-02 15:04:05 +0000 UTC", t.String(), loc)
	return tFixed
}

func (b *OGame) cancelFleet(fleetID FleetID) error {
	_, _ = b.getPageContent(url.Values{"page": {"movement"}, "return": {fleetID.String()}})
	return nil
}

// Slots ...
type Slots struct {
	InUse    int64
	Total    int64
	ExpInUse int64
	ExpTotal int64
}

func (b *OGame) getSlots() Slots {
	pageHTML, _ := b.getPage(FleetdispatchPage, CelestialID(0))
	return b.extractor.ExtractSlots(pageHTML)
}

// Returns the distance between two galaxy
func galaxyDistance(galaxy1, galaxy2, universeSize int64, donutGalaxy bool) (distance int64) {
	if !donutGalaxy {
		return int64(20000 * math.Abs(float64(galaxy2-galaxy1)))
	}
	if galaxy1 > galaxy2 {
		galaxy1, galaxy2 = galaxy2, galaxy1
	}
	val := math.Min(float64(galaxy2-galaxy1), float64((galaxy1+universeSize)-galaxy2))
	return int64(20000 * val)
}

func systemDistance(nbSystems, system1, system2 int64, donutSystem bool) (distance int64) {
	if !donutSystem {
		return int64(math.Abs(float64(system2 - system1)))
	}
	if system1 > system2 {
		system1, system2 = system2, system1
	}
	return int64(math.Min(float64(system2-system1), float64((system1+nbSystems)-system2)))
}

// Returns the distance between two systems
func flightSystemDistance(nbSystems, system1, system2 int64, donutSystem bool) (distance int64) {
	return 2700 + 95*systemDistance(nbSystems, system1, system2, donutSystem)
}

// Returns the distance between two planets
func planetDistance(planet1, planet2 int64) (distance int64) {
	return int64(1000 + 5*math.Abs(float64(planet2-planet1)))
}

// Distance returns the distance between two coordinates
func Distance(c1, c2 Coordinate, universeSize, nbSystems int64, donutGalaxy, donutSystem bool) (distance int64) {
	if c1.Galaxy != c2.Galaxy {
		return galaxyDistance(c1.Galaxy, c2.Galaxy, universeSize, donutGalaxy)
	}
	if c1.System != c2.System {
		return flightSystemDistance(nbSystems, c1.System, c2.System, donutSystem)
	}
	if c1.Position != c2.Position {
		return planetDistance(c1.Position, c2.Position)
	}
	return 5
}

func findSlowestSpeed(ships ShipsInfos, techs Researches, isCollector, isGeneral bool) int64 {
	var minSpeed int64 = math.MaxInt64
	for _, ship := range Ships {
		if ship.GetID() == SolarSatelliteID || ship.GetID() == CrawlerID {
			continue
		}
		shipSpeed := ship.GetSpeed(techs, isCollector, isGeneral)
		if ships.ByID(ship.GetID()) > 0 && shipSpeed < minSpeed {
			minSpeed = shipSpeed
		}
	}
	return minSpeed
}

func calcFuel(ships ShipsInfos, dist, duration int64, universeSpeedFleet, fleetDeutSaveFactor float64, techs Researches, isCollector, isGeneral bool) (fuel int64) {
	tmpFn := func(baseFuel, nbr, shipSpeed int64) float64 {
		tmpSpeed := (35000 / (float64(duration)*universeSpeedFleet - 10)) * math.Sqrt(float64(dist)*10/float64(shipSpeed))
		return float64(baseFuel*nbr*dist) / 35000 * math.Pow(tmpSpeed/10+1, 2)
	}
	tmpFuel := 0.0
	for _, ship := range Ships {
		if ship.GetID() == SolarSatelliteID || ship.GetID() == CrawlerID {
			continue
		}
		nbr := ships.ByID(ship.GetID())
		if nbr > 0 {
			tmpFuel += tmpFn(ship.GetFuelConsumption(techs, fleetDeutSaveFactor, isGeneral), nbr, ship.GetSpeed(techs, isCollector, isGeneral))
		}
	}
	fuel = int64(1 + math.Round(tmpFuel))
	return
}

func calcFlightTime(origin, destination Coordinate, universeSize, nbSystems int64, donutGalaxy, donutSystem bool,
	fleetDeutSaveFactor, speed float64, universeSpeedFleet int64, ships ShipsInfos, techs Researches, characterClass CharacterClass) (secs, fuel int64) {
	if !ships.HasMovableShips() {
		return
	}
	isCollector := characterClass == Collector
	isGeneral := characterClass == General

	s := speed
	v := float64(findSlowestSpeed(ships, techs, isCollector, isGeneral))
	a := float64(universeSpeedFleet)
	d := float64(Distance(origin, destination, universeSize, nbSystems, donutGalaxy, donutSystem))
	secs = int64(math.Round(((3500/s)*math.Sqrt(d*10/v) + 10) / a))
	fuel = calcFuel(ships, int64(d), secs, float64(universeSpeedFleet), fleetDeutSaveFactor, techs, isCollector, isGeneral)
	//cargo = ships.Cargo(techs, false, isCollector)
	return
}

// getPhalanx makes 3 calls to ogame server (2 validation, 1 scan)
func (b *OGame) getPhalanx(moonID MoonID, coord Coordinate) ([]Fleet, error) {
	res := make([]Fleet, 0)

	// Get moon facilities html page (first call to ogame server)
	moonFacilitiesHTML, _ := b.getPage(FacilitiesPage, moonID.Celestial())

	// Extract bunch of infos from the html
	moon, err := b.extractor.ExtractMoon(moonFacilitiesHTML, b, moonID)
	if err != nil {
		return res, errors.New("moon not found")
	}
	resources := b.extractor.ExtractResources(moonFacilitiesHTML)
	moonFacilities, _ := b.extractor.ExtractFacilities(moonFacilitiesHTML)
	phalanxLvl := moonFacilities.SensorPhalanx

	// Ensure we have the resources to scan the planet
	if resources.Deuterium < SensorPhalanx.ScanConsumption() {
		return res, errors.New("not enough deuterium")
	}

	// Verify that coordinate is in phalanx range
	phalanxRange := SensorPhalanx.GetRange(phalanxLvl, b.isDiscoverer())
	if moon.Coordinate.Galaxy != coord.Galaxy ||
		systemDistance(b.serverData.Systems, moon.Coordinate.System, coord.System, b.serverData.DonutSystem) > phalanxRange {
		return res, errors.New("coordinate not in phalanx range")
	}

	// Get galaxy planets information, verify coordinate is valid planet (second call to ogame server)
	planetInfos, _ := b.galaxyInfos(coord.Galaxy, coord.System)
	target := planetInfos.Position(coord.Position)
	if target == nil {
		return res, errors.New("invalid planet coordinate")
	}
	// Ensure you are not scanning your own planet
	b.playerMu.RLock()
	defer b.playerMu.RUnlock()
	if target.Player.ID == b.player.PlayerID {
		return res, errors.New("cannot scan own planet")
	}

	// Run the phalanx scan (third call to ogame server)
	return b.getUnsafePhalanx(moonID, coord)
}

// getUnsafePhalanx ...
func (b *OGame) getUnsafePhalanx(moonID MoonID, coord Coordinate) ([]Fleet, error) {
	pageHTML, _ := b.getPageContent(url.Values{
		"page":     {"phalanx"},
		"galaxy":   {strconv.FormatInt(coord.Galaxy, 10)},
		"system":   {strconv.FormatInt(coord.System, 10)},
		"position": {strconv.FormatInt(coord.Position, 10)},
		"ajax":     {"1"},
		"cp":       {strconv.FormatInt(int64(moonID), 10)},
	})
	return b.extractor.ExtractPhalanx(pageHTML)
}

func moonIDInSlice(needle MoonID, haystack []MoonID) bool {
	for _, element := range haystack {
		if needle == element {
			return true
		}
	}
	return false
}

func (b *OGame) headersForPage(url string) (http.Header, error) {
	if !b.IsEnabled() {
		return nil, ErrBotInactive
	}
	if !b.IsLoggedIn() {
		return nil, ErrBotLoggedOut
	}

	if b.serverURL == "" {
		err := errors.New("serverURL is empty")
		b.error(err)
		return nil, err
	}

	if !strings.HasPrefix(url, "/") {
		url = "/" + url
	}

	finalURL := b.serverURL + url

	req, err := http.NewRequest("HEAD", finalURL, nil)
	if err != nil {
		return nil, err
	}

	req = req.WithContext(b.ctx)
	resp, err := b.Client.Do(req)
	if err != nil {
		return nil, err
	}
	defer resp.Body.Close()

	if resp.StatusCode >= 500 {
		return nil, err
	}

	return resp.Header, err
}

func (b *OGame) jumpGateDestinations(originMoonID MoonID) ([]MoonID, int64, error) {
	pageHTML, _ := b.getPage(JumpgatelayerPage, originMoonID.Celestial())
	_, _, dests, wait := b.extractor.ExtractJumpGate(pageHTML)
	if wait > 0 {
		return dests, wait, fmt.Errorf("jump gate is in recharge mode for %d seconds", wait)
	}
	return dests, wait, nil
}

func (b *OGame) executeJumpGate(originMoonID, destMoonID MoonID, ships ShipsInfos) (bool, int64, error) {
	pageHTML, _ := b.getPage(JumpgatelayerPage, originMoonID.Celestial())
	availShips, token, dests, wait := b.extractor.ExtractJumpGate(pageHTML)
	if wait > 0 {
		return false, wait, fmt.Errorf("jump gate is in recharge mode for %d seconds", wait)
	}

	// Validate destination moon id
	if !moonIDInSlice(destMoonID, dests) {
		return false, 0, errors.New("destination moon id invalid")
	}

	payload := url.Values{"token": {token}, "zm": {strconv.FormatInt(int64(destMoonID), 10)}}

	// Add ships to payload
	for _, s := range Ships {
		// Get the min between what is available and what we want
		nbr := int64(math.Min(float64(ships.ByID(s.GetID())), float64(availShips.ByID(s.GetID()))))
		if nbr > 0 {
			payload.Add("ship_"+strconv.FormatInt(int64(s.GetID()), 10), strconv.FormatInt(nbr, 10))
		}
	}

	if _, err := b.postPageContent(url.Values{"page": {"jumpgate_execute"}}, payload); err != nil {
		return false, 0, err
	}
	return true, 0, nil
}

func (b *OGame) getEmpire(nbr int64) (interface{}, error) {
	// Valid URLs:
	// /game/index.php?page=standalone&component=empire&planetType=0
	// /game/index.php?page=standalone&component=empire&planetType=1
	vals := url.Values{"page": {"standalone"}, "component": {"empire"}, "planetType": {strconv.FormatInt(nbr, 10)}}
	pageHTMLBytes, err := b.getPageContent(vals)
	if err != nil {
		return nil, err
	}
	// Replace the Ogame hostname with our custom hostname
	pageHTML := strings.Replace(string(pageHTMLBytes), b.serverURL, b.apiNewHostname, -1)
	return b.extractor.ExtractEmpire([]byte(pageHTML), nbr)
}

func (b *OGame) createUnion(fleet Fleet, unionUsers []string) (int64, error) {
	if fleet.ID == 0 {
		return 0, errors.New("invalid fleet id")
	}
	pageHTML, _ := b.getPageContent(url.Values{"page": {"federationlayer"}, "union": {"0"}, "fleet": {strconv.FormatInt(int64(fleet.ID), 10)}, "target": {strconv.FormatInt(fleet.TargetPlanetID, 10)}, "ajax": {"1"}})
	payload := b.extractor.ExtractFederation(pageHTML)

	payloadUnionUsers := payload["unionUsers"]
	for _, user := range payloadUnionUsers {
		if user != "" {
			unionUsers = append(unionUsers, user)
		}
	}
	payload.Set("unionUsers", strings.Join(unionUsers, ";"))

	by, err := b.postPageContent(url.Values{"page": {"unionchange"}, "ajax": {"1"}}, payload)
	if err != nil {
		return 0, err
	}
	var res struct {
		FleetID  int64
		UnionID  int64
		TargetID int64
		Errorbox struct {
			Type   string
			Text   string
			Failed int64
		}
	}
	if err := json.Unmarshal(by, &res); err != nil {
		return 0, err
	}
	if res.Errorbox.Failed != 0 {
		return 0, errors.New(res.Errorbox.Text)
	}
	return res.UnionID, nil
}

func (b *OGame) highscore(category, typ, page int64) (out Highscore, err error) {
	if category < 1 || category > 2 {
		return out, errors.New("category must be in [1, 2] (1:player, 2:alliance)")
	}
	if typ < 0 || typ > 7 {
		return out, errors.New("typ must be in [0, 7] (0:Total, 1:Economy, 2:Research, 3:Military, 4:Military Built, 5:Military Destroyed, 6:Military Lost, 7:Honor)")
	}
	if page < 1 {
		return out, errors.New("page must be greater than or equal to 1")
	}
	vals := url.Values{
		"page":     {HighscoreContentAjaxPage},
		"category": {strconv.FormatInt(category, 10)},
		"type":     {strconv.FormatInt(typ, 10)},
		"site":     {strconv.FormatInt(page, 10)},
	}
	payload := url.Values{}
	pageHTML, _ := b.postPageContent(vals, payload)
	return b.extractor.ExtractHighscore(pageHTML)
}

func (b *OGame) getAllResources() (map[CelestialID]Resources, error) {
	vals := url.Values{
		"page": {"traderOverview"},
	}
	payload := url.Values{
		"show": {"auctioneer"},
		"ajax": {"1"},
	}
	pageHTML, _ := b.postPageContent(vals, payload)
	return b.extractor.ExtractAllResources(pageHTML)
}

func (b *OGame) getDMCosts(celestialID CelestialID) (DMCosts, error) {
	pageHTML, _ := b.getPage(OverviewPage, celestialID)
	return b.extractor.ExtractDMCosts(pageHTML)
}

func (b *OGame) useDM(typ string, celestialID CelestialID) error {
	if typ != "buildings" && typ != "research" && typ != "shipyard" {
		return fmt.Errorf("invalid type %s", typ)
	}
	pageHTML, _ := b.getPage(OverviewPage, celestialID)
	costs, err := b.extractor.ExtractDMCosts(pageHTML)
	if err != nil {
		return err
	}
	var buyAndActivate, token string
	switch typ {
	case "buildings":
		buyAndActivate, token = costs.Buildings.BuyAndActivateToken, costs.Buildings.Token
	case "research":
		buyAndActivate, token = costs.Research.BuyAndActivateToken, costs.Research.Token
	case "shipyard":
		buyAndActivate, token = costs.Shipyard.BuyAndActivateToken, costs.Shipyard.Token
	}
	params := url.Values{
		"page":           {"inventory"},
		"buyAndActivate": {buyAndActivate},
	}
	payload := url.Values{
		"ajax":         {"1"},
		"token":        {token},
		"referrerPage": {"ingame"},
	}
	if _, err := b.postPageContent(params, payload); err != nil {
		return err
	}
	return nil
}

// marketItemType 3 -> offer buy
// marketItemType 4 -> offer sell
// itemID 1 -> metal
// itemID 2 -> crystal
// itemID 3 -> deuterium
// itemID 204 -> light fighter
// itemID <HASH> -> item
func (b *OGame) offerMarketplace(marketItemType int64, itemID interface{}, quantity, priceType, price, priceRange int64, celestialID CelestialID) error {
	params := url.Values{"page": {"ingame"}, "component": {"marketplace"}, "tab": {"create_offer"}, "action": {"submitOffer"}, "asJson": {"1"}}
	if celestialID != 0 {
		params.Set("cp", strconv.FormatInt(int64(celestialID), 10))
	}
	const (
		shipsItemType = iota + 1
		resourcesItemType
		itemItemType
	)
	var itemIDPayload string
	var itemType int64
	if itemIDStr, ok := itemID.(string); ok {
		if len(itemIDStr) == 40 {
			itemType = itemItemType
			itemIDPayload = itemIDStr
		} else {
			return errors.New("invalid itemID string")
		}
	} else if itemIDInt64, ok := itemID.(int64); ok {
		if itemIDInt64 >= 1 && itemIDInt64 <= 3 {
			itemType = resourcesItemType
			itemIDPayload = strconv.FormatInt(itemIDInt64, 10)
		} else if ID(itemIDInt64).IsShip() {
			itemType = shipsItemType
			itemIDPayload = strconv.FormatInt(itemIDInt64, 10)
		} else {
			return errors.New("invalid itemID int64")
		}
	} else if itemIDInt, ok := itemID.(int); ok {
		if itemIDInt >= 1 && itemIDInt <= 3 {
			itemType = resourcesItemType
			itemIDPayload = strconv.Itoa(itemIDInt)
		} else if ID(itemIDInt).IsShip() {
			itemType = shipsItemType
			itemIDPayload = strconv.Itoa(itemIDInt)
		} else {
			return errors.New("invalid itemID int")
		}
	} else if itemIDID, ok := itemID.(ID); ok {
		if itemIDID.IsShip() {
			itemType = shipsItemType
			itemIDPayload = strconv.FormatInt(int64(itemIDID), 10)
		} else {
			return errors.New("invalid itemID ID")
		}
	} else {
		return errors.New("invalid itemID type")
	}

	vals := url.Values{
		"page":      {"ingame"},
		"component": {"marketplace"},
		"tab":       {"create_offer"},
	}
	pageHTML, err := b.getPageContent(vals)
	if err != nil {
		return err
	}
	getToken := func(pageHTML []byte) (string, error) {
		m := regexp.MustCompile(`var token = "([^"]+)"`).FindSubmatch(pageHTML)
		if len(m) != 2 {
			return "", errors.New("unable to find token")
		}
		return string(m[1]), nil
	}
	token, _ := getToken(pageHTML)

	payload := url.Values{
		"marketItemType": {strconv.FormatInt(marketItemType, 10)},
		"itemType":       {strconv.FormatInt(itemType, 10)},
		"itemId":         {itemIDPayload},
		"quantity":       {strconv.FormatInt(quantity, 10)},
		"priceType":      {strconv.FormatInt(priceType, 10)},
		"price":          {strconv.FormatInt(price, 10)},
		"priceRange":     {strconv.FormatInt(priceRange, 10)},
		"token":          {token},
	}
	var res struct {
		Status  string `json:"status"`
		Message string `json:"message"`
		Errors  []struct {
			Message string `json:"message"`
			Error   int64  `json:"error"`
		} `json:"errors"`
	}
	by, err := b.postPageContent(params, payload)
	if err != nil {
		return err
	}
	if err := json.Unmarshal(by, &res); err != nil {
		return err
	}
	if len(res.Errors) > 0 {
		return errors.New(strconv.FormatInt(res.Errors[0].Error, 10) + " : " + res.Errors[0].Message)
	}
	return err
}

func (b *OGame) buyMarketplace(itemID int64, celestialID CelestialID) (err error) {
	params := url.Values{"page": {"ingame"}, "component": {"marketplace"}, "tab": {"buying"}, "action": {"acceptRequest"}, "asJson": {"1"}}
	if celestialID != 0 {
		params.Set("cp", strconv.FormatInt(int64(celestialID), 10))
	}
	payload := url.Values{
		"marketItemId": {strconv.FormatInt(itemID, 10)},
	}
	var res struct {
		Status  string `json:"status"`
		Message string `json:"message"`
		Errors  []struct {
			Message string `json:"message"`
			Error   int64  `json:"error"`
		} `json:"errors"`
	}
	by, err := b.postPageContent(params, payload)
	if err != nil {
		return err
	}
	if err := json.Unmarshal(by, &res); err != nil {
		return err
	}
	if len(res.Errors) > 0 {
		return errors.New(strconv.FormatInt(res.Errors[0].Error, 10) + " : " + res.Errors[0].Message)
	}
	return err
}

func (b *OGame) getItems(celestialID CelestialID) (items []Item, err error) {
	params := url.Values{"page": {"buffActivation"}, "ajax": {"1"}, "type": {"1"}}
	if celestialID != 0 {
		params.Set("cp", strconv.FormatInt(int64(celestialID), 10))
	}
	pageHTML, _ := b.getPageContent(params)
	_, items, err = b.extractor.ExtractBuffActivation(pageHTML)
	return
}

func (b *OGame) activateItem(ref string, celestialID CelestialID) error {
	params := url.Values{"page": {"buffActivation"}, "ajax": {"1"}, "type": {"1"}}
	if celestialID != 0 {
		params.Set("cp", strconv.FormatInt(int64(celestialID), 10))
	}
	pageHTML, _ := b.getPageContent(params)
	token, _, err := b.extractor.ExtractBuffActivation(pageHTML)
	if err != nil {
		return err
	}
	params = url.Values{"page": {"inventory"}}
	payload := url.Values{
		"ajax":         {"1"},
		"token":        {token},
		"referrerPage": {"ingame"},
		"item":         {ref},
	}
	var res struct {
		Message string `json:"message"`
		Error   bool   `json:"error"`
	}
	by, err := b.postPageContent(params, payload)
	if err != nil {
		return err
	}
	if err := json.Unmarshal(by, &res); err != nil {
		return err
	}
	if res.Error {
		return errors.New(res.Message)
	}
	return err
}

func (b *OGame) getAuction(celestialID CelestialID) (Auction, error) {
	payload := url.Values{"show": {"auctioneer"}, "ajax": {"1"}}
	if celestialID != 0 {
		payload.Set("cp", strconv.FormatInt(int64(celestialID), 10))
	}
	auctionHTML, err := b.postPageContent(url.Values{"page": {"traderOverview"}}, payload)
	if err != nil {
		return Auction{}, err
	}
	return b.extractor.ExtractAuction(auctionHTML)
}

func (b *OGame) doAuction(celestialID CelestialID, bid map[CelestialID]Resources) error {
	// Get fresh token (among others)
	auction, err := b.getAuction(celestialID)
	if err != nil {
		return err
	}

	if auction.HasFinished {
		return errors.New("auction completed")
	}

	payload := url.Values{}
	for auctionCelestialIDString, _ := range auction.Resources {
		payload.Set("bid[planets]["+auctionCelestialIDString+"][metal]", "0")
		payload.Set("bid[planets]["+auctionCelestialIDString+"][crystal]", "0")
		payload.Set("bid[planets]["+auctionCelestialIDString+"][deuterium]", "0")
	}
	for celestialID, resources := range bid {
		payload.Set("bid[planets]["+strconv.FormatInt(int64(celestialID), 10)+"][metal]", strconv.FormatInt(resources.Metal, 10))
		payload.Set("bid[planets]["+strconv.FormatInt(int64(celestialID), 10)+"][crystal]", strconv.FormatInt(resources.Crystal, 10))
		payload.Set("bid[planets]["+strconv.FormatInt(int64(celestialID), 10)+"][deuterium]", strconv.FormatInt(resources.Deuterium, 10))
	}

	payload.Add("bid[honor]", "0")
	payload.Add("token", auction.Token)
	payload.Add("ajax", "1")

	if celestialID != 0 {
		payload.Set("cp", strconv.FormatInt(int64(celestialID), 10))
	}

	auctionHTML, err := b.postPageContent(url.Values{"page": {"auctioneer"}}, payload)
	if err != nil {
		return err
	}

	/*
		Example return from postPageContent on page:auctioneer :
		{
		  "error": false,
		  "message": "Your bid has been accepted.",
		  "planetResources": {
		    "$planetID": {
		      "metal": $metal,
		      "crystal": $crystal,
		      "deuterium": $deuterium
		    },
		    "31434289": {
		      "metal": 5202955.0986408,
		      "crystal": 2043854.5003197,
		      "deuterium": 1552571.3257004
		    }
		    <...>
		  },
		  "honor": 10107,
		  "newToken": "940387sf93e28fbf47b24920c510db38"
		}
	*/

	var jsonObj map[string]interface{}
	if err := json.Unmarshal(auctionHTML, &jsonObj); err != nil {
		return err
	}
	if jsonObj["error"] == true {
		return errors.New(jsonObj["message"].(string))
	}
	return nil
}

type planetResource struct {
	Input struct {
		Metal     int64
		Crystal   int64
		Deuterium int64
	}
	Output struct {
		Metal     int64
		Crystal   int64
		Deuterium int64
	}
	IsMoon        bool
	ImageFileName string
	Name          string
	// OtherPlanet   string // can be null or apparently number (cannot unmarshal number into Go struct field planetResource.OtherPlanet of type string)
}

// PlanetResources ...
type PlanetResources map[CelestialID]planetResource

// Multiplier ...
type Multiplier struct {
	Metal     float64
	Crystal   float64
	Deuterium float64
	Honor     float64
}

func calcResources(price int64, planetResources PlanetResources, multiplier Multiplier) url.Values {
	sortedCelestialIDs := make([]CelestialID, 0)
	for celestialID := range planetResources {
		sortedCelestialIDs = append(sortedCelestialIDs, celestialID)
	}
	sort.Slice(sortedCelestialIDs, func(i, j int) bool {
		return int64(sortedCelestialIDs[i]) < int64(sortedCelestialIDs[j])
	})

	payload := url.Values{}
	remaining := price
	for celestialID, res := range planetResources {
		metalNeeded := res.Input.Metal
		if remaining < int64(float64(metalNeeded)*multiplier.Metal) {
			metalNeeded = int64(math.Ceil(float64(remaining) / multiplier.Metal))
		}
		remaining -= int64(float64(metalNeeded) * multiplier.Metal)

		crystalNeeded := res.Input.Crystal
		if remaining < int64(float64(crystalNeeded)*multiplier.Crystal) {
			crystalNeeded = int64(math.Ceil(float64(remaining) / multiplier.Crystal))
		}
		remaining -= int64(float64(crystalNeeded) * multiplier.Crystal)

		deuteriumNeeded := res.Input.Deuterium
		if remaining < int64(float64(deuteriumNeeded)*multiplier.Deuterium) {
			deuteriumNeeded = int64(math.Ceil(float64(remaining) / multiplier.Deuterium))
		}
		remaining -= int64(float64(deuteriumNeeded) * multiplier.Deuterium)

		payload.Add("bid[planets]["+strconv.FormatInt(int64(celestialID), 10)+"][metal]", strconv.FormatInt(metalNeeded, 10))
		payload.Add("bid[planets]["+strconv.FormatInt(int64(celestialID), 10)+"][crystal]", strconv.FormatInt(crystalNeeded, 10))
		payload.Add("bid[planets]["+strconv.FormatInt(int64(celestialID), 10)+"][deuterium]", strconv.FormatInt(deuteriumNeeded, 10))
	}
	return payload
}

func (b *OGame) buyOfferOfTheDay() error {
	pageHTML, err := b.postPageContent(url.Values{"page": {"traderOverview"}}, url.Values{"show": {"importexport"}, "ajax": {"1"}})
	if err != nil {
		return err
	}

	price, importToken, planetResources, multiplier, err := b.extractor.ExtractOfferOfTheDay(pageHTML)
	if err != nil {
		return err
	}
	payload := calcResources(price, planetResources, multiplier)
	payload.Add("action", "trade")
	payload.Add("bid[honor]", "0")
	payload.Add("token", importToken)
	payload.Add("ajax", "1")
	pageHTML1, err := b.postPageContent(url.Values{"page": {"import"}}, payload)
	if err != nil {
		return err
	}
	// {"message":"You have bought a container.","error":false,"item":{"uuid":"40f6c78e11be01ad3389b7dccd6ab8efa9347f3c","itemText":"You have purchased 1 KRAKEN Bronze.","bargainText":"The contents of the container not appeal to you? For 500 Dark Matter you can exchange the container for another random container of the same quality. You can only carry out this exchange 2 times per daily offer.","bargainCost":500,"bargainCostText":"Costs: 500 Dark Matter","tooltip":"KRAKEN Bronze|Reduces the building time of buildings currently under construction by <b>30m<\/b>.<br \/><br \/>\nDuration: now<br \/><br \/>\nPrice: --- <br \/>\nIn Inventory: 1","image":"98629d11293c9f2703592ed0314d99f320f45845","amount":1,"rarity":"common"},"newToken":"07eefc14105db0f30cb331a8b7af0bfe"}
	var tmp struct {
		Message  string
		Error    bool
		NewToken string
	}
	if err := json.Unmarshal(pageHTML1, &tmp); err != nil {
		return err
	}
	if tmp.Error {
		return errors.New(tmp.Message)
	}

	payload2 := url.Values{"action": {"takeItem"}, "token": {tmp.NewToken}, "ajax": {"1"}}
	pageHTML2, err := b.postPageContent(url.Values{"page": {"import"}}, payload2)
	var tmp2 struct {
		Message  string
		Error    bool
		NewToken string
	}
	if err := json.Unmarshal(pageHTML2, &tmp2); err != nil {
		return err
	}
	if tmp2.Error {
		return errors.New(tmp2.Message)
	}
	// {"message":"You have accepted the offer and put the item in your inventory.","error":false,"item":{"name":"KRAKEN Bronze","image":"bc4e2315f7db4286ba72a424a32c920e78af8e27","imageLarge":"98629d11293c9f2703592ed0314d99f320f45845","title":"KRAKEN Bronze|Reduces the building time of buildings currently under construction by <b>30m<\/b>.<br \/><br \/>\nDuration: now<br \/><br \/>\nPrice: --- <br \/>\nIn Inventory: 2","effect":"Reduces the building time of buildings currently under construction by <b>30m<\/b>.","ref":"40f6c78e11be01ad3389b7dccd6ab8efa9347f3c","rarity":"common","amount":2,"amount_free":2,"amount_bought":0,"category":["d8d49c315fa620d9c7f1f19963970dea59a0e3be","dc9ec90e5a2163cc063b8bb3e9fe392782f565c8"],"currency":"dm","costs":"3000","isReduced":false,"buyable":false,"canBeActivated":false,"canBeBoughtAndActivated":false,"isAnUpgrade":false,"hasEnoughCurrency":true,"cooldown":0,"duration":0,"durationExtension":null,"totalTime":null,"timeLeft":null,"status":null,"extendable":false,"firstStatus":"effecting","toolTip":"KRAKEN Bronze|Reduces the building time of buildings currently under construction by &lt;b&gt;30m&lt;\/b&gt;.&lt;br \/&gt;&lt;br \/&gt;\nDuration: now&lt;br \/&gt;&lt;br \/&gt;\nPrice: --- &lt;br \/&gt;\nIn Inventory: 2","buyTitle":"This item is currently unavailable for purchase.","activationTitle":"There is no facility currently being built whose construction time can be shortened.","moonOnlyItem":false,"newOffer":false,"noOfferMessage":"There are no further offers today. Please come again tomorrow."},"newToken":"68198ffde0837211de8421b1c6447448"}

	return nil
}

// Hack fix: When moon name is >12, the moon image disappear from the EventsBox
// and attacks are detected on planet instead.
func fixAttackEvents(attacks []AttackEvent, planets []Planet) {
	for i, attack := range attacks {
		if len(attack.DestinationName) > 12 {
			for _, planet := range planets {
				if attack.Destination.Equal(planet.Coordinate) &&
					planet.Moon != nil &&
					attack.DestinationName != planet.Name &&
					attack.DestinationName == planet.Moon.Name {
					attacks[i].Destination.Type = MoonType
				}
			}
		}
	}
}

func (b *OGame) getAttacks(opts ...Option) (out []AttackEvent, err error) {
	params := url.Values{"page": {"componentOnly"}, "component": {"eventList"}, "ajax": {"1"}}
	pageHTML, err := b.getPageContent(params, opts...)
	if err != nil {
		return
	}
	out, err = b.extractor.ExtractAttacks(pageHTML)
	if err != nil {
		return
	}
	planets := b.GetCachedPlanets()
	fixAttackEvents(out, planets)
	return
}

func (b *OGame) galaxyInfos(galaxy, system int64, options ...Option) (SystemInfos, error) {
	var res SystemInfos
	if galaxy < 1 || galaxy > b.server.Settings.UniverseSize {
		return res, fmt.Errorf("galaxy must be within [1, %d]", b.server.Settings.UniverseSize)
	}
	if system < 1 || system > b.serverData.Systems {
		return res, errors.New("system must be within [1, " + strconv.FormatInt(b.serverData.Systems, 10) + "]")
	}
	payload := url.Values{
		"galaxy": {strconv.FormatInt(galaxy, 10)},
		"system": {strconv.FormatInt(system, 10)},
	}
	vals := url.Values{"page": {"ingame"}, "component": {"galaxyContent"}, "ajax": {"1"}}
	pageHTML, err := b.postPageContent(vals, payload, options...)
	if err != nil {
		return res, err
	}

	b.playerMu.RLock()
	defer b.playerMu.RUnlock()
	res, err = b.extractor.ExtractGalaxyInfos(pageHTML, b.player.PlayerName, b.player.PlayerID, b.player.Rank)
	if err != nil {
		return res, err
	}
	if res.galaxy != galaxy || res.system != system {
		return SystemInfos{}, errors.New("not enough deuterium")
	}
	return res, err
}

func (b *OGame) getResourceSettings(planetID PlanetID) (ResourceSettings, error) {
	pageHTML, _ := b.getPage(ResourceSettingsPage, planetID.Celestial())
	return b.extractor.ExtractResourceSettings(pageHTML)
}

func (b *OGame) setResourceSettings(planetID PlanetID, settings ResourceSettings) error {
	pageHTML, _ := b.getPage(ResourceSettingsPage, planetID.Celestial())
	doc, _ := goquery.NewDocumentFromReader(bytes.NewReader(pageHTML))
	bodyID := b.extractor.ExtractBodyIDFromDoc(doc)
	if bodyID == "overview" {
		return ErrInvalidPlanetID
	}
	token, exists := doc.Find("form input[name=token]").Attr("value")
	if !exists {
		return errors.New("unable to find token")
	}
	payload := url.Values{
		"saveSettings": {"1"},
		"token":        {token},
		"last1":        {strconv.FormatInt(settings.MetalMine, 10)},
		"last2":        {strconv.FormatInt(settings.CrystalMine, 10)},
		"last3":        {strconv.FormatInt(settings.DeuteriumSynthesizer, 10)},
		"last4":        {strconv.FormatInt(settings.SolarPlant, 10)},
		"last12":       {strconv.FormatInt(settings.FusionReactor, 10)},
		"last212":      {strconv.FormatInt(settings.SolarSatellite, 10)},
		"last217":      {strconv.FormatInt(settings.Crawler, 10)},
	}
	url2 := b.serverURL + "/game/index.php?page=resourceSettings"
	resp, err := b.Client.PostForm(url2, payload)
	if err != nil {
		return err
	}
	defer func() {
		if err := resp.Body.Close(); err != nil {
			b.error(err)
		}
	}()
	return nil
}

func getNbr(doc *goquery.Document, name string) int64 {
	div := doc.Find("div." + name)
	level := div.Find("span.level")
	level.Children().Remove()
	return int64(ParseInt(level.Text()))
}

func getNbrShips(doc *goquery.Document, name string) int64 {
	div := doc.Find("div." + name)
	title := div.AttrOr("title", "")
	if title == "" {
		title = div.Find("a").AttrOr("title", "")
	}
	m := regexp.MustCompile(`.+\(([\d.,]+)\)`).FindStringSubmatch(title)
	if len(m) != 2 {
		return 0
	}
	return ParseInt(m[1])
}

func (b *OGame) getCachedResearch() Researches {
	if b.researches == nil {
		return b.getResearch()
	}
	return *b.researches
}

func (b *OGame) getResearch() Researches {
	pageHTML, _ := b.getPage(ResearchPage, CelestialID(0))
	researches := b.extractor.ExtractResearch(pageHTML)
	b.researches = &researches
	return researches
}

func (b *OGame) getResourcesBuildings(celestialID CelestialID) (ResourcesBuildings, error) {
	pageHTML, _ := b.getPage(SuppliesPage, celestialID)
	return b.extractor.ExtractResourcesBuildings(pageHTML)
}

func (b *OGame) getDefense(celestialID CelestialID) (DefensesInfos, error) {
	pageHTML, _ := b.getPage(DefensesPage, celestialID)
	return b.extractor.ExtractDefense(pageHTML)
}

func (b *OGame) getShips(celestialID CelestialID) (ShipsInfos, error) {
	pageHTML, _ := b.getPage(ShipyardPage, celestialID)
	return b.extractor.ExtractShips(pageHTML)
}

func (b *OGame) getFacilities(celestialID CelestialID) (Facilities, error) {
	pageHTML, _ := b.getPage(FacilitiesPage, celestialID)
	return b.extractor.ExtractFacilities(pageHTML)
}

func (b *OGame) getProduction(celestialID CelestialID) ([]Quantifiable, int64, error) {
	pageHTML, _ := b.getPage(ShipyardPage, celestialID)
	return b.extractor.ExtractProduction(pageHTML)
}

// IsV7 ...
func (b *OGame) IsV7() bool {
	return len(b.ServerVersion()) > 0 && b.ServerVersion()[0] == '7'
}

func getToken(b *OGame, page string, celestialID CelestialID) (string, error) {
	pageHTML, _ := b.getPage(page, celestialID)
	rgx := regexp.MustCompile(`var upgradeEndpoint = ".+&token=([^&]+)&`)
	m := rgx.FindSubmatch(pageHTML)
	if len(m) != 2 {
		return "", errors.New("unable to find form token")
	}
	return string(m[1]), nil
}

func getDemolishToken(b *OGame, page string, celestialID CelestialID) (string, error) {
	pageHTML, _ := b.getPage(page, celestialID)
	m := regexp.MustCompile(`modus=3&token=([^&]+)&`).FindSubmatch(pageHTML)
	if len(m) != 2 {
		return "", errors.New("unable to find form token")
	}
	return string(m[1]), nil
}

func (b *OGame) tearDown(celestialID CelestialID, id ID) error {
	var page string
	if id.IsResourceBuilding() {
		page = "supplies"
	} else if id.IsFacility() {
		page = "facilities"
	} else {
		return errors.New("invalid id " + id.String())
	}

	token, err := getDemolishToken(b, page, celestialID)
	if err != nil {
		return err
	}

	pageHTML, _ := b.getPageContent(url.Values{
		"page":       {"ingame"},
		"component":  {"technologydetails"},
		"ajax":       {"1"},
		"action":     {"getDetails"},
		"technology": {strconv.FormatInt(int64(id), 10)},
		"cp":         {strconv.FormatInt(int64(celestialID), 10)},
	})

	doc, err := goquery.NewDocumentFromReader(bytes.NewReader(pageHTML))
	if err != nil {
		return err
	}
	imgDisabled := doc.Find("a.demolish_link div").HasClass("demolish_img_disabled")
	if imgDisabled {
		return errors.New("tear down button is disabled")
	}

	params := url.Values{
		"page":      {"ingame"},
		"component": {page},
		"modus":     {"3"},
		"token":     {token},
		"type":      {strconv.FormatInt(int64(id), 10)},
		"cp":        {strconv.FormatInt(int64(celestialID), 10)},
	}
	_, err = b.getPageContent(params)
	return err
}

func (b *OGame) build(celestialID CelestialID, id ID, nbr int64) error {
	var page string
	if id.IsDefense() {
		page = DefensesPage
	} else if id.IsShip() {
		page = ShipyardPage
	} else if id.IsBuilding() {
		page = SuppliesPage
	} else if id.IsTech() {
		page = ResearchPage
	} else {
		return errors.New("invalid id " + id.String())
	}
	vals := url.Values{
		"page":      {"ingame"},
		"component": {page},
		"modus":     {"1"},
		"type":      {strconv.FormatInt(int64(id), 10)},
		"cp":        {strconv.FormatInt(int64(celestialID), 10)},
	}

	// Techs don't have a token
	if !id.IsTech() {
		token, err := getToken(b, page, celestialID)
		if err != nil {
			return err
		}
		vals.Add("token", token)
	}

	if id.IsDefense() || id.IsShip() {
		var maximumNbr int64 = 99999
		var err error
		var token string
		for nbr > 0 {
			tmp := int64(math.Min(float64(nbr), float64(maximumNbr)))
			vals.Set("menge", strconv.FormatInt(tmp, 10))
			_, err = b.getPageContent(vals)
			if err != nil {
				break
			}
			token, err = getToken(b, page, celestialID)
			if err != nil {
				break
			}
			vals.Set("token", token)
			nbr -= maximumNbr
		}
		return err
	}

	_, err := b.getPageContent(vals)
	return err
}

func (b *OGame) buildCancelable(celestialID CelestialID, id ID) error {
	if !id.IsBuilding() && !id.IsTech() {
		return errors.New("invalid id " + id.String())
	}
	return b.build(celestialID, id, 0)
}

func (b *OGame) buildProduction(celestialID CelestialID, id ID, nbr int64) error {
	if !id.IsDefense() && !id.IsShip() {
		return errors.New("invalid id " + id.String())
	}
	return b.build(celestialID, id, nbr)
}

func (b *OGame) buildBuilding(celestialID CelestialID, buildingID ID) error {
	if !buildingID.IsBuilding() {
		return errors.New("invalid building id " + buildingID.String())
	}
	return b.buildCancelable(celestialID, buildingID)
}

func (b *OGame) buildTechnology(celestialID CelestialID, technologyID ID) error {
	if !technologyID.IsTech() {
		return errors.New("invalid technology id " + technologyID.String())
	}
	return b.buildCancelable(celestialID, technologyID)
}

func (b *OGame) buildDefense(celestialID CelestialID, defenseID ID, nbr int64) error {
	if !defenseID.IsDefense() {
		return errors.New("invalid defense id " + defenseID.String())
	}
	return b.buildProduction(celestialID, ID(defenseID), nbr)
}

func (b *OGame) buildShips(celestialID CelestialID, shipID ID, nbr int64) error {
	if !shipID.IsShip() {
		return errors.New("invalid ship id " + shipID.String())
	}
	return b.buildProduction(celestialID, shipID, nbr)
}

func (b *OGame) constructionsBeingBuilt(celestialID CelestialID) (ID, int64, ID, int64) {
	pageHTML, _ := b.getPage(OverviewPage, celestialID)
	return b.extractor.ExtractConstructions(pageHTML)
}

func (b *OGame) cancel(token string, techID, listID int64) error {
	_, _ = b.getPageContent(url.Values{"page": {"ingame"}, "component": {"overview"}, "modus": {"2"}, "token": {token},
		"type": {strconv.FormatInt(techID, 10)}, "listid": {strconv.FormatInt(listID, 10)}, "action": {"cancel"}})
	return nil
}

func (b *OGame) cancelBuilding(celestialID CelestialID) error {
	pageHTML, err := b.getPage(OverviewPage, celestialID)
	if err != nil {
		return err
	}
	token, techID, listID, _ := b.extractor.ExtractCancelBuildingInfos(pageHTML)
	return b.cancel(token, techID, listID)
}

func (b *OGame) cancelResearch(celestialID CelestialID) error {
	pageHTML, err := b.getPage(OverviewPage, celestialID)
	if err != nil {
		return err
	}
	token, techID, listID, _ := b.extractor.ExtractCancelResearchInfos(pageHTML)
	return b.cancel(token, techID, listID)
}

func (b *OGame) fetchResources(celestialID CelestialID) (ResourcesDetails, error) {
	pageJSON, err := b.getPage(FetchResourcesPage, celestialID)
	if err != nil {
		return ResourcesDetails{}, err
	}
	return b.extractor.ExtractResourcesDetails(pageJSON)
}

func (b *OGame) getResources(celestialID CelestialID) (Resources, error) {
	res, err := b.fetchResources(celestialID)
	if err != nil {
		return Resources{}, err
	}
	return Resources{
		Metal:      res.Metal.Available,
		Crystal:    res.Crystal.Available,
		Deuterium:  res.Deuterium.Available,
		Energy:     res.Energy.Available,
		Darkmatter: res.Darkmatter.Available,
	}, nil
}

func (b *OGame) getResourcesDetails(celestialID CelestialID) (ResourcesDetails, error) {
	return b.fetchResources(celestialID)
}

func (b *OGame) sendIPM(planetID PlanetID, coord Coordinate, nbr int64, priority ID) (int64, error) {
	if priority != 0 && (!priority.IsDefense() || priority == AntiBallisticMissilesID || priority == InterplanetaryMissilesID) {
		return 0, errors.New("invalid defense target id")
	}
	vals := url.Values{
		"page":       {"ajax"},
		"component":  {"missileattacklayer"},
		"galaxy":     {strconv.FormatInt(coord.Galaxy, 10)},
		"system":     {strconv.FormatInt(coord.System, 10)},
		"position":   {strconv.FormatInt(coord.Position, 10)},
		"planetType": {strconv.FormatInt(int64(coord.Type), 10)},
		"cp":         {strconv.FormatInt(int64(planetID), 10)},
	}
	pageHTML, err := b.getPageContent(vals)
	if err != nil {
		return 0, err
	}
	duration, max, token := b.extractor.ExtractIPM(pageHTML)
	if max == 0 {
		return 0, errors.New("no missile available")
	}
	if nbr > max {
		nbr = max
	}
	params := url.Values{
		"page":      {"ajax"},
		"component": {"missileattacklayer"},
		"action":    {"sendMissiles"},
		"ajax":      {"1"},
		"asJson":    {"1"},
	}
	payload := url.Values{
		"galaxy":               {strconv.FormatInt(coord.Galaxy, 10)},
		"system":               {strconv.FormatInt(coord.System, 10)},
		"position":             {strconv.FormatInt(coord.Position, 10)},
		"type":                 {strconv.FormatInt(int64(coord.Type), 10)},
		"token":                {token},
		"missileCount":         {strconv.FormatInt(nbr, 10)},
		"missilePrimaryTarget": {},
	}
	if priority != 0 {
		payload.Add("missilePrimaryTarget", strconv.FormatInt(int64(priority), 10))
	}
	by, err := b.postPageContent(params, payload)
	if err != nil {
		return 0, err
	}
	// {"status":false,"errorbox":{"type":"fadeBox","text":"Target doesn`t exist!","failed":1}} // OgameV6
	// {"status":true,"rockets":0,"errorbox":{"type":"fadeBox","text":"25 raketten zijn gelanceerd!","failed":0},"components":[]} // OgameV7
	var resp struct {
		Status   bool
		Rockets  int64
		ErrorBox struct {
			Type   string
			Text   string
			Failed int
		}
		// components??
	}
	if err := json.Unmarshal(by, &resp); err != nil {
		return 0, err
	}
	if resp.ErrorBox.Failed == 1 {
		return 0, errors.New(resp.ErrorBox.Text)
	}

	return duration, nil
}

// CheckTargetResponse ...
type CheckTargetResponse struct {
	Status string `json:"status"`
	Orders struct {
		Num1  bool `json:"1"`
		Num2  bool `json:"2"`
		Num3  bool `json:"3"`
		Num4  bool `json:"4"`
		Num5  bool `json:"5"`
		Num6  bool `json:"6"`
		Num7  bool `json:"7"`
		Num8  bool `json:"8"`
		Num9  bool `json:"9"`
		Num15 bool `json:"15"`
	} `json:"orders"`
	TargetInhabited           bool   `json:"targetInhabited"`
	TargetIsStrong            bool   `json:"targetIsStrong"`
	TargetIsOutlaw            bool   `json:"targetIsOutlaw"`
	TargetIsBuddyOrAllyMember bool   `json:"targetIsBuddyOrAllyMember"`
	TargetPlayerID            int    `json:"targetPlayerId"`
	TargetPlayerName          string `json:"targetPlayerName"`
	TargetPlayerColorClass    string `json:"targetPlayerColorClass"`
	TargetPlayerRankIcon      string `json:"targetPlayerRankIcon"`
	PlayerIsOutlaw            bool   `json:"playerIsOutlaw"`
	TargetPlanet              struct {
		Galaxy   int    `json:"galaxy"`
		System   int    `json:"system"`
		Position int    `json:"position"`
		Type     int    `json:"type"`
		Name     string `json:"name"`
	} `json:"targetPlanet"`
	Errors []struct {
		Message string `json:"message"`
		Error   int    `json:"error"`
	} `json:"errors"`
	TargetOk   bool          `json:"targetOk"`
	Components []interface{} `json:"components"`
}

func (b *OGame) sendFleet(celestialID CelestialID, ships []Quantifiable, speed Speed, where Coordinate,
	mission MissionID, resources Resources, expeditiontime, unionID int64, ensure bool) (Fleet, error) {

	// Get existing fleet, so we can ensure new fleet ID is greater
	initialFleets, slots := b.getFleets()
	maxInitialFleetID := FleetID(0)
	for _, f := range initialFleets {
		if f.ID > maxInitialFleetID {
			maxInitialFleetID = f.ID
		}
	}

	if slots.InUse == slots.Total {
		return Fleet{}, ErrAllSlotsInUse
	}

	if mission == Expedition {
		if slots.ExpInUse == slots.ExpTotal {
			return Fleet{}, ErrAllSlotsInUse
		}
	}

	// Page 1 : get to fleet page
	pageHTML, err := b.getPage(FleetdispatchPage, celestialID)
	if err != nil {
		return Fleet{}, err
	}

	fleet1Doc, _ := goquery.NewDocumentFromReader(bytes.NewReader(pageHTML))
	fleet1BodyID := b.extractor.ExtractBodyIDFromDoc(fleet1Doc)
	if fleet1BodyID != FleetdispatchPage {
		now := time.Now().Unix()
		b.error(ErrInvalidPlanetID.Error()+", planetID:", celestialID, ", ts: ", now)
		return Fleet{}, ErrInvalidPlanetID
	}

	if b.extractor.ExtractIsInVacationFromDoc(fleet1Doc) {
		return Fleet{}, ErrAccountInVacationMode
	}

	// Ensure we're not trying to attack/spy ourselves
	destinationIsMyOwnPlanet := false
	myCelestials, _ := b.extractor.ExtractCelestialsFromDoc(fleet1Doc, b)
	for _, c := range myCelestials {
		if c.GetCoordinate().Equal(where) && c.GetID() == celestialID {
			return Fleet{}, errors.New("origin and destination are the same")
		}
		if c.GetCoordinate().Equal(where) {
			destinationIsMyOwnPlanet = true
			break
		}
	}
	if destinationIsMyOwnPlanet {
		switch mission {
		case Spy:
			return Fleet{}, errors.New("you cannot spy yourself")
		case Attack:
			return Fleet{}, errors.New("you cannot attack yourself")
		}
	}

	availableShips := b.extractor.ExtractFleet1ShipsFromDoc(fleet1Doc)

	atLeastOneShipSelected := false
	if !ensure {
		for i := range ships {
			avail := availableShips.ByID(ships[i].ID)
			ships[i].Nbr = int64(math.Min(float64(ships[i].Nbr), float64(avail)))
			if ships[i].Nbr > 0 {
				atLeastOneShipSelected = true
			}
		}
	} else {
		for _, ship := range ships {
			if ship.Nbr > availableShips.ByID(ship.ID) {
				return Fleet{}, fmt.Errorf("not enough ships to send, %s", Objs.ByID(ship.ID).GetName())
			}
			atLeastOneShipSelected = true
		}
	}
	if !atLeastOneShipSelected {
		return Fleet{}, ErrNoShipSelected
	}

	payload := b.extractor.ExtractHiddenFieldsFromDoc(fleet1Doc)
	for _, s := range ships {
		if s.Nbr > 0 {
			payload.Set("am"+strconv.FormatInt(int64(s.ID), 10), strconv.FormatInt(s.Nbr, 10))
		}
	}

	tokenM := regexp.MustCompile(`var fleetSendingToken = "([^"]+)";`).FindSubmatch(pageHTML)
	if len(tokenM) != 2 {
		return Fleet{}, errors.New("token not found")
	}

	payload.Set("token", string(tokenM[1]))
	payload.Set("galaxy", strconv.FormatInt(where.Galaxy, 10))
	payload.Set("system", strconv.FormatInt(where.System, 10))
	payload.Set("position", strconv.FormatInt(where.Position, 10))
	if mission == RecycleDebrisField {
		where.Type = DebrisType // Send to debris field
	} else if mission == Colonize || mission == Expedition {
		where.Type = PlanetType
	}
	payload.Set("type", strconv.FormatInt(int64(where.Type), 10))
	payload.Set("union", "0")

	if unionID != 0 {
		found := false
		fleet1Doc.Find("select[name=acsValues] option").Each(func(i int, s *goquery.Selection) {
			acsValues := s.AttrOr("value", "")
			m := regexp.MustCompile(`\d+#\d+#\d+#\d+#.*#(\d+)`).FindStringSubmatch(acsValues)
			if len(m) == 2 {
				optUnionID, _ := strconv.ParseInt(m[1], 10, 64)
				if unionID == optUnionID {
					found = true
					payload.Add("acsValues", acsValues)
					payload.Add("union", m[1])
					mission = GroupedAttack
				}
			}
		})
		if !found {
			return Fleet{}, ErrUnionNotFound
		}
	}

	// Check
	by1, err := b.postPageContent(url.Values{"page": {"ingame"}, "component": {"fleetdispatch"}, "action": {"checkTarget"}, "ajax": {"1"}, "asJson": {"1"}}, payload)
	if err != nil {
		b.error(err.Error())
		return Fleet{}, err
	}
	var checkRes CheckTargetResponse
	if err := json.Unmarshal(by1, &checkRes); err != nil {
		b.error(err.Error())
		return Fleet{}, err
	}

	if !checkRes.TargetOk {
		if len(checkRes.Errors) > 0 {
			return Fleet{}, errors.New(checkRes.Errors[0].Message + " (" + strconv.Itoa(checkRes.Errors[0].Error) + ")")
		}
		return Fleet{}, errors.New("target is not ok")
	}

	cargo := ShipsInfos{}.FromQuantifiables(ships).Cargo(b.getCachedResearch(), b.server.Settings.EspionageProbeRaids == 1, b.isCollector())
	newResources := Resources{}
	if resources.Total() > cargo {
		newResources.Deuterium = int64(math.Min(float64(resources.Deuterium), float64(cargo)))
		cargo -= newResources.Deuterium
		newResources.Crystal = int64(math.Min(float64(resources.Crystal), float64(cargo)))
		cargo -= newResources.Crystal
		newResources.Metal = int64(math.Min(float64(resources.Metal), float64(cargo)))
		cargo -= newResources.Metal
	} else {
		newResources = resources
	}

	newResources.Metal = MaxInt(newResources.Metal, 0)
	newResources.Crystal = MaxInt(newResources.Crystal, 0)
	newResources.Deuterium = MaxInt(newResources.Deuterium, 0)

	// Page 3 : select coord, mission, speed
	payload.Set("speed", strconv.FormatInt(int64(speed), 10))
	payload.Set("crystal", strconv.FormatInt(newResources.Crystal, 10))
	payload.Set("deuterium", strconv.FormatInt(newResources.Deuterium, 10))
	payload.Set("metal", strconv.FormatInt(newResources.Metal, 10))
	payload.Set("mission", strconv.FormatInt(int64(mission), 10))
	payload.Set("prioMetal", "1")
	payload.Set("prioCrystal", "2")
	payload.Set("prioDeuterium", "3")
	payload.Set("retreatAfterDefenderRetreat", "0")
	if mission == Expedition {
		if expeditiontime <= 0 {
			expeditiontime = 1
		}
		payload.Set("holdingtime", strconv.FormatInt(expeditiontime, 10))
	}

	// Page 4 : send the fleet
	res, _ := b.postPageContent(url.Values{"page": {"ingame"}, "component": {"fleetdispatch"}, "action": {"sendFleet"}, "ajax": {"1"}, "asJson": {"1"}}, payload)
	// {"success":true,"message":"Your fleet has been successfully sent.","redirectUrl":"https:\/\/s801-en.ogame.gameforge.com\/game\/index.php?page=ingame&component=fleetdispatch","components":[]}
	// Insufficient resources. (4060)
	// {"success":false,"errors":[{"message":"Not enough cargo space!","error":4029}],"fleetSendingToken":"b4786751c6d5e64e56d8eb94807fbf88","components":[]}
	// {"success":false,"errors":[{"message":"Fleet launch failure: The fleet could not be launched. Please try again later.","error":4047}],"fleetSendingToken":"1507c7228b206b4a298dec1d34a5a207","components":[]} // bad token I think
	// {"success":false,"errors":[{"message":"Recyclers must be sent to recycle this debris field!","error":4013}],"fleetSendingToken":"b826ff8c3d4e04066c28d10399b32ab8","components":[]}
	// {"success":false,"errors":[{"message":"Error, no ships available","error":4059}],"fleetSendingToken":"b369e37ce34bb64e3a59fa26bd8d5602","components":[]}
	// {"success":false,"errors":[{"message":"You have to select a valid target.","error":4049}],"fleetSendingToken":"19218f446d0985dfd79e03c3ec008514","components":[]} // colonize debris field
	// {"success":false,"errors":[{"message":"Planet is already inhabited!","error":4053}],"fleetSendingToken":"3281f9ad5b4cba6c0c26a24d3577bd4c","components":[]}
	// {"success":false,"errors":[{"message":"Colony ships must be sent to colonise this planet!","error":4038}],"fleetSendingToken":"8700c275a055c59ca276a7f66c81b205","components":[]}
	// fetch("https://s801-en.ogame.gameforge.com/game/index.php?page=ingame&component=fleetdispatch&action=sendFleet&ajax=1&asJson=1", {"credentials":"include","headers":{"content-type":"application/x-www-form-urlencoded; charset=UTF-8","sec-fetch-mode":"cors","sec-fetch-site":"same-origin","x-requested-with":"XMLHttpRequest"},"body":"token=414847e59344881d5c71303023735ab8&am209=1&am202=10&galaxy=9&system=297&position=7&type=2&metal=0&crystal=0&deuterium=0&prioMetal=1&prioCrystal=2&prioDeuterium=3&mission=8&speed=1&retreatAfterDefenderRetreat=0&union=0&holdingtime=0","method":"POST","mode":"cors"}).then(res => res.json()).then(r => console.log(r));

	var resStruct struct {
		Success           bool          `json:"success"`
		Message           string        `json:"message"`
		FleetSendingToken string        `json:"fleetSendingToken"`
		Components        []interface{} `json:"components"`
		RedirectURL       string        `json:"redirectUrl"`
		Errors            []struct {
			Message string `json:"message"`
			Error   int64  `json:"error"`
		} `json:"errors"`
	}
	if err := json.Unmarshal(res, &resStruct); err != nil {
		return Fleet{}, errors.New("failed to unmarshal response: " + err.Error())
	}

	if len(resStruct.Errors) > 0 {
		return Fleet{}, errors.New(resStruct.Errors[0].Message + " (" + strconv.FormatInt(resStruct.Errors[0].Error, 10) + ")")
	}

	// Page 5
	movementHTML, _ := b.getPage(MovementPage, CelestialID(0))
	movementDoc, _ := goquery.NewDocumentFromReader(bytes.NewReader(movementHTML))
	originCoords, _ := b.extractor.ExtractPlanetCoordinate(movementHTML)
	fleets := b.extractor.ExtractFleetsFromDoc(movementDoc)
	if len(fleets) > 0 {
		max := Fleet{}
		for i, fleet := range fleets {
			if fleet.ID > max.ID &&
				fleet.Origin.Equal(originCoords) &&
				fleet.Destination.Equal(where) &&
				fleet.Mission == mission &&
				!fleet.ReturnFlight {
				max = fleets[i]
			}
		}
		if max.ID > maxInitialFleetID {
         max.StartTime = b.fixTimezone(max.StartTime)
			return max, nil
		}
	}

	slots = b.extractor.ExtractSlotsFromDoc(movementDoc)
	if slots.InUse == slots.Total {
		return Fleet{}, ErrAllSlotsInUse
	}

	if mission == Expedition {
		if slots.ExpInUse == slots.ExpTotal {
			return Fleet{}, ErrAllSlotsInUse
		}
	}

	now := time.Now().Unix()
	b.error(errors.New("could not find new fleet ID").Error()+", planetID:", celestialID, ", ts: ", now)
	return Fleet{}, errors.New("could not find new fleet ID")
}

// EspionageReportType type of espionage report (action or report)
type EspionageReportType int

// Action message received when an enemy is seen near your planet
const Action EspionageReportType = 0

// Report message received when you spied on someone
const Report EspionageReportType = 1

// CombatReportSummary summary of combat report
type CombatReportSummary struct {
	ID           int64
	APIKey       string
	Origin       *Coordinate
	Destination  Coordinate
	AttackerName string
	DefenderName string
	Loot         int64
	Metal        int64
	Crystal      int64
	Deuterium    int64
	DebrisField  int64
	CreatedAt    time.Time
}

// EspionageReportSummary summary of espionage report
type EspionageReportSummary struct {
	ID             int64
	Type           EspionageReportType
	From           string // Fleet Command | Space Monitoring
	Text           string
	Target         Coordinate
	LootPercentage float64
}

// ExpeditionMessage ...
type ExpeditionMessage struct {
	ID         int64
	Coordinate Coordinate
	Content    string
	CreatedAt  time.Time
}

// MarketplaceMessage ...
type MarketplaceMessage struct {
	ID                  int64
	Type                int64 // 26: purchases, 27: sales
	CreatedAt           time.Time
	Token               string
	MarketTransactionID int64
}

func (b *OGame) getPageMessages(page, tabid int64) ([]byte, error) {
	payload := url.Values{
		"messageId":  {"-1"},
		"tabid":      {strconv.FormatInt(tabid, 10)},
		"action":     {"107"},
		"pagination": {strconv.FormatInt(page, 10)},
		"ajax":       {"1"},
	}
	return b.postPageContent(url.Values{"page": {"messages"}}, payload)
}

func (b *OGame) getEspionageReportMessages() ([]EspionageReportSummary, error) {
	var tabid int64 = 20
	var page int64 = 1
	var nbPage int64 = 1
	msgs := make([]EspionageReportSummary, 0)
	for page <= nbPage {
		pageHTML, _ := b.getPageMessages(page, tabid)
		newMessages, newNbPage := b.extractor.ExtractEspionageReportMessageIDs(pageHTML)
		msgs = append(msgs, newMessages...)
		nbPage = newNbPage
		page++
	}
	return msgs, nil
}

func (b *OGame) getCombatReportMessages() ([]CombatReportSummary, error) {
	var tabid int64 = 21
	var page int64 = 1
	var nbPage int64 = 1
	msgs := make([]CombatReportSummary, 0)
	for page <= nbPage {
		pageHTML, _ := b.getPageMessages(page, tabid)
		newMessages, newNbPage := b.extractor.ExtractCombatReportMessagesSummary(pageHTML)
		msgs = append(msgs, newMessages...)
		nbPage = newNbPage
		page++
	}
	return msgs, nil
}

func (b *OGame) getExpeditionMessages() ([]ExpeditionMessage, error) {
	var tabid int64 = 22
	var page int64 = 1
	var nbPage int64 = 1
	msgs := make([]ExpeditionMessage, 0)
	for page <= nbPage {
		pageHTML, _ := b.getPageMessages(page, tabid)
		newMessages, newNbPage, _ := b.extractor.ExtractExpeditionMessages(pageHTML, b.location)
		msgs = append(msgs, newMessages...)
		nbPage = newNbPage
		page++
	}
	return msgs, nil
}

func (b *OGame) collectAllMarketplaceMessages() error {
	purchases, _ := b.getMarketplacePurchasesMessages()
	sales, _ := b.getMarketplaceSalesMessages()
	msgs := make([]MarketplaceMessage, 0)
	msgs = append(msgs, purchases...)
	msgs = append(msgs, sales...)
	newToken := ""
	var err error
	for _, msg := range msgs {
		if msg.MarketTransactionID != 0 {
			newToken, err = b.collectMarketplaceMessage(msg, newToken)
			if err != nil {
				return err
			}
		}
	}
	return nil
}

type collectMarketplaceResponse struct {
	MarketTransactionID int           `json:"marketTransactionId"`
	Status              string        `json:"status"`
	Message             string        `json:"message"`
	StatusMessage       string        `json:"statusMessage"`
	NewToken            string        `json:"newToken"`
	Components          []interface{} `json:"components"`
}

func (b *OGame) collectMarketplaceMessage(msg MarketplaceMessage, newToken string) (string, error) {
	params := url.Values{
		"page":                {"componentOnly"},
		"component":           {"marketplace"},
		"marketTransactionId": {strconv.FormatInt(msg.MarketTransactionID, 10)},
		"token":               {msg.Token},
		"asJson":              {"1"},
	}
	if msg.Type == 26 { // purchase
		params.Set("action", "collectItem")
	} else if msg.Type == 27 { // sale
		params.Set("action", "collectPrice")
	}
	payload := url.Values{
		"newToken": {newToken},
	}
	by, err := b.postPageContent(params, payload)
	var res collectMarketplaceResponse
	if err := json.Unmarshal(by, &res); err != nil {
		return "", errors.New("failed to unmarshal json response: " + err.Error())
	}
	return res.NewToken, err
}

func (b *OGame) getMarketplacePurchasesMessages() ([]MarketplaceMessage, error) {
	return b.getMarketplaceMessages(26)
}

func (b *OGame) getMarketplaceSalesMessages() ([]MarketplaceMessage, error) {
	return b.getMarketplaceMessages(27)
}

// tabID 26: purchases, 27: sales
func (b *OGame) getMarketplaceMessages(tabID int64) ([]MarketplaceMessage, error) {
	var tabid int64 = tabID
	var page int64 = 1
	var nbPage int64 = 1
	msgs := make([]MarketplaceMessage, 0)
	for page <= nbPage {
		pageHTML, _ := b.getPageMessages(page, tabid)
		newMessages, newNbPage, _ := b.extractor.ExtractMarketplaceMessages(pageHTML, b.location)
		msgs = append(msgs, newMessages...)
		nbPage = newNbPage
		page++
	}
	return msgs, nil
}

func (b *OGame) getExpeditionMessageAt(t time.Time) (ExpeditionMessage, error) {
	var tabid int64 = 22
	var page int64 = 1
	var nbPage int64 = 1
LOOP:
	for page <= nbPage {
		pageHTML, _ := b.getPageMessages(page, tabid)
		newMessages, newNbPage, _ := b.extractor.ExtractExpeditionMessages(pageHTML, b.location)
		for _, m := range newMessages {
			if m.CreatedAt.Unix() == t.Unix() {
				return m, nil
			}
			if m.CreatedAt.Unix() < t.Unix() {
				break LOOP
			}
		}
		nbPage = newNbPage
		page++
	}
	return ExpeditionMessage{}, errors.New("expedition message not found for " + t.String())
}

func (b *OGame) getCombatReportFor(coord Coordinate) (CombatReportSummary, error) {
	var tabid int64 = 21
	var page int64 = 1
	var nbPage int64 = 1
	for page <= nbPage {
		pageHTML, err := b.getPageMessages(page, tabid)
		if err != nil {
			return CombatReportSummary{}, err
		}
		newMessages, newNbPage := b.extractor.ExtractCombatReportMessagesSummary(pageHTML)
		for _, m := range newMessages {
			if m.Destination.Equal(coord) {
				return m, nil
			}
		}
		nbPage = newNbPage
		page++
	}
	return CombatReportSummary{}, errors.New("combat report not found for " + coord.String())
}

func (b *OGame) getEspionageReport(msgID int64) (EspionageReport, error) {
	pageHTML, _ := b.getPageContent(url.Values{"page": {"messages"}, "messageId": {strconv.FormatInt(msgID, 10)}, "tabid": {"20"}, "ajax": {"1"}})
	return b.extractor.ExtractEspionageReport(pageHTML, b.location)
}

func (b *OGame) getEspionageReportFor(coord Coordinate) (EspionageReport, error) {
	var tabid int64 = 20
	var page int64 = 1
	var nbPage int64 = 1
	for page <= nbPage {
		pageHTML, err := b.getPageMessages(page, tabid)
		if err != nil {
			return EspionageReport{}, err
		}
		newMessages, newNbPage := b.extractor.ExtractEspionageReportMessageIDs(pageHTML)
		for _, m := range newMessages {
			if m.Target.Equal(coord) {
				return b.getEspionageReport(m.ID)
			}
		}
		nbPage = newNbPage
		page++
	}
	return EspionageReport{}, errors.New("espionage report not found for " + coord.String())
}

func (b *OGame) deleteMessage(msgID int64) error {
	payload := url.Values{
		"messageId": {strconv.FormatInt(msgID, 10)},
		"action":    {"103"},
		"ajax":      {"1"},
	}
	by, err := b.postPageContent(url.Values{"page": {"messages"}}, payload)
	if err != nil {
		return err
	}

	var res map[string]bool
	if err := json.Unmarshal(by, &res); err != nil {
		return errors.New("unable to find message id " + strconv.FormatInt(msgID, 10))
	}
	if val, ok := res[strconv.FormatInt(msgID, 10)]; !ok || !val {
		return errors.New("unable to find message id " + strconv.FormatInt(msgID, 10))
	}
	return nil
}

func (b *OGame) deleteAllMessagesFromTab(tabID int64) error {
	/*
		Request URL: https://$ogame/game/index.php?page=messages
		Request Method: POST

		tabid: 20 => Espionage
		tabid: 21 => Combat Reports
		tabid: 22 => Expeditions
		tabid: 23 => Unions/Transport
		tabid: 24 => Other

		E.g. :

		tabid=24&messageId=-1&action=103&ajax=1

		tabid: 24
		messageId: -1
		action: 103
		ajax: 1
	*/
	payload := url.Values{
		"tabid":     {strconv.FormatInt(tabID, 10)},
		"messageId": {strconv.FormatInt(-1, 10)},
		"action":    {"103"},
		"ajax":      {"1"},
	}
	_, err := b.postPageContent(url.Values{"page": {"messages"}}, payload)
	return err
}

func energyProduced(temp Temperature, resourcesBuildings ResourcesBuildings, resSettings ResourceSettings, energyTechnology int64) int64 {
	energyProduced := int64(float64(SolarPlant.Production(resourcesBuildings.SolarPlant)) * (float64(resSettings.SolarPlant) / 100))
	energyProduced += int64(float64(FusionReactor.Production(energyTechnology, resourcesBuildings.FusionReactor)) * (float64(resSettings.FusionReactor) / 100))
	energyProduced += int64(float64(SolarSatellite.Production(temp, resourcesBuildings.SolarSatellite, false)) * (float64(resSettings.SolarSatellite) / 100))
	return energyProduced
}

func energyNeeded(resourcesBuildings ResourcesBuildings, resSettings ResourceSettings) int64 {
	energyNeeded := int64(float64(MetalMine.EnergyConsumption(resourcesBuildings.MetalMine)) * (float64(resSettings.MetalMine) / 100))
	energyNeeded += int64(float64(CrystalMine.EnergyConsumption(resourcesBuildings.CrystalMine)) * (float64(resSettings.CrystalMine) / 100))
	energyNeeded += int64(float64(DeuteriumSynthesizer.EnergyConsumption(resourcesBuildings.DeuteriumSynthesizer)) * (float64(resSettings.DeuteriumSynthesizer) / 100))
	return energyNeeded
}

func productionRatio(temp Temperature, resourcesBuildings ResourcesBuildings, resSettings ResourceSettings, energyTechnology int64) float64 {
	energyProduced := energyProduced(temp, resourcesBuildings, resSettings, energyTechnology)
	energyNeeded := energyNeeded(resourcesBuildings, resSettings)
	ratio := 1.0
	if energyNeeded > energyProduced {
		ratio = float64(energyProduced) / float64(energyNeeded)
	}
	return ratio
}

func getProductions(resBuildings ResourcesBuildings, resSettings ResourceSettings, researches Researches, universeSpeed int64,
	temp Temperature, globalRatio float64) Resources {
	energyProduced := energyProduced(temp, resBuildings, resSettings, researches.EnergyTechnology)
	energyNeeded := energyNeeded(resBuildings, resSettings)
	metalSetting := float64(resSettings.MetalMine) / 100
	crystalSetting := float64(resSettings.CrystalMine) / 100
	deutSetting := float64(resSettings.DeuteriumSynthesizer) / 100
	return Resources{
		Metal:     MetalMine.Production(universeSpeed, metalSetting, globalRatio, researches.PlasmaTechnology, resBuildings.MetalMine),
		Crystal:   CrystalMine.Production(universeSpeed, crystalSetting, globalRatio, researches.PlasmaTechnology, resBuildings.CrystalMine),
		Deuterium: DeuteriumSynthesizer.Production(universeSpeed, temp.Mean(), deutSetting, globalRatio, resBuildings.DeuteriumSynthesizer) - FusionReactor.GetFuelConsumption(universeSpeed, globalRatio, resBuildings.FusionReactor),
		Energy:    energyProduced - energyNeeded,
	}
}

func (b *OGame) getResourcesProductions(planetID PlanetID) (Resources, error) {
	planet, _ := b.getPlanet(planetID)
	resBuildings, _ := b.getResourcesBuildings(planetID.Celestial())
	researches := b.getResearch()
	universeSpeed := b.serverData.Speed
	resSettings, _ := b.getResourceSettings(planetID)
	ratio := productionRatio(planet.Temperature, resBuildings, resSettings, researches.EnergyTechnology)
	productions := getProductions(resBuildings, resSettings, researches, universeSpeed, planet.Temperature, ratio)
	return productions, nil
}

func (b *OGame) getResourcesProductionsLight(resBuildings ResourcesBuildings, researches Researches,
	resSettings ResourceSettings, temp Temperature) Resources {
	universeSpeed := b.serverData.Speed
	ratio := productionRatio(temp, resBuildings, resSettings, researches.EnergyTechnology)
	productions := getProductions(resBuildings, resSettings, researches, universeSpeed, temp, ratio)
	return productions
}

func (b *OGame) getPublicIP() (string, error) {
	var res struct {
		IP string `json:"ip"`
	}
	req, err := http.NewRequest("GET", "https://jsonip.com/", nil)
	if err != nil {
		return "", err
	}
	req.Header.Add("Accept-Encoding", "gzip, deflate, br")
	resp, err := b.doReqWithLoginProxyTransport(req)
	if err != nil {
		return "", err
	}
	defer func() {
		if err := resp.Body.Close(); err != nil {
			b.error(err)
		}
	}()
	by, _, err := readBody(resp)
	if err != nil {
		return "", err
	}
	if err := json.Unmarshal(by, &res); err != nil {
		return "", err
	}
	return res.IP, nil
}

func (b *OGame) stateChanged(locked bool, actor string) {
	for _, clb := range b.stateChangeCallbacks {
		clb(locked, actor)
	}
}

func (b *OGame) botLock(lockedBy string) {
	b.Lock()
	if atomic.CompareAndSwapInt32(&b.lockedAtom, 0, 1) {
		b.state = lockedBy
		b.stateChanged(true, lockedBy)
	}
}

func (b *OGame) botUnlock(unlockedBy string) {
	b.Unlock()
	if atomic.CompareAndSwapInt32(&b.lockedAtom, 1, 0) {
		b.state = unlockedBy
		b.stateChanged(false, unlockedBy)
	}
}

// NewAccount response from creating a new account
type NewAccount struct {
	ID     int
	Server struct {
		Language string
		Number   int
	}
	Error string
}

func (b *OGame) addAccount(number int, lang string) (NewAccount, error) {
	var payload struct {
		Language string `json:"language"`
		Number   int    `json:"number"`
	}
	payload.Language = lang
	payload.Number = number
	jsonPayloadBytes, err := json.Marshal(&payload)
	var newAccount NewAccount
	if err != nil {
		return newAccount, err
	}
	req, err := http.NewRequest("PUT", "https://"+b.lobby+".ogame.gameforge.com/api/users/me/accounts", strings.NewReader(string(jsonPayloadBytes)))
	if err != nil {
		return newAccount, err
	}
	req.Header.Add("Content-Type", "application/json")
	req.Header.Add("Accept-Encoding", "gzip, deflate, br")
	req = req.WithContext(b.ctx)
	resp, err := b.Client.Do(req)
	if err != nil {
		return newAccount, err
	}
	defer func() {
		if err := resp.Body.Close(); err != nil {
			b.error(err)
		}
	}()
	by, _, err := readBody(resp)
	if err != nil {
		return newAccount, err
	}
	b.bytesUploaded += req.ContentLength
	b.bytesDownloaded += int64(len(by))
	if err := json.Unmarshal(by, &newAccount); err != nil {
		return newAccount, err
	}
	return newAccount, nil
}

func (b *OGame) taskRunner() {
	go func() {
		for t := range b.tasksPushCh {
			b.tasksLock.Lock()
			heap.Push(&b.tasks, t)
			b.tasksLock.Unlock()
			b.tasksPopCh <- struct{}{}
		}
	}()
	go func() {
		for range b.tasksPopCh {
			b.tasksLock.Lock()
			task := heap.Pop(&b.tasks).(*item)
			b.tasksLock.Unlock()
			close(task.canBeProcessedCh)
			<-task.isDoneCh
		}
	}()
}

func (b *OGame) getCachedCelestial(v interface{}) Celestial {
	if celestial, ok := v.(Celestial); ok {
		return celestial
	} else if planet, ok := v.(Planet); ok {
		return planet
	} else if moon, ok := v.(Moon); ok {
		return moon
	} else if celestialID, ok := v.(CelestialID); ok {
		return b.GetCachedCelestialByID(celestialID)
	} else if planetID, ok := v.(PlanetID); ok {
		return b.GetCachedCelestialByID(planetID.Celestial())
	} else if moonID, ok := v.(MoonID); ok {
		return b.GetCachedCelestialByID(moonID.Celestial())
	} else if id, ok := v.(int); ok {
		return b.GetCachedCelestialByID(CelestialID(id))
	} else if id, ok := v.(int32); ok {
		return b.GetCachedCelestialByID(CelestialID(id))
	} else if id, ok := v.(int64); ok {
		return b.GetCachedCelestialByID(CelestialID(id))
	} else if id, ok := v.(float32); ok {
		return b.GetCachedCelestialByID(CelestialID(id))
	} else if id, ok := v.(float64); ok {
		return b.GetCachedCelestialByID(CelestialID(id))
	} else if id, ok := v.(lua.LNumber); ok {
		return b.GetCachedCelestialByID(CelestialID(id))
	} else if coord, ok := v.(Coordinate); ok {
		return b.GetCachedCelestialByCoord(coord)
	} else if coordStr, ok := v.(string); ok {
		coord, err := ParseCoord(coordStr)
		if err != nil {
			return nil
		}
		return b.GetCachedCelestialByCoord(coord)
	}
	return nil
}

// GetCachedCelestialByID return celestial from cached value
func (b *OGame) GetCachedCelestialByID(celestialID CelestialID) Celestial {
	for _, p := range b.GetCachedPlanets() {
		if p.ID.Celestial() == celestialID {
			return p
		}
		if p.Moon != nil && p.Moon.ID.Celestial() == celestialID {
			return p.Moon
		}
	}
	return nil
}

// GetCachedCelestialByCoord return celestial from cached value
func (b *OGame) GetCachedCelestialByCoord(coord Coordinate) Celestial {
	for _, p := range b.GetCachedPlanets() {
		if p.GetCoordinate().Equal(coord) {
			return p
		}
		if p.Moon != nil && p.Moon.GetCoordinate().Equal(coord) {
			return p.Moon
		}
	}
	return nil
}

func (b *OGame) getCachedMoons() []Moon {
	var moons []Moon
	for _, p := range b.GetCachedPlanets() {
		if p.Moon != nil {
			moons = append(moons, *p.Moon)
		}
	}
	return moons
}

func (b *OGame) getCachedCelestials() []Celestial {
	celestials := make([]Celestial, 0)
	for _, p := range b.GetCachedPlanets() {
		celestials = append(celestials, p)
		if p.Moon != nil {
			celestials = append(celestials, p.Moon)
		}
	}
	return celestials
}

func (b *OGame) withPriority(priority int) *Prioritize {
	canBeProcessedCh := make(chan struct{})
	taskIsDoneCh := make(chan struct{})
	task := new(item)
	task.priority = priority
	task.canBeProcessedCh = canBeProcessedCh
	task.isDoneCh = taskIsDoneCh
	b.tasksPushCh <- task
	<-canBeProcessedCh
	return &Prioritize{bot: b, taskIsDoneCh: taskIsDoneCh}
}

// TasksOverview overview of tasks in heap
type TasksOverview struct {
	Low       int64
	Normal    int64
	Important int64
	Critical  int64
	Total     int64
}

func (b *OGame) getTasks() (out TasksOverview) {
	b.tasksLock.Lock()
	out.Total = int64(b.tasks.Len())
	for _, item := range b.tasks {
		switch item.priority {
		case Low:
			out.Low++
		case Normal:
			out.Normal++
		case Important:
			out.Important++
		case Critical:
			out.Critical++
		}
	}
	b.tasksLock.Unlock()
	return
}

// Public interface -----------------------------------------------------------

// Enable enables communications with OGame Server
func (b *OGame) Enable() {
	b.enable()
}

// Disable disables communications with OGame Server
func (b *OGame) Disable() {
	b.disable()
}

// IsEnabled returns true if the bot is enabled, otherwise false
func (b *OGame) IsEnabled() bool {
	return b.isEnabled()
}

// IsLoggedIn returns true if the bot is currently logged-in, otherwise false
func (b *OGame) IsLoggedIn() bool {
	return atomic.LoadInt32(&b.isLoggedInAtom) == 1
}

// IsConnected returns true if the bot is currently connected (communication between the bot and OGame is possible), otherwise false
func (b *OGame) IsConnected() bool {
	return atomic.LoadInt32(&b.isConnectedAtom) == 1
}

// GetClient get the http client used by the bot
func (b *OGame) GetClient() *OGameClient {
	return b.Client
}

// GetPublicIP get the public IP used by the bot
func (b *OGame) GetPublicIP() (string, error) {
	return b.getPublicIP()
}

// OnStateChange register a callback that is notified when the bot state changes
func (b *OGame) OnStateChange(clb func(locked bool, actor string)) {
	b.stateChangeCallbacks = append(b.stateChangeCallbacks, clb)
}

// GetState returns the current bot state
func (b *OGame) GetState() (bool, string) {
	return atomic.LoadInt32(&b.lockedAtom) == 1, b.state
}

// IsLocked returns either or not the bot is currently locked
func (b *OGame) IsLocked() bool {
	return atomic.LoadInt32(&b.lockedAtom) == 1
}

// GetSession get ogame session
func (b *OGame) GetSession() string {
	return b.ogameSession
}

// AddAccount add a new account (server) to your list of accounts
func (b *OGame) AddAccount(number int, lang string) (NewAccount, error) {
	return b.addAccount(number, lang)
}

// WithPriority ...
func (b *OGame) WithPriority(priority int) Prioritizable {
	return b.withPriority(priority)
}

// Begin start a transaction. Once this function is called, "Done" must be called to release the lock.
func (b *OGame) Begin() Prioritizable {
	return b.WithPriority(Normal).Begin()
}

// BeginNamed begins a new transaction with a name. "Done" must be called to release the lock.
func (b *OGame) BeginNamed(name string) Prioritizable {
	return b.WithPriority(Normal).BeginNamed(name)
}

// SetInitiator ...
func (b *OGame) SetInitiator(initiator string) Prioritizable {
	return nil
}

// Done ...
func (b *OGame) Done() {}

// Tx locks the bot during the transaction and ensure the lock is released afterward
func (b *OGame) Tx(clb func(tx Prioritizable) error) error {
	return b.WithPriority(Normal).Tx(clb)
}

// GetServer get ogame server information that the bot is connected to
func (b *OGame) GetServer() Server {
	return b.server
}

// GetServerData get ogame server data information that the bot is connected to
func (b *OGame) GetServerData() ServerData {
	return b.serverData
}

// ServerURL get the ogame server specific url
func (b *OGame) ServerURL() string {
	return b.serverURL
}

// GetLanguage get ogame server language
func (b *OGame) GetLanguage() string {
	return b.language
}

// SetUserAgent change the user-agent used by the http client
func (b *OGame) SetUserAgent(newUserAgent string) {
	b.Client.UserAgent = newUserAgent
}

// LoginWithExistingCookies to ogame server reusing existing cookies
func (b *OGame) LoginWithExistingCookies() (bool, error) {
	return b.WithPriority(Normal).LoginWithExistingCookies()
}

// Login to ogame server
// Can fails with BadCredentialsError
func (b *OGame) Login() error {
	return b.WithPriority(Normal).Login()
}

// Logout the bot from ogame server
func (b *OGame) Logout() { b.WithPriority(Normal).Logout() }

// BytesDownloaded returns the amount of bytes downloaded
func (b *OGame) BytesDownloaded() int64 {
	return b.bytesDownloaded
}

// BytesUploaded returns the amount of bytes uploaded
func (b *OGame) BytesUploaded() int64 {
	return b.bytesUploaded
}

// GetUniverseName get the name of the universe the bot is playing into
func (b *OGame) GetUniverseName() string {
	return b.Universe
}

// GetUsername get the username that was used to login on ogame server
func (b *OGame) GetUsername() string {
	return b.Username
}

// GetResearchSpeed gets the research speed
func (b *OGame) GetResearchSpeed() int64 {
	return b.serverData.ResearchDurationDivisor
}

// GetNbSystems gets the number of systems
func (b *OGame) GetNbSystems() int64 {
	return b.serverData.Systems
}

// GetUniverseSpeed shortcut to get ogame universe speed
func (b *OGame) GetUniverseSpeed() int64 {
	return b.getUniverseSpeed()
}

// GetUniverseSpeedFleet shortcut to get ogame universe speed fleet
func (b *OGame) GetUniverseSpeedFleet() int64 {
	return b.getUniverseSpeedFleet()
}

// IsDonutGalaxy shortcut to get ogame galaxy donut config
func (b *OGame) IsDonutGalaxy() bool {
	return b.isDonutGalaxy()
}

// IsDonutSystem shortcut to get ogame system donut config
func (b *OGame) IsDonutSystem() bool {
	return b.isDonutSystem()
}

// FleetDeutSaveFactor returns the fleet deut save factor
func (b *OGame) FleetDeutSaveFactor() float64 {
	return b.serverData.GlobalDeuteriumSaveFactor
}

// GetAlliancePageContent gets the html for a specific alliance page
func (b *OGame) GetAlliancePageContent(vals url.Values) ([]byte, error) {
	return b.WithPriority(Normal).GetPageContent(vals)
}

// GetPageContent gets the html for a specific ogame page
func (b *OGame) GetPageContent(vals url.Values) ([]byte, error) {
	return b.WithPriority(Normal).GetPageContent(vals)
}

// PostPageContent make a post request to ogame server
// This is useful when simulating a web browser
func (b *OGame) PostPageContent(vals, payload url.Values) ([]byte, error) {
	return b.WithPriority(Normal).PostPageContent(vals, payload)
}

// IsUnderAttack returns true if the user is under attack, false otherwise
func (b *OGame) IsUnderAttack() (bool, error) {
	return b.WithPriority(Normal).IsUnderAttack()
}

// GetCachedPlayer returns cached player infos
func (b *OGame) GetCachedPlayer() UserInfos {
	b.playerMu.RLock()
	defer b.playerMu.RUnlock()
	return b.player
}

// GetCachedPreferences returns cached preferences
func (b *OGame) GetCachedPreferences() Preferences {
	return b.CachedPreferences
}

// IsVacationModeEnabled returns either or not the bot is in vacation mode
func (b *OGame) IsVacationModeEnabled() bool {
	b.isVacationModeEnabledMu.RLock()
	defer b.isVacationModeEnabledMu.RUnlock()
	return b.isVacationModeEnabled
}

// GetPlanets returns the user planets
func (b *OGame) GetPlanets() []Planet {
	return b.WithPriority(Normal).GetPlanets()
}

// GetCachedPlanets return planets from cached value
func (b *OGame) GetCachedPlanets() []Planet {
	b.planetsMu.RLock()
	defer b.planetsMu.RUnlock()
	return b.planets
}

// GetCachedMoons return moons from cached value
func (b *OGame) GetCachedMoons() []Moon {
	return b.getCachedMoons()
}

// GetCachedCelestials get all cached celestials
func (b *OGame) GetCachedCelestials() []Celestial {
	return b.getCachedCelestials()
}

// GetCachedCelestial return celestial from cached value
func (b *OGame) GetCachedCelestial(v interface{}) Celestial {
	return b.getCachedCelestial(v)
}

// GetPlanet gets infos for planetID
// Fails if planetID is invalid
func (b *OGame) GetPlanet(v interface{}) (Planet, error) {
	return b.WithPriority(Normal).GetPlanet(v)
}

// GetMoons returns the user moons
func (b *OGame) GetMoons() []Moon {
	return b.WithPriority(Normal).GetMoons()
}

// GetMoon gets infos for moonID
func (b *OGame) GetMoon(v interface{}) (Moon, error) {
	return b.WithPriority(Normal).GetMoon(v)
}

// GetCelestials get the player's planets & moons
func (b *OGame) GetCelestials() ([]Celestial, error) {
	return b.WithPriority(Normal).GetCelestials()
}

// Abandon a planet
func (b *OGame) Abandon(v interface{}) error {
	return b.WithPriority(Normal).Abandon(v)
}

// GetCelestial get the player's planet/moon using the coordinate
func (b *OGame) GetCelestial(v interface{}) (Celestial, error) {
	return b.WithPriority(Normal).GetCelestial(v)
}

// ServerVersion returns OGame version
func (b *OGame) ServerVersion() string {
	return b.serverData.Version
}

// ServerTime returns server time
// Timezone is OGT (OGame Time zone)
func (b *OGame) ServerTime() time.Time {
	return b.WithPriority(Normal).ServerTime()
}

// Location returns bot Time zone.
func (b *OGame) Location() *time.Location {
	return b.location
}

// GetUserInfos gets the user information
func (b *OGame) GetUserInfos() UserInfos {
	return b.WithPriority(Normal).GetUserInfos()
}

// SendMessage sends a message to playerID
func (b *OGame) SendMessage(playerID int64, message string) error {
	return b.WithPriority(Normal).SendMessage(playerID, message)
}

// SendMessageAlliance sends a message to associationID
func (b *OGame) SendMessageAlliance(associationID int64, message string) error {
	return b.WithPriority(Normal).SendMessageAlliance(associationID, message)
}

// GetFleets get the player's own fleets activities
func (b *OGame) GetFleets(opts ...Option) ([]Fleet, Slots) {
	return b.WithPriority(Normal).GetFleets(opts...)
}

// GetFleetsFromEventList get the player's own fleets activities
func (b *OGame) GetFleetsFromEventList() []Fleet {
	return b.WithPriority(Normal).GetFleetsFromEventList()
}

// CancelFleet cancel a fleet
func (b *OGame) CancelFleet(fleetID FleetID) error {
	return b.WithPriority(Normal).CancelFleet(fleetID)
}

// GetAttacks get enemy fleets attacking you
func (b *OGame) GetAttacks(opts ...Option) ([]AttackEvent, error) {
	return b.WithPriority(Normal).GetAttacks(opts...)
}

// GalaxyInfos get information of all planets and moons of a solar system
func (b *OGame) GalaxyInfos(galaxy, system int64, options ...Option) (SystemInfos, error) {
	return b.WithPriority(Normal).GalaxyInfos(galaxy, system, options...)
}

// GetResourceSettings gets the resources settings for specified planetID
func (b *OGame) GetResourceSettings(planetID PlanetID) (ResourceSettings, error) {
	return b.WithPriority(Normal).GetResourceSettings(planetID)
}

// SetResourceSettings set the resources settings on a planet
func (b *OGame) SetResourceSettings(planetID PlanetID, settings ResourceSettings) error {
	return b.WithPriority(Normal).SetResourceSettings(planetID, settings)
}

// GetResourcesBuildings gets the resources buildings levels
func (b *OGame) GetResourcesBuildings(celestialID CelestialID) (ResourcesBuildings, error) {
	return b.WithPriority(Normal).GetResourcesBuildings(celestialID)
}

// GetDefense gets all the defenses units information of a planet
// Fails if planetID is invalid
func (b *OGame) GetDefense(celestialID CelestialID) (DefensesInfos, error) {
	return b.WithPriority(Normal).GetDefense(celestialID)
}

// GetShips gets all ships units information of a planet
func (b *OGame) GetShips(celestialID CelestialID) (ShipsInfos, error) {
	return b.WithPriority(Normal).GetShips(celestialID)
}

// GetFacilities gets all facilities information of a planet
func (b *OGame) GetFacilities(celestialID CelestialID) (Facilities, error) {
	return b.WithPriority(Normal).GetFacilities(celestialID)
}

// GetProduction get what is in the production queue.
// (ships & defense being built)
func (b *OGame) GetProduction(celestialID CelestialID) ([]Quantifiable, int64, error) {
	return b.WithPriority(Normal).GetProduction(celestialID)
}

// GetCachedResearch returns cached researches
func (b *OGame) GetCachedResearch() Researches {
	return b.WithPriority(Normal).GetCachedResearch()
}

// GetResearch gets the player researches information
func (b *OGame) GetResearch() Researches {
	return b.WithPriority(Normal).GetResearch()
}

// GetSlots gets the player current and total slots information
func (b *OGame) GetSlots() Slots {
	return b.WithPriority(Normal).GetSlots()
}

// Build builds any ogame objects (building, technology, ship, defence)
func (b *OGame) Build(celestialID CelestialID, id ID, nbr int64) error {
	return b.WithPriority(Normal).Build(celestialID, id, nbr)
}

// TearDown tears down any ogame building
func (b *OGame) TearDown(celestialID CelestialID, id ID) error {
	return b.WithPriority(Normal).TearDown(celestialID, id)
}

// BuildCancelable builds any cancelable ogame objects (building, technology)
func (b *OGame) BuildCancelable(celestialID CelestialID, id ID) error {
	return b.WithPriority(Normal).BuildCancelable(celestialID, id)
}

// BuildProduction builds any line production ogame objects (ship, defence)
func (b *OGame) BuildProduction(celestialID CelestialID, id ID, nbr int64) error {
	return b.WithPriority(Normal).BuildProduction(celestialID, id, nbr)
}

// BuildBuilding ensure what is being built is a building
func (b *OGame) BuildBuilding(celestialID CelestialID, buildingID ID) error {
	return b.WithPriority(Normal).BuildBuilding(celestialID, buildingID)
}

// BuildDefense builds a defense unit
func (b *OGame) BuildDefense(celestialID CelestialID, defenseID ID, nbr int64) error {
	return b.WithPriority(Normal).BuildDefense(celestialID, defenseID, nbr)
}

// BuildShips builds a ship unit
func (b *OGame) BuildShips(celestialID CelestialID, shipID ID, nbr int64) error {
	return b.WithPriority(Normal).BuildShips(celestialID, shipID, nbr)
}

// ConstructionsBeingBuilt returns the building & research being built, and the time remaining (secs)
func (b *OGame) ConstructionsBeingBuilt(celestialID CelestialID) (ID, int64, ID, int64) {
	return b.WithPriority(Normal).ConstructionsBeingBuilt(celestialID)
}

// CancelBuilding cancel the construction of a building on a specified planet
func (b *OGame) CancelBuilding(celestialID CelestialID) error {
	return b.WithPriority(Normal).CancelBuilding(celestialID)
}

// CancelResearch cancel the research
func (b *OGame) CancelResearch(celestialID CelestialID) error {
	return b.WithPriority(Normal).CancelResearch(celestialID)
}

// BuildTechnology ensure that we're trying to build a technology
func (b *OGame) BuildTechnology(celestialID CelestialID, technologyID ID) error {
	return b.WithPriority(Normal).BuildTechnology(celestialID, technologyID)
}

// GetResources gets user resources
func (b *OGame) GetResources(celestialID CelestialID) (Resources, error) {
	return b.WithPriority(Normal).GetResources(celestialID)
}

// GetResourcesDetails gets user resources
func (b *OGame) GetResourcesDetails(celestialID CelestialID) (ResourcesDetails, error) {
	return b.WithPriority(Normal).GetResourcesDetails(celestialID)
}

// SendFleet sends a fleet
func (b *OGame) SendFleet(celestialID CelestialID, ships []Quantifiable, speed Speed, where Coordinate,
	mission MissionID, resources Resources, expeditiontime, unionID int64) (Fleet, error) {
	return b.WithPriority(Normal).SendFleet(celestialID, ships, speed, where, mission, resources, expeditiontime, unionID)
}

// EnsureFleet either sends all the requested ships or fail
func (b *OGame) EnsureFleet(celestialID CelestialID, ships []Quantifiable, speed Speed, where Coordinate,
	mission MissionID, resources Resources, expeditiontime, unionID int64) (Fleet, error) {
	return b.WithPriority(Normal).EnsureFleet(celestialID, ships, speed, where, mission, resources, expeditiontime, unionID)
}

// SendIPM sends IPM
func (b *OGame) SendIPM(planetID PlanetID, coord Coordinate, nbr int64, priority ID) (int64, error) {
	return b.WithPriority(Normal).SendIPM(planetID, coord, nbr, priority)
}

// GetCombatReportSummaryFor gets the latest combat report for a given coordinate
func (b *OGame) GetCombatReportSummaryFor(coord Coordinate) (CombatReportSummary, error) {
	return b.WithPriority(Normal).GetCombatReportSummaryFor(coord)
}

// GetEspionageReportFor gets the latest espionage report for a given coordinate
func (b *OGame) GetEspionageReportFor(coord Coordinate) (EspionageReport, error) {
	return b.WithPriority(Normal).GetEspionageReportFor(coord)
}

// GetExpeditionMessages gets the expedition messages
func (b *OGame) GetExpeditionMessages() ([]ExpeditionMessage, error) {
	return b.WithPriority(Normal).GetExpeditionMessages()
}

// GetExpeditionMessageAt gets the expedition message for time t
func (b *OGame) GetExpeditionMessageAt(t time.Time) (ExpeditionMessage, error) {
	return b.WithPriority(Normal).GetExpeditionMessageAt(t)
}

// CollectAllMarketplaceMessages collect all marketplace messages
func (b *OGame) CollectAllMarketplaceMessages() error {
	return b.WithPriority(Normal).CollectAllMarketplaceMessages()
}

// CollectMarketplaceMessage collect marketplace message
func (b *OGame) CollectMarketplaceMessage(msg MarketplaceMessage) error {
	return b.WithPriority(Normal).CollectMarketplaceMessage(msg)
}

// GetEspionageReportMessages gets the summary of each espionage reports
func (b *OGame) GetEspionageReportMessages() ([]EspionageReportSummary, error) {
	return b.WithPriority(Normal).GetEspionageReportMessages()
}

// GetEspionageReport gets a detailed espionage report
func (b *OGame) GetEspionageReport(msgID int64) (EspionageReport, error) {
	return b.WithPriority(Normal).GetEspionageReport(msgID)
}

// DeleteMessage deletes a message from the mail box
func (b *OGame) DeleteMessage(msgID int64) error {
	return b.WithPriority(Normal).DeleteMessage(msgID)
}

// DeleteAllMessagesFromTab deletes all messages from a tab in the mail box
func (b *OGame) DeleteAllMessagesFromTab(tabID int64) error {
	return b.WithPriority(Normal).DeleteAllMessagesFromTab(tabID)
}

// GetResourcesProductions gets the planet resources production
func (b *OGame) GetResourcesProductions(planetID PlanetID) (Resources, error) {
	return b.WithPriority(Normal).GetResourcesProductions(planetID)
}

// GetResourcesProductionsLight gets the planet resources production
func (b *OGame) GetResourcesProductionsLight(resBuildings ResourcesBuildings, researches Researches,
	resSettings ResourceSettings, temp Temperature) Resources {
	return b.WithPriority(Normal).GetResourcesProductionsLight(resBuildings, researches, resSettings, temp)
}

// FlightTime calculate flight time and fuel needed
func (b *OGame) FlightTime(origin, destination Coordinate, speed Speed, ships ShipsInfos) (secs, fuel int64) {
	return b.WithPriority(Normal).FlightTime(origin, destination, speed, ships)
}

// Distance return distance between two coordinates
func (b *OGame) Distance(origin, destination Coordinate) int64 {
	return Distance(origin, destination, b.serverData.Galaxies, b.serverData.Systems, b.serverData.DonutGalaxy, b.serverData.DonutSystem)
}

// RegisterWSCallback ...
func (b *OGame) RegisterWSCallback(id string, fn func(msg []byte)) {
	b.Lock()
	defer b.Unlock()
	b.wsCallbacks[id] = fn
}

// RemoveWSCallback ...
func (b *OGame) RemoveWSCallback(id string) {
	b.Lock()
	defer b.Unlock()
	delete(b.wsCallbacks, id)
}

// RegisterChatCallback register a callback that is called when chat messages are received
func (b *OGame) RegisterChatCallback(fn func(msg ChatMsg)) {
	b.chatCallbacks = append(b.chatCallbacks, fn)
}

// RegisterAuctioneerCallback register a callback that is called when auctioneer packets are received
func (b *OGame) RegisterAuctioneerCallback(fn func(packet []byte)) {
	b.auctioneerCallbacks = append(b.auctioneerCallbacks, fn)
}

// RegisterHTMLInterceptor ...
func (b *OGame) RegisterHTMLInterceptor(fn func(method, url string, params, payload url.Values, pageHTML []byte)) {
	b.interceptorCallbacks = append(b.interceptorCallbacks, fn)
}

// Phalanx scan a coordinate from a moon to get fleets information
// IMPORTANT: My account was instantly banned when I scanned an invalid coordinate.
// IMPORTANT: This function DOES validate that the coordinate is a valid planet in range of phalanx
// 			  and that you have enough deuterium.
func (b *OGame) Phalanx(moonID MoonID, coord Coordinate) ([]Fleet, error) {
	return b.WithPriority(Normal).Phalanx(moonID, coord)
}

// UnsafePhalanx same as Phalanx but does not perform any input validation.
func (b *OGame) UnsafePhalanx(moonID MoonID, coord Coordinate) ([]Fleet, error) {
	return b.WithPriority(Normal).UnsafePhalanx(moonID, coord)
}

// JumpGateDestinations returns available destinations for jump gate.
func (b *OGame) JumpGateDestinations(origin MoonID) (moonIDs []MoonID, rechargeCountdown int64, err error) {
	return b.WithPriority(Normal).JumpGateDestinations(origin)
}

// JumpGate sends ships through a jump gate.
func (b *OGame) JumpGate(origin, dest MoonID, ships ShipsInfos) (success bool, rechargeCountdown int64, err error) {
	return b.WithPriority(Normal).JumpGate(origin, dest, ships)
}

// BuyOfferOfTheDay buys the offer of the day.
func (b *OGame) BuyOfferOfTheDay() error {
	return b.WithPriority(Normal).BuyOfferOfTheDay()
}

// CreateUnion creates a union
func (b *OGame) CreateUnion(fleet Fleet, users []string) (int64, error) {
	return b.WithPriority(Normal).CreateUnion(fleet, users)
}

// HeadersForPage gets the headers for a specific ogame page
func (b *OGame) HeadersForPage(url string) (http.Header, error) {
	return b.WithPriority(Normal).HeadersForPage(url)
}

// GetEmpire retrieves JSON from Empire page (Commander only).
func (b *OGame) GetEmpire(nbr int64) (interface{}, error) {
	return b.WithPriority(Normal).GetEmpire(nbr)
}

// CharacterClass returns the bot character class
func (b *OGame) CharacterClass() CharacterClass {
	b.characterClassMu.RLock()
	defer b.characterClassMu.RUnlock()
	return b.characterClass
}

// GetAuction ...
func (b *OGame) GetAuction() (Auction, error) {
	return b.WithPriority(Normal).GetAuction()
}

// DoAuction ...
func (b *OGame) DoAuction(bid map[CelestialID]Resources) error {
	return b.WithPriority(Normal).DoAuction(bid)
}

// Highscore ...
func (b *OGame) Highscore(category, typ, page int64) (Highscore, error) {
	return b.WithPriority(Normal).Highscore(category, typ, page)
}

// GetAllResources gets the resources of all planets and moons
func (b *OGame) GetAllResources() (map[CelestialID]Resources, error) {
	return b.WithPriority(Normal).GetAllResources()
}

// GetTasks return how many tasks are queued in the heap.
func (b *OGame) GetTasks() TasksOverview {
	return b.getTasks()
}

// GetDMCosts returns fast build with DM information
func (b *OGame) GetDMCosts(celestialID CelestialID) (DMCosts, error) {
	return b.WithPriority(Normal).GetDMCosts(celestialID)
}

// UseDM use dark matter to fast build
func (b *OGame) UseDM(typ string, celestialID CelestialID) error {
	return b.WithPriority(Normal).UseDM(typ, celestialID)
}

// GetPlanetsActivity return last activity Unix Timestamp of all Planets in map.
func (b *OGame) GetPlanetsActivity() map[CelestialID]int64 {
	b.planetActivityMu.RLock()
	defer b.planetActivityMu.RUnlock()
	return b.planetActivity
}

// GetPlanetsResources returns the cached PlanetsResources in map.
func (b *OGame) GetPlanetsResources() map[CelestialID]ResourcesDetails {
	b.planetResourcesMu.RLock()
	defer b.planetResourcesMu.RUnlock()
	return b.planetResources
}

// GetItems get all items information
func (b *OGame) GetItems(celestialID CelestialID) ([]Item, error) {
	return b.WithPriority(Normal).GetItems(celestialID)
}

// ActivateItem activate an item
func (b *OGame) ActivateItem(ref string, celestialID CelestialID) error {
	return b.WithPriority(Normal).ActivateItem(ref, celestialID)
}

// BuyMarketplace buy an item on the marketplace
func (b *OGame) BuyMarketplace(itemID int64, celestialID CelestialID) error {
	return b.WithPriority(Normal).BuyMarketplace(itemID, celestialID)
}

// OfferSellMarketplace sell offer on marketplace
func (b *OGame) OfferSellMarketplace(itemID interface{}, quantity, priceType, price, priceRange int64, celestialID CelestialID) error {
	return b.WithPriority(Normal).OfferSellMarketplace(itemID, quantity, priceType, price, priceRange, celestialID)
}

// OfferBuyMarketplace buy offer on marketplace
func (b *OGame) OfferBuyMarketplace(itemID interface{}, quantity, priceType, price, priceRange int64, celestialID CelestialID) error {
	return b.WithPriority(Normal).OfferBuyMarketplace(itemID, quantity, priceType, price, priceRange, celestialID)
}

// GetCachedData gets all Cached Data
func (b *OGame) GetCachedData() Data {
	return b.getCachedData()
	//return b.WithPriority(Normal).GetCachedData()
}

// GetCachedData gets all Cached Data
func (b *OGame) getCachedData() Data {
	var data Data

	b.planetsMu.RLock()
	data.Planets = b.planets
	data.Celestials = b.GetCachedCelestials()
	b.planetsMu.RUnlock()

	b.lastActivePlanetMu.RLock()
	data.LastActivePlanet = b.lastActivePlanet
	b.lastActivePlanetMu.RUnlock()

	data.PlanetActivity = map[CelestialID]int64{}
	data.PlanetResources = map[CelestialID]ResourcesDetails{}
	data.PlanetResourcesBuildings = map[CelestialID]ResourcesBuildings{}
	data.PlanetFacilities = map[CelestialID]Facilities{}
	data.PlanetShipsInfos = map[CelestialID]ShipsInfos{}
	data.PlanetDefensesInfos = map[CelestialID]DefensesInfos{}

	data.PlanetConstruction = map[CelestialID]Quantifiable{}
	data.PlanetConstructionFinishAt = map[CelestialID]int64{}
	data.PlanetShipyardProductions = map[CelestialID][]Quantifiable{}
	data.PlanetShipyardProductionsFinishAt = map[CelestialID]int64{}
	data.PlanetQueue = map[CelestialID][]Quantifiable{}

	b.planetActivityMu.RLock()
	//data.PlanetActivity = b.planetActivity
	for k, e := range b.planetActivity {
		data.PlanetActivity[k] = e
	}
	b.planetActivityMu.RUnlock()

	b.planetResourcesMu.RLock()
	//data.PlanetResources = b.planetResources
	for k, e := range b.planetResources {

		var resProduction struct {
			Metal     float64
			Crystal   float64
			Deuterium float64
			Energy    int64
		}
		resProduction.Metal = float64(e.Metal.CurrentProduction) / 3600
		resProduction.Crystal = float64(e.Crystal.CurrentProduction) / 3600
		resProduction.Deuterium = float64(e.Deuterium.CurrentProduction) / 3600

		b.planetActivityMu.RLock()
		timespan := float64(time.Now().Unix() - b.planetActivity[k])
		b.planetActivityMu.RUnlock()

		resProduction.Metal = resProduction.Metal * timespan
		resProduction.Crystal = resProduction.Crystal * timespan
		resProduction.Deuterium = resProduction.Deuterium * timespan

		e.Metal.Available = e.Metal.Available + int64(resProduction.Metal)
		e.Crystal.Available = e.Crystal.Available + int64(resProduction.Crystal)
		e.Deuterium.Available = e.Deuterium.Available + int64(resProduction.Deuterium)

		data.PlanetResources[k] = e
	}
	b.planetResourcesMu.RUnlock()

	b.planetResourcesBuildingsMu.RLock()
	//data.PlanetResourcesBuildings = b.planetResourcesBuildings
	for k, e := range b.planetResourcesBuildings {
		data.PlanetResourcesBuildings[k] = e
	}
	b.planetResourcesBuildingsMu.RUnlock()

	b.planetFacilitiesMu.RLock()
	//data.PlanetFacilities = b.planetFacilities
	for k, e := range b.planetFacilities {
		data.PlanetFacilities[k] = e
	}
	b.planetFacilitiesMu.RUnlock()

	b.planetShipsInfosMu.RLock()
	//data.PlanetShipsInfos = b.planetShipsInfos
	for k, e := range b.planetShipsInfos {
		data.PlanetShipsInfos[k] = e
	}
	b.planetShipsInfosMu.RUnlock()

	b.planetDefensesInfosMu.RLock()
	//data.PlanetDefensesInfos = b.planetDefensesInfos
	for k, e := range b.planetDefensesInfos {
		data.PlanetDefensesInfos[k] = e
	}
	b.planetDefensesInfosMu.RUnlock()

	b.planetConstructionMu.RLock()
	//data.PlanetConstruction = b.planetConstruction
	for k, e := range b.planetConstruction {
		data.PlanetConstruction[k] = e
	}
	b.planetConstructionMu.RUnlock()

	b.planetConstructionFinishAtMu.RLock()
	//data.PlanetConstructionFinishAt = b.planetConstructionFinishAt
	for k, e := range b.planetConstructionFinishAt {
		data.PlanetConstructionFinishAt[k] = e
	}
	b.planetConstructionFinishAtMu.RUnlock()

	b.planetShipyardProductionsMu.RLock()
	//data.PlanetShipyardProductions = b.planetShipyardProductions
	for k, e := range b.planetShipyardProductions {
		data.PlanetShipyardProductions[k] = e
	}
	b.planetShipyardProductionsMu.RUnlock()

	b.planetShipyardProductionsFinishAtMu.RLock()
	//data.PlanetShipyardProductionsFinishAt = b.planetShipyardProductionsFinishAt
	for k, e := range b.planetShipyardProductionsFinishAt {
		data.PlanetShipyardProductionsFinishAt[k] = e
	}
	b.planetShipyardProductionsFinishAtMu.RUnlock()

	b.planetQueueMu.RLock()
	//data.PlanetQueue = b.planetQueue
	for k, e := range b.planetQueue {
		data.PlanetQueue[k] = e
	}
	b.planetQueueMu.RUnlock()

	b.researchesCacheMu.RLock()
	data.Researches = b.researchesCache
	b.researchesCacheMu.RUnlock()

	b.researchesActiveMu.RLock()
	data.ResearchesActive = b.researchesActive
	b.researchesActiveMu.RUnlock()

	b.researchFinishAtMu.RLock()
	data.ResearchFinishAt = b.researchFinishAt
	b.researchFinishAtMu.RUnlock()

	b.eventboxRespMu.RLock()
	data.EventboxResp = b.eventboxResp
	b.eventboxRespMu.RUnlock()

	b.attackEventsMu.RLock()
	data.AttackEvents = b.attackEvents
	b.attackEventsMu.RUnlock()

	b.movementFleetsMu.RLock()
	data.MovementFleets = b.movementFleets
	b.movementFleetsMu.RUnlock()

	b.slotsMu.RLock()
	data.Slots = b.slots
	b.slotsMu.RUnlock()

	return data
}<|MERGE_RESOLUTION|>--- conflicted
+++ resolved
@@ -921,11 +921,7 @@
 		return servers, err
 	}
 	req.Header.Add("Accept-Encoding", "gzip, deflate, br")
-<<<<<<< HEAD
-	req.Header.Add("Authorization", b.token)
-=======
 	req = req.WithContext(b.ctx)
->>>>>>> e154625a
 	resp, err := b.Client.Do(req)
 	if err != nil {
 		return servers, err
@@ -1045,11 +1041,7 @@
 	}
 	req.Header.Add("authorization", "Bearer "+token)
 	req.Header.Add("Accept-Encoding", "gzip, deflate, br")
-<<<<<<< HEAD
-
-=======
 	req = req.WithContext(b.ctx)
->>>>>>> e154625a
 	resp, err := b.Client.Do(req)
 	if err != nil {
 		return "", err
