--- conflicted
+++ resolved
@@ -746,14 +746,13 @@
 	return extractEmpire(string(pageHTML), nbr)
 }
 
-<<<<<<< HEAD
 // ExtractAuction ...
 func (e ExtractorV6) ExtractAuction(pageHTML []byte) Auction {
 	doc, _ := goquery.NewDocumentFromReader(bytes.NewReader(pageHTML))
 	return ExtractAuctionFromDoc(doc)
-=======
+}
+
 // ExtractCharacterClass ...
 func (e ExtractorV6) ExtractCharacterClass(pageHTML []byte) (CharacterClass, error) {
 	return 0, errors.New("character class not supported in v6")
->>>>>>> 55d24295
 }