package ogame

import (
	"errors"
	"time"
)

// FleetBuilderFactory ...
type FleetBuilderFactory struct {
	b Wrapper
}

// NewFleetBuilderFactory ...
func NewFleetBuilderFactory(b Wrapper) *FleetBuilderFactory {
	return &FleetBuilderFactory{b: b}
}

// NewFleet ...
func (f FleetBuilderFactory) NewFleet() *FleetBuilder {
	return NewFleetBuilder(f.b)
}

// FleetBuilder ...
type FleetBuilder struct {
	b                Wrapper
	tx               Prioritizable
	origin           Celestial
	destination      Coordinate
	speed            Speed
	mission          MissionID
	ships            ShipsInfos
	resources        Resources
	err              error
	fleet            Fleet
	minimumDeuterium int64
	holdingTime      int64
	unionID          int64
	allShips         bool
	recallIn         int64
	successCallbacks []func(Fleet)
	errorCallbacks   []func(error)
}

// NewFleetBuilder ...
func NewFleetBuilder(b Wrapper) *FleetBuilder {
	fb := new(FleetBuilder)
	fb.b = b
	fb.mission = Transport
	fb.speed = HundredPercent
	return fb
}

// SetTx ...
func (f *FleetBuilder) SetTx(tx Prioritizable) *FleetBuilder {
	f.tx = tx
	return f
}

// SetOrigin ...
func (f *FleetBuilder) SetOrigin(v interface{}) *FleetBuilder {
	f.origin = f.b.GetCachedCelestial(v)
	return f
}

// SetDestination ...
func (f *FleetBuilder) SetDestination(v interface{}) *FleetBuilder {
	var c Celestial
	if celestial, ok := v.(Celestial); ok {
		f.destination = celestial.GetCoordinate()
	} else if planet, ok := v.(Planet); ok {
		f.destination = planet.GetCoordinate()
	} else if moon, ok := v.(Moon); ok {
		f.destination = moon.GetCoordinate()
	} else if coord, ok := v.(Coordinate); ok {
		f.destination = coord
	} else if coordStr, ok := v.(string); ok {
		coord, err := ParseCoord(coordStr)
		if err != nil {
			return f
		}
		f.destination = coord
	} else {
		c = f.b.GetCachedCelestial(v)
		if c != nil {
			f.destination = c.GetCoordinate()
		}
	}
	return f
}

// SetSpeed ...
func (f *FleetBuilder) SetSpeed(speed Speed) *FleetBuilder {
	f.speed = speed
	return f
}

// SetResources ...
func (f *FleetBuilder) SetResources(resources Resources) *FleetBuilder {
	f.resources = resources
	return f
}

// SetMetal ...
func (f *FleetBuilder) SetMetal(metal int64) *FleetBuilder {
	f.resources.Metal = MaxInt(metal, -1)
	return f
}

// SetCrystal ...
func (f *FleetBuilder) SetCrystal(crystal int64) *FleetBuilder {
	f.resources.Crystal = MaxInt(crystal, -1)
	return f
}

// SetDeuterium ...
func (f *FleetBuilder) SetDeuterium(deuterium int64) *FleetBuilder {
	f.resources.Deuterium = MaxInt(deuterium, -1)
	return f
}

// SetAllResources will send all resources from the origin
func (f *FleetBuilder) SetAllResources() *FleetBuilder {
	f.resources = Resources{Metal: -1, Crystal: -1, Deuterium: -1}
	return f
}

// SetAllMetal will send all metal from the origin
func (f *FleetBuilder) SetAllMetal() *FleetBuilder {
	f.resources.Metal = -1
	return f
}

// SetAllCrystal will send all crystal from the origin
func (f *FleetBuilder) SetAllCrystal() *FleetBuilder {
	f.resources.Crystal = -1
	return f
}

// SetAllDeuterium will send all deuterium from the origin
func (f *FleetBuilder) SetAllDeuterium() *FleetBuilder {
	f.resources.Deuterium = -1
	return f
}

// SetMinimumDeuterium set minimum deuterium to keep on celestial
func (f *FleetBuilder) SetMinimumDeuterium(minimumDeuterium int64) *FleetBuilder {
	f.minimumDeuterium = minimumDeuterium
	return f
}

// SetMission ...
func (f *FleetBuilder) SetMission(mission MissionID) *FleetBuilder {
	f.mission = mission
	return f
}

// SetDuration set expedition duration
func (f *FleetBuilder) SetDuration(holdingTime int64) *FleetBuilder {
	f.holdingTime = holdingTime
	return f
}

// SetUnionID set union id to join
func (f *FleetBuilder) SetUnionID(unionID int64) *FleetBuilder {
	f.unionID = unionID
	return f
}

// AddShips ...
func (f *FleetBuilder) AddShips(id ID, nbr int64) *FleetBuilder {
	f.ships.Set(id, f.ships.ByID(id)+nbr)
	return f
}

// SetShips ...
func (f *FleetBuilder) SetShips(ships ShipsInfos) *FleetBuilder {
	f.ships = ships
	return f
}

// SetAllShips ...
func (f *FleetBuilder) SetAllShips() *FleetBuilder {
	f.allShips = true
	return f
}

// SetRecallIn ...
func (f *FleetBuilder) SetRecallIn(secs int64) *FleetBuilder {
	f.recallIn = secs
	return f
}

// FlightTime ...
func (f *FleetBuilder) FlightTime() (secs, fuel int64) {
	ships := f.ships
	if f.allShips {
		if f.tx != nil {
			ships, _ = f.tx.GetShips(f.origin.GetID())
		} else {
			ships, _ = f.b.GetShips(f.origin.GetID())
		}
	}
<<<<<<< HEAD
	ships.SolarSatellite = 0
	ships.Crawler = 0
	return f.b.FlightTime(f.origin.GetCoordinate(), f.destination, f.speed, ships)
=======
	return f.b.FlightTime(f.origin.GetCoordinate(), f.destination, f.speed, ships, f.mission)
>>>>>>> 13958b7c
}

func (f *FleetBuilder) sendNow(tx Prioritizable) error {
	if f.origin == nil {
		f.err = errors.New("invalid origin")
		return f.err
	}

	// Set all ships
	if f.allShips {
		f.ships, _ = tx.GetShips(f.origin.GetID())
	}
	// Don't send SolarSatellite or Crawlers!
	f.ships.SolarSatellite = 0
	f.ships.Crawler = 0

	var fuel int64
	var planetResources Resources
	if f.minimumDeuterium > 0 {
		planetResources, _ = tx.GetResources(f.origin.GetID())
		_, fuel = tx.FlightTime(f.origin.GetCoordinate(), f.destination, f.speed, f.ships, f.mission)
	}

	if f.minimumDeuterium > 0 && f.resources.Deuterium > 0 {
		planetResources.Deuterium = planetResources.Deuterium - (fuel + 10) - f.minimumDeuterium
		if f.resources.Deuterium > planetResources.Deuterium {
			f.resources.Deuterium = planetResources.Deuterium
		}
	}

	payload := f.resources
	// Send all resources
	if f.resources.Metal == -1 || f.resources.Crystal == -1 || f.resources.Deuterium == -1 {
		// Calculate cargo
		techs := tx.GetResearch()
		cargoCapacity := f.ships.Cargo(techs, f.b.GetServer().Settings.EspionageProbeRaids == 1, f.b.CharacterClass() == Collector, f.b.IsPioneers())
		if f.minimumDeuterium <= 0 {
			planetResources, _ = tx.GetResources(f.origin.GetID())
		}
		if f.resources.Deuterium == -1 {
			if f.minimumDeuterium > 0 {
				planetResources.Deuterium = planetResources.Deuterium - (fuel + 10) - f.minimumDeuterium
			}
			payload.Deuterium = MinInt(cargoCapacity, planetResources.Deuterium)
			cargoCapacity -= payload.Deuterium
		}
		if f.resources.Crystal == -1 {
			payload.Crystal = MinInt(cargoCapacity, planetResources.Crystal)
			cargoCapacity -= payload.Crystal
		}
		if f.resources.Metal == -1 {
			payload.Metal = MinInt(cargoCapacity, planetResources.Metal)
		}
	}

	f.fleet, f.err = tx.EnsureFleet(f.origin.GetID(), f.ships.ToQuantifiables(), f.speed, f.destination, f.mission, payload, f.holdingTime, f.unionID)
	return f.err
}

// SendNow send the fleet with defined configurations
func (f *FleetBuilder) SendNow() (Fleet, error) {
	var err error
	if f.tx != nil {
		err = f.sendNow(f.tx)
	} else {
		err = f.b.Tx(func(tx Prioritizable) error {
			return f.sendNow(tx)
		})
	}
	if err != nil {
		// On error, call error callbacks
		for _, clb := range f.errorCallbacks {
			clb(err)
		}
	} else {
		if f.recallIn > 0 {
			go func() {
				time.Sleep(time.Duration(f.recallIn) * time.Second)
				_ = f.b.CancelFleet(f.fleet.ID)
			}()
		}

		// Otherwise, call success callbacks
		for _, clb := range f.successCallbacks {
			clb(f.fleet)
		}
	}
	return f.fleet, f.err
}

// OnError register an error callback
func (f *FleetBuilder) OnError(clb func(error)) *FleetBuilder {
	f.errorCallbacks = append(f.errorCallbacks, clb)
	return f
}

// OnSuccess register a success callback
func (f *FleetBuilder) OnSuccess(clb func(Fleet)) *FleetBuilder {
	f.successCallbacks = append(f.successCallbacks, clb)
	return f
}<|MERGE_RESOLUTION|>--- conflicted
+++ resolved
@@ -200,13 +200,7 @@
 			ships, _ = f.b.GetShips(f.origin.GetID())
 		}
 	}
-<<<<<<< HEAD
-	ships.SolarSatellite = 0
-	ships.Crawler = 0
-	return f.b.FlightTime(f.origin.GetCoordinate(), f.destination, f.speed, ships)
-=======
 	return f.b.FlightTime(f.origin.GetCoordinate(), f.destination, f.speed, ships, f.mission)
->>>>>>> 13958b7c
 }
 
 func (f *FleetBuilder) sendNow(tx Prioritizable) error {
