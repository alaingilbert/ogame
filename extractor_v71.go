package ogame

import (
	"bytes"
	"strconv"
	"time"

	"github.com/PuerkitoBio/goquery"
	"github.com/alaingilbert/clockwork"
)

// ExtractorV71 ...
type ExtractorV71 struct {
	ExtractorV7
}

// NewExtractorV71 ...
func NewExtractorV71() *ExtractorV71 {
	return &ExtractorV71{}
}

// ExtractCancelFleetToken ...
func (e ExtractorV71) ExtractCancelFleetToken(pageHTML []byte, fleetID FleetID) (string, error) {
	doc, _ := goquery.NewDocumentFromReader(bytes.NewReader(pageHTML))
	return e.ExtractCancelFleetTokenFromDoc(doc, fleetID)
}

// ExtractCancelFleetTokenFromDoc ...
func (e ExtractorV71) ExtractCancelFleetTokenFromDoc(doc *goquery.Document, fleetID FleetID) (string, error) {
	return extractCancelFleetTokenFromDocV71(doc, fleetID)
}

// ExtractFacilitiesFromDoc ...
func (e ExtractorV71) ExtractFacilitiesFromDoc(doc *goquery.Document) (Facilities, error) {
	return extractFacilitiesFromDocV71(doc)
}

// ExtractFacilities ...
func (e ExtractorV71) ExtractFacilities(pageHTML []byte) (Facilities, error) {
	doc, _ := goquery.NewDocumentFromReader(bytes.NewReader(pageHTML))
	return e.ExtractFacilitiesFromDoc(doc)
}

// ExtractResourcesDetails ...
func (e ExtractorV71) ExtractResourcesDetails(pageHTML []byte) (out ResourcesDetails, err error) {
	return extractResourcesDetailsV71(pageHTML)
}

// ExtractTechs ...
<<<<<<< HEAD
func (e ExtractorV71) ExtractTechs(pageHTML []byte) (ResourcesBuildings, Facilities, ShipsInfos, Researches, DefensesInfos, error) {
=======
func (e ExtractorV71) ExtractTechs(pageHTML []byte) (ResourcesBuildings, Facilities, ShipsInfos, DefensesInfos, Researches, error) {
>>>>>>> 47bf771b
	return extractTechsV71(pageHTML)
}

// ExtractEspionageReport ...
func (e ExtractorV71) ExtractEspionageReport(pageHTML []byte, location *time.Location) (EspionageReport, error) {
	doc, _ := goquery.NewDocumentFromReader(bytes.NewReader(pageHTML))
	return e.ExtractEspionageReportFromDoc(doc, location)
}

// ExtractEspionageReportFromDoc ...
func (e ExtractorV71) ExtractEspionageReportFromDoc(doc *goquery.Document, location *time.Location) (EspionageReport, error) {
	return extractEspionageReportFromDocV71(doc, location)
}

// ExtractDestroyRockets ...
func (e ExtractorV71) ExtractDestroyRockets(pageHTML []byte) (abm, ipm int64, token string, err error) {
	doc, _ := goquery.NewDocumentFromReader(bytes.NewReader(pageHTML))
	return e.ExtractDestroyRocketsFromDoc(doc)
}

// ExtractDestroyRocketsFromDoc ...
func (e ExtractorV71) ExtractDestroyRocketsFromDoc(doc *goquery.Document) (abm, ipm int64, token string, err error) {
	return extractDestroyRocketsFromDocV71(doc)
}

// ExtractIPM ...
func (e ExtractorV71) ExtractIPM(pageHTML []byte) (duration int64, max int64, token string) {
	doc, _ := goquery.NewDocumentFromReader(bytes.NewReader(pageHTML))
	return e.ExtractIPMFromDoc(doc)
}

// ExtractIPMFromDoc ...
func (e ExtractorV71) ExtractIPMFromDoc(doc *goquery.Document) (duration int64, max int64, token string) {
	return extractIPMFromDocV71(doc)
}

// ExtractProduction extracts ships/defenses production from the shipyard page
func (e ExtractorV71) ExtractProduction(pageHTML []byte) ([]Quantifiable, int64, error) {
	doc, _ := goquery.NewDocumentFromReader(bytes.NewReader(pageHTML))
	shipSumCountdown := e.ExtractOverviewShipSumCountdownFromBytes(pageHTML)
	production, err := e.ExtractProductionFromDoc(doc)
	return production, shipSumCountdown, err
}

// ExtractProductionFromDoc extracts ships/defenses production from the shipyard page
func (e ExtractorV71) ExtractProductionFromDoc(doc *goquery.Document) ([]Quantifiable, error) {
	return extractProductionFromDocV71(doc)
}

// ExtractHighscore ...
func (e ExtractorV71) ExtractHighscore(pageHTML []byte) (Highscore, error) {
	doc, _ := goquery.NewDocumentFromReader(bytes.NewReader(pageHTML))
	return e.ExtractHighscoreFromDoc(doc)
}

// ExtractHighscoreFromDoc ...
func (e ExtractorV71) ExtractHighscoreFromDoc(doc *goquery.Document) (Highscore, error) {
	return extractHighscoreFromDocV71(doc)
}

// ExtractAllResources ...
func (e ExtractorV71) ExtractAllResources(pageHTML []byte) (map[CelestialID]Resources, error) {
	return extractAllResourcesV71(pageHTML)
}

// ExtractAttacksFromDoc ...
func (e ExtractorV71) ExtractAttacksFromDoc(doc *goquery.Document, clock clockwork.Clock) ([]AttackEvent, error) {
	return extractAttacksFromDocV71(doc, clock)
}

// ExtractAttacks ...
func (e ExtractorV71) ExtractAttacks(pageHTML []byte) ([]AttackEvent, error) {
	return e.extractAttacks(pageHTML, clockwork.NewRealClock())
}

func (e ExtractorV71) extractAttacks(pageHTML []byte, clock clockwork.Clock) ([]AttackEvent, error) {
	doc, _ := goquery.NewDocumentFromReader(bytes.NewReader(pageHTML))
	return e.ExtractAttacksFromDoc(doc, clock)
}

// DMCost ...
type DMCost struct {
	Cost                int64
	CanBuy              bool  // Either or not we have enough DM
	Complete            bool  // false means we will halve the time, true will complete
	OGameID             ID    // What we are going to build
	Nbr                 int64 // Either the amount of ships/defences or the building/research level
	BuyAndActivateToken string
	Token               string
}

// String ...
func (d DMCost) String() string {
	return "\n" +
		"               Cost: " + strconv.FormatInt(d.Cost, 10) + "\n" +
		"             CanBuy: " + strconv.FormatBool(d.CanBuy) + "\n" +
		"           Complete: " + strconv.FormatBool(d.Complete) + "\n" +
		"            OGameID: " + strconv.FormatInt(int64(d.OGameID), 10) + "\n" +
		"                Nbr: " + strconv.FormatInt(d.Nbr, 10) + "\n" +
		"BuyAndActivateToken: " + d.BuyAndActivateToken + "\n" +
		"              Token: " + d.Token
}

// DMCosts ...
type DMCosts struct {
	Buildings DMCost
	Research  DMCost
	Shipyard  DMCost
}

// String ...
func (d DMCosts) String() string {
	return "\n" +
		"Buildings:" + d.Buildings.String() + "\n" +
		"Research:" + d.Research.String() + "\n" +
		"Shipyard:" + d.Shipyard.String()
}

// ExtractDMCosts ...
func (e ExtractorV71) ExtractDMCosts(pageHTML []byte) (DMCosts, error) {
	doc, _ := goquery.NewDocumentFromReader(bytes.NewReader(pageHTML))
	return e.ExtractDMCostsFromDoc(doc)
}

// ExtractDMCostsFromDoc ...
func (e ExtractorV71) ExtractDMCostsFromDoc(doc *goquery.Document) (DMCosts, error) {
	return extractDMCostsFromDocV71(doc)
}

// ExtractBuffActivation ...
func (e ExtractorV71) ExtractBuffActivation(pageHTML []byte) (string, []Item, error) {
	doc, _ := goquery.NewDocumentFromReader(bytes.NewReader(pageHTML))
	return e.ExtractBuffActivationFromDoc(doc)
}

// ExtractBuffActivationFromDoc ...
func (e ExtractorV71) ExtractBuffActivationFromDoc(doc *goquery.Document) (string, []Item, error) {
	return extractBuffActivationFromDocV71(doc)
}

// ExtractIsMobile ...
func (e ExtractorV71) ExtractIsMobile(pageHTML []byte) bool {
	doc, _ := goquery.NewDocumentFromReader(bytes.NewReader(pageHTML))
	return e.ExtractIsMobileFromDoc(doc)
}

// ExtractIsMobileFromDoc ...
func (e ExtractorV71) ExtractIsMobileFromDoc(doc *goquery.Document) bool {
	return extractIsMobileFromDocV71(doc)
}<|MERGE_RESOLUTION|>--- conflicted
+++ resolved
@@ -47,11 +47,7 @@
 }
 
 // ExtractTechs ...
-<<<<<<< HEAD
-func (e ExtractorV71) ExtractTechs(pageHTML []byte) (ResourcesBuildings, Facilities, ShipsInfos, Researches, DefensesInfos, error) {
-=======
 func (e ExtractorV71) ExtractTechs(pageHTML []byte) (ResourcesBuildings, Facilities, ShipsInfos, DefensesInfos, Researches, error) {
->>>>>>> 47bf771b
 	return extractTechsV71(pageHTML)
 }
 
