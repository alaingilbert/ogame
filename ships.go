--- conflicted
+++ resolved
@@ -52,7 +52,6 @@
 	return false
 }
 
-<<<<<<< HEAD
 // HasMovableShips returns either or not at least one ship that can be moved is present
 func (s ShipsInfos) HasMovableShips() bool {
 	for _, ship := range Ships {
@@ -64,14 +63,6 @@
 		case CrawlerID:
 		default:
 			if s.ByID(ship.GetID()) > 0 {
-=======
-// HasFlyableShips returns either or not at least one flyable ship is present
-func (s ShipsInfos) HasFlyableShips() bool {
-	for _, ship := range Ships {
-		shipID := ship.GetID()
-		if shipID.IsFlyableShip() {
-			if s.ByID(shipID) > 0 {
->>>>>>> 65a24952
 				return true
 			}
 		}
