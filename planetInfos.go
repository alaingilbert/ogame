--- conflicted
+++ resolved
@@ -18,12 +18,8 @@
 	Events struct {
 		Darkmatter  int64
 		HasAsteroid bool
-<<<<<<< HEAD
 	} `gorm:"embedded;embeddedPrefix:events_"`
-=======
-	}
 	OverlayToken string
->>>>>>> a2c366b3
 }
 
 // Galaxy returns galaxy info
