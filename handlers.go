--- conflicted
+++ resolved
@@ -1170,19 +1170,6 @@
 	return c.JSON(http.StatusOK, SuccessResp(fleets))
 }
 
-<<<<<<< HEAD
-// AddAccountHandler ...
-func AddAccountHandler(c echo.Context) error {
-	bot := c.Get("bot").(*OGame)
-	//value, _ := strconv.ParseInt(c.QueryParam("number"), 10, 64)
-	//lang := c.QueryParam("lang")
-	//account, err := bot.AddAccount(int(value), lang)
-	account, err := AddAccount(bot.Username, bot.password, "Libra", "de", "", "","", "")
-	if err != nil {
-		return c.JSON(http.StatusBadRequest, ErrorResp(400, err.Error()))
-	}
-	return c.JSON(http.StatusOK, SuccessResp(account.Server))
-=======
 // JumpGateHandler ...
 func JumpGateHandler(c echo.Context) error {
 	bot := c.Get("bot").(*OGame)
@@ -1223,5 +1210,17 @@
 		"success":           success,
 		"rechargeCountdown": rechargeCountdown,
 	}))
->>>>>>> 39b3dd00
+}
+
+// AddAccountHandler ...
+func AddAccountHandler(c echo.Context) error {
+	bot := c.Get("bot").(*OGame)
+	//value, _ := strconv.ParseInt(c.QueryParam("number"), 10, 64)
+	//lang := c.QueryParam("lang")
+	//account, err := bot.AddAccount(int(value), lang)
+	account, err := AddAccount(bot.Username, bot.password, "Libra", "de", "", "","", "")
+	if err != nil {
+		return c.JSON(http.StatusBadRequest, ErrorResp(400, err.Error()))
+	}
+	return c.JSON(http.StatusOK, SuccessResp(account.Server))
 }