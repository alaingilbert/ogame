package ogame

import (
	"net/http"
	"strconv"
	"strings"

	"github.com/labstack/echo"
)

// APIResp ...
type APIResp struct {
	Status  string
	Code    int
	Message string
	Result  interface{}
}

// SuccessResp ...
func SuccessResp(data interface{}) APIResp {
	return APIResp{Status: "ok", Code: 200, Result: data}
}

// ErrorResp ...
func ErrorResp(code int, message string) APIResp {
	return APIResp{Status: "error", Code: code, Message: message}
}

// HomeHandler ...
func HomeHandler(c echo.Context) error {
	version := c.Get("version").(string)
	commit := c.Get("commit").(string)
	date := c.Get("date").(string)
	return c.JSON(http.StatusOK, map[string]interface{}{
		"version": version,
		"commit":  commit,
		"date":    date,
	})
}

// GetServerHandler ...
func GetServerHandler(c echo.Context) error {
	bot := c.Get("bot").(*OGame)
	return c.JSON(http.StatusOK, SuccessResp(bot.GetServer()))
}

// SetUserAgentHandler ...
// curl 127.0.0.1:1234/bot/set-user-agent -d 'userAgent="New user agent"'
func SetUserAgentHandler(c echo.Context) error {
	bot := c.Get("bot").(*OGame)
	userAgent := c.Request().PostFormValue("userAgent")
	bot.SetUserAgent(userAgent)
	return c.JSON(http.StatusOK, SuccessResp(nil))
}

// ServerURLHandler ...
func ServerURLHandler(c echo.Context) error {
	bot := c.Get("bot").(*OGame)
	return c.JSON(http.StatusOK, SuccessResp(bot.ServerURL()))
}

// GetLanguageHandler ...
func GetLanguageHandler(c echo.Context) error {
	bot := c.Get("bot").(*OGame)
	return c.JSON(http.StatusOK, SuccessResp(bot.GetLanguage()))
}

// PageContentHandler ...
// curl 127.0.0.1:1234/bot/page-content -d 'page=overview&cp=123'
func PageContentHandler(c echo.Context) error {
	bot := c.Get("bot").(*OGame)
	if err := c.Request().ParseForm(); err != nil {
		return c.JSON(http.StatusBadRequest, ErrorResp(400, err.Error()))
	}
	return c.JSON(http.StatusOK, SuccessResp(bot.GetPageContent(c.Request().Form)))
}

// LoginHandler ...
func LoginHandler(c echo.Context) error {
	bot := c.Get("bot").(*OGame)
	if err := bot.Login(); err != nil {
		if err == ErrBadCredentials {
			return c.JSON(http.StatusBadRequest, ErrorResp(400, err.Error()))
		}
		return c.JSON(http.StatusInternalServerError, ErrorResp(500, err.Error()))
	}
	return c.JSON(http.StatusOK, SuccessResp(nil))
}

// LogoutHandler ...
func LogoutHandler(c echo.Context) error {
	bot := c.Get("bot").(*OGame)
	bot.Logout()
	return c.JSON(http.StatusOK, SuccessResp(nil))
}

// GetUsernameHandler ...
func GetUsernameHandler(c echo.Context) error {
	bot := c.Get("bot").(*OGame)
	return c.JSON(http.StatusOK, SuccessResp(bot.GetUsername()))
}

// GetUniverseNameHandler ...
func GetUniverseNameHandler(c echo.Context) error {
	bot := c.Get("bot").(*OGame)
	return c.JSON(http.StatusOK, SuccessResp(bot.GetUniverseName()))
}

// GetUniverseSpeedHandler ...
func GetUniverseSpeedHandler(c echo.Context) error {
	bot := c.Get("bot").(*OGame)
	return c.JSON(http.StatusOK, SuccessResp(bot.serverData.Speed))
}

// GetUniverseSpeedFleetHandler ...
func GetUniverseSpeedFleetHandler(c echo.Context) error {
	bot := c.Get("bot").(*OGame)
	return c.JSON(http.StatusOK, SuccessResp(bot.serverData.SpeedFleet))
}

// ServerVersionHandler ...
func ServerVersionHandler(c echo.Context) error {
	bot := c.Get("bot").(*OGame)
	return c.JSON(http.StatusOK, SuccessResp(bot.serverData.Version))
}

// ServerTimeHandler ...
func ServerTimeHandler(c echo.Context) error {
	bot := c.Get("bot").(*OGame)
	return c.JSON(http.StatusOK, SuccessResp(bot.ServerTime()))
}

// IsUnderAttackHandler ...
func IsUnderAttackHandler(c echo.Context) error {
	bot := c.Get("bot").(*OGame)
	isUnderAttack, err := bot.IsUnderAttack()
	if err != nil {
		return c.JSON(http.StatusInternalServerError, ErrorResp(500, err.Error()))
	}
	return c.JSON(http.StatusOK, SuccessResp(isUnderAttack))
}

// GetUserInfosHandler ...
func GetUserInfosHandler(c echo.Context) error {
	bot := c.Get("bot").(*OGame)
	return c.JSON(http.StatusOK, SuccessResp(bot.GetUserInfos()))
}

// GetEspionageReportMessagesHandler ...
func GetEspionageReportMessagesHandler(c echo.Context) error {
	bot := c.Get("bot").(*OGame)
	report, err := bot.GetEspionageReportMessages()
	if err != nil {
		return c.JSON(http.StatusInternalServerError, ErrorResp(500, err.Error()))
	}
	return c.JSON(http.StatusOK, SuccessResp(report))
}

// GetEspionageReportHandler ...
func GetEspionageReportHandler(c echo.Context) error {
	bot := c.Get("bot").(*OGame)
	msgID, err := strconv.ParseInt(c.Param("msgid"), 10, 64)
	if err != nil {
		return c.JSON(http.StatusBadRequest, ErrorResp(400, "invalid msgid id"))
	}
	espionageReport, err := bot.GetEspionageReport(msgID)
	if err != nil {
		return c.JSON(http.StatusInternalServerError, ErrorResp(500, err.Error()))
	}
	return c.JSON(http.StatusOK, SuccessResp(espionageReport))
}

// GetEspionageReportForHandler ...
func GetEspionageReportForHandler(c echo.Context) error {
	bot := c.Get("bot").(*OGame)
	galaxy, err := strconv.ParseInt(c.Param("galaxy"), 10, 64)
	if err != nil {
		return c.JSON(http.StatusBadRequest, ErrorResp(400, "invalid galaxy"))
	}
	system, err := strconv.ParseInt(c.Param("system"), 10, 64)
	if err != nil {
		return c.JSON(http.StatusBadRequest, ErrorResp(400, "invalid system"))
	}
	position, err := strconv.ParseInt(c.Param("position"), 10, 64)
	if err != nil {
		return c.JSON(http.StatusBadRequest, ErrorResp(400, "invalid position"))
	}
	planet, err := bot.GetEspionageReportFor(Coordinate{Type: PlanetType, Galaxy: galaxy, System: system, Position: position})
	if err != nil {
		return c.JSON(http.StatusInternalServerError, ErrorResp(500, err.Error()))
	}
	return c.JSON(http.StatusOK, SuccessResp(planet))
}

// SendMessageHandler ...
// curl 127.0.0.1:1234/bot/send-message -d 'playerID=123&message="Sup boi!"'
func SendMessageHandler(c echo.Context) error {
	bot := c.Get("bot").(*OGame)
	playerID, err := strconv.ParseInt(c.Request().PostFormValue("playerID"), 10, 64)
	if err != nil {
		return c.JSON(http.StatusBadRequest, ErrorResp(400, err.Error()))
	}
	message := c.Request().PostFormValue("message")
	if err := bot.SendMessage(playerID, message); err != nil {
		if err.Error() == "invalid parameters" {
			return c.JSON(http.StatusBadRequest, ErrorResp(400, err.Error()))
		}
		return c.JSON(http.StatusInternalServerError, ErrorResp(500, err.Error()))
	}
	return c.JSON(http.StatusOK, SuccessResp(nil))
}

// GetFleetsHandler ...
func GetFleetsHandler(c echo.Context) error {
	bot := c.Get("bot").(*OGame)
	fleets, _ := bot.GetFleets()
	return c.JSON(http.StatusOK, SuccessResp(fleets))
}

// GetSlotsHandler ...
func GetSlotsHandler(c echo.Context) error {
	bot := c.Get("bot").(*OGame)
	slots := bot.GetSlots()
	return c.JSON(http.StatusOK, SuccessResp(slots))
}

// CancelFleetHandler ...
func CancelFleetHandler(c echo.Context) error {
	bot := c.Get("bot").(*OGame)
	fleetID, err := strconv.ParseInt(c.Param("fleetID"), 10, 64)
	if err != nil {
		return c.JSON(http.StatusBadRequest, ErrorResp(400, err.Error()))
	}
	return c.JSON(http.StatusOK, SuccessResp(bot.CancelFleet(FleetID(fleetID))))
}

// GetAttacksHandler ...
func GetAttacksHandler(c echo.Context) error {
	bot := c.Get("bot").(*OGame)
	attacks, err := bot.GetAttacks()
	if err != nil {
		return c.JSON(http.StatusInternalServerError, ErrorResp(500, err.Error()))
	}
	return c.JSON(http.StatusOK, SuccessResp(attacks))
}

// GalaxyInfosHandler ...
func GalaxyInfosHandler(c echo.Context) error {
	bot := c.Get("bot").(*OGame)
	galaxy, err := strconv.ParseInt(c.Param("galaxy"), 10, 64)
	if err != nil {
		return c.JSON(http.StatusBadRequest, ErrorResp(400, err.Error()))
	}
	system, err := strconv.ParseInt(c.Param("system"), 10, 64)
	if err != nil {
		return c.JSON(http.StatusBadRequest, ErrorResp(400, err.Error()))
	}
	res, err := bot.GalaxyInfos(galaxy, system)
	if err != nil {
		return c.JSON(http.StatusInternalServerError, ErrorResp(500, err.Error()))
	}
	return c.JSON(http.StatusOK, SuccessResp(res))
}

// GetResearchHandler ...
func GetResearchHandler(c echo.Context) error {
	bot := c.Get("bot").(*OGame)
	return c.JSON(http.StatusOK, SuccessResp(bot.GetResearch()))
}

// GetPlanetsHandler ...
func GetPlanetsHandler(c echo.Context) error {
	bot := c.Get("bot").(*OGame)
	return c.JSON(http.StatusOK, SuccessResp(bot.GetPlanets()))
}

// GetPlanetHandler ...
func GetPlanetHandler(c echo.Context) error {
	bot := c.Get("bot").(*OGame)
	planetID, err := strconv.ParseInt(c.Param("planetID"), 10, 64)
	if err != nil {
		return c.JSON(http.StatusBadRequest, ErrorResp(400, "invalid planet id"))
	}
	planet, err := bot.GetPlanet(PlanetID(planetID))
	if err != nil {
		return c.JSON(http.StatusInternalServerError, ErrorResp(500, err.Error()))
	}
	return c.JSON(http.StatusOK, SuccessResp(planet))
}

// GetPlanetByCoordHandler ...
func GetPlanetByCoordHandler(c echo.Context) error {
	bot := c.Get("bot").(*OGame)
	galaxy, err := strconv.ParseInt(c.Param("galaxy"), 10, 64)
	if err != nil {
		return c.JSON(http.StatusBadRequest, ErrorResp(400, "invalid galaxy"))
	}
	system, err := strconv.ParseInt(c.Param("system"), 10, 64)
	if err != nil {
		return c.JSON(http.StatusBadRequest, ErrorResp(400, "invalid system"))
	}
	position, err := strconv.ParseInt(c.Param("position"), 10, 64)
	if err != nil {
		return c.JSON(http.StatusBadRequest, ErrorResp(400, "invalid position"))
	}
	planet, err := bot.GetPlanet(Coordinate{Type: PlanetType, Galaxy: galaxy, System: system, Position: position})
	if err != nil {
		return c.JSON(http.StatusInternalServerError, ErrorResp(500, err.Error()))
	}
	return c.JSON(http.StatusOK, SuccessResp(planet))
}

// GetResourceSettingsHandler ...
func GetResourceSettingsHandler(c echo.Context) error {
	bot := c.Get("bot").(*OGame)
	planetID, err := strconv.ParseInt(c.Param("planetID"), 10, 64)
	if err != nil {
		return c.JSON(http.StatusBadRequest, ErrorResp(400, "invalid planet id"))
	}
	res, err := bot.GetResourceSettings(PlanetID(planetID))
	if err != nil {
		return c.JSON(http.StatusInternalServerError, ErrorResp(500, err.Error()))
	}
	return c.JSON(http.StatusOK, SuccessResp(res))
}

// SetResourceSettingsHandler ...
// curl 127.0.0.1:1234/bot/planets/123/resource-settings -d 'metalMine=100&crystalMine=100&deuteriumSynthesizer=100&solarPlant=100&fusionReactor=100&solarSatellite=100'
func SetResourceSettingsHandler(c echo.Context) error {
	bot := c.Get("bot").(*OGame)
	planetID, err := strconv.ParseInt(c.Param("planetID"), 10, 64)
	if err != nil {
		return c.JSON(http.StatusBadRequest, ErrorResp(400, "invalid planet id"))
	}
	metalMine, err := strconv.ParseInt(c.Request().PostFormValue("metalMine"), 10, 64)
	if err != nil {
		return c.JSON(http.StatusBadRequest, ErrorResp(400, "invalid metalMine"))
	}
	crystalMine, err := strconv.ParseInt(c.Request().PostFormValue("crystalMine"), 10, 64)
	if err != nil {
		return c.JSON(http.StatusBadRequest, ErrorResp(400, "invalid crystalMine"))
	}
	deuteriumSynthesizer, err := strconv.ParseInt(c.Request().PostFormValue("deuteriumSynthesizer"), 10, 64)
	if err != nil {
		return c.JSON(http.StatusBadRequest, ErrorResp(400, "invalid deuteriumSynthesizer"))
	}
	solarPlant, err := strconv.ParseInt(c.Request().PostFormValue("solarPlant"), 10, 64)
	if err != nil {
		return c.JSON(http.StatusBadRequest, ErrorResp(400, "invalid solarPlant"))
	}
	fusionReactor, err := strconv.ParseInt(c.Request().PostFormValue("fusionReactor"), 10, 64)
	if err != nil {
		return c.JSON(http.StatusBadRequest, ErrorResp(400, "invalid fusionReactor"))
	}
	solarSatellite, err := strconv.ParseInt(c.Request().PostFormValue("solarSatellite"), 10, 64)
	if err != nil {
		return c.JSON(http.StatusBadRequest, ErrorResp(400, "invalid solarSatellite"))
	}
	settings := ResourceSettings{
		MetalMine:            metalMine,
		CrystalMine:          crystalMine,
		DeuteriumSynthesizer: deuteriumSynthesizer,
		SolarPlant:           solarPlant,
		FusionReactor:        fusionReactor,
		SolarSatellite:       solarSatellite,
	}
	if err := bot.SetResourceSettings(PlanetID(planetID), settings); err != nil {
		if err == ErrInvalidPlanetID {
			return c.JSON(http.StatusBadRequest, ErrorResp(400, err.Error()))
		}
		return c.JSON(http.StatusInternalServerError, ErrorResp(500, err.Error()))
	}
	return c.JSON(http.StatusOK, SuccessResp(nil))
}

// GetResourcesBuildingsHandler ...
func GetResourcesBuildingsHandler(c echo.Context) error {
	bot := c.Get("bot").(*OGame)
	planetID, err := strconv.ParseInt(c.Param("planetID"), 10, 64)
	if err != nil {
		return c.JSON(http.StatusBadRequest, ErrorResp(400, "invalid planet id"))
	}
	res, err := bot.GetResourcesBuildings(CelestialID(planetID))
	if err != nil {
		return c.JSON(http.StatusInternalServerError, ErrorResp(500, err.Error()))
	}
	return c.JSON(http.StatusOK, SuccessResp(res))
}

// GetDefenseHandler ...
func GetDefenseHandler(c echo.Context) error {
	bot := c.Get("bot").(*OGame)
	planetID, err := strconv.ParseInt(c.Param("planetID"), 10, 64)
	if err != nil {
		return c.JSON(http.StatusBadRequest, ErrorResp(400, "invalid planet id"))
	}
	res, err := bot.GetDefense(CelestialID(planetID))
	if err != nil {
		return c.JSON(http.StatusInternalServerError, ErrorResp(500, err.Error()))
	}
	return c.JSON(http.StatusOK, SuccessResp(res))
}

// GetShipsHandler ...
func GetShipsHandler(c echo.Context) error {
	bot := c.Get("bot").(*OGame)
	planetID, err := strconv.ParseInt(c.Param("planetID"), 10, 64)
	if err != nil {
		return c.JSON(http.StatusBadRequest, ErrorResp(400, "invalid planet id"))
	}
	res, err := bot.GetShips(CelestialID(planetID))
	if err != nil {
		return c.JSON(http.StatusInternalServerError, ErrorResp(500, err.Error()))
	}
	return c.JSON(http.StatusOK, SuccessResp(res))
}

// GetFacilitiesHandler ...
func GetFacilitiesHandler(c echo.Context) error {
	bot := c.Get("bot").(*OGame)
	planetID, err := strconv.ParseInt(c.Param("planetID"), 10, 64)
	if err != nil {
		return c.JSON(http.StatusBadRequest, ErrorResp(400, "invalid planet id"))
	}
	res, err := bot.GetFacilities(CelestialID(planetID))
	if err != nil {
		return c.JSON(http.StatusInternalServerError, ErrorResp(500, err.Error()))
	}
	return c.JSON(http.StatusOK, SuccessResp(res))
}

// BuildHandler ...
func BuildHandler(c echo.Context) error {
	bot := c.Get("bot").(*OGame)
	planetID, err := strconv.ParseInt(c.Param("planetID"), 10, 64)
	if err != nil {
		return c.JSON(http.StatusBadRequest, ErrorResp(400, "invalid planet id"))
	}
	ogameID, err := strconv.ParseInt(c.Param("ogameID"), 10, 64)
	if err != nil {
		return c.JSON(http.StatusBadRequest, ErrorResp(400, "invalid ogame id"))
	}
	nbr, err := strconv.ParseInt(c.Param("nbr"), 10, 64)
	if err != nil {
		return c.JSON(http.StatusBadRequest, ErrorResp(400, "invalid nbr"))
	}
	if err := bot.Build(CelestialID(planetID), ID(ogameID), nbr); err != nil {
		return c.JSON(http.StatusInternalServerError, ErrorResp(500, err.Error()))
	}
	return c.JSON(http.StatusOK, SuccessResp(nil))
}

// BuildCancelableHandler ...
func BuildCancelableHandler(c echo.Context) error {
	bot := c.Get("bot").(*OGame)
	planetID, err := strconv.ParseInt(c.Param("planetID"), 10, 64)
	if err != nil {
		return c.JSON(http.StatusBadRequest, ErrorResp(400, "invalid planet id"))
	}
	ogameID, err := strconv.ParseInt(c.Param("ogameID"), 10, 64)
	if err != nil {
		return c.JSON(http.StatusBadRequest, ErrorResp(400, "invalid ogame id"))
	}
	if err := bot.BuildCancelable(CelestialID(planetID), ID(ogameID)); err != nil {
		return c.JSON(http.StatusInternalServerError, ErrorResp(500, err.Error()))
	}
	return c.JSON(http.StatusOK, SuccessResp(nil))
}

// BuildProductionHandler ...
func BuildProductionHandler(c echo.Context) error {
	bot := c.Get("bot").(*OGame)
	planetID, err := strconv.ParseInt(c.Param("planetID"), 10, 64)
	if err != nil {
		return c.JSON(http.StatusBadRequest, ErrorResp(400, "invalid planet id"))
	}
	ogameID, err := strconv.ParseInt(c.Param("ogameID"), 10, 64)
	if err != nil {
		return c.JSON(http.StatusBadRequest, ErrorResp(400, "invalid ogame id"))
	}
	nbr, err := strconv.ParseInt(c.Param("nbr"), 10, 64)
	if err != nil {
		return c.JSON(http.StatusBadRequest, ErrorResp(400, "invalid nbr"))
	}
	if err := bot.BuildProduction(CelestialID(planetID), ID(ogameID), nbr); err != nil {
		return c.JSON(http.StatusInternalServerError, ErrorResp(500, err.Error()))
	}
	return c.JSON(http.StatusOK, SuccessResp(nil))
}

// BuildBuildingHandler ...
func BuildBuildingHandler(c echo.Context) error {
	bot := c.Get("bot").(*OGame)
	planetID, err := strconv.ParseInt(c.Param("planetID"), 10, 64)
	if err != nil {
		return c.JSON(http.StatusBadRequest, ErrorResp(400, "invalid planet id"))
	}
	ogameID, err := strconv.ParseInt(c.Param("ogameID"), 10, 64)
	if err != nil {
		return c.JSON(http.StatusBadRequest, ErrorResp(400, "invalid ogame id"))
	}
	if err := bot.BuildBuilding(CelestialID(planetID), ID(ogameID)); err != nil {
		return c.JSON(http.StatusInternalServerError, ErrorResp(500, err.Error()))
	}
	return c.JSON(http.StatusOK, SuccessResp(nil))
}

// BuildTechnologyHandler ...
func BuildTechnologyHandler(c echo.Context) error {
	bot := c.Get("bot").(*OGame)
	planetID, err := strconv.ParseInt(c.Param("planetID"), 10, 64)
	if err != nil {
		return c.JSON(http.StatusBadRequest, ErrorResp(400, "invalid planet id"))
	}
	ogameID, err := strconv.ParseInt(c.Param("ogameID"), 10, 64)
	if err != nil {
		return c.JSON(http.StatusBadRequest, ErrorResp(400, "invalid ogame id"))
	}
	if err := bot.BuildTechnology(CelestialID(planetID), ID(ogameID)); err != nil {
		return c.JSON(http.StatusInternalServerError, ErrorResp(500, err.Error()))
	}
	return c.JSON(http.StatusOK, SuccessResp(nil))
}

// BuildDefenseHandler ...
func BuildDefenseHandler(c echo.Context) error {
	bot := c.Get("bot").(*OGame)
	planetID, err := strconv.ParseInt(c.Param("planetID"), 10, 64)
	if err != nil {
		return c.JSON(http.StatusBadRequest, ErrorResp(400, "invalid planet id"))
	}
	ogameID, err := strconv.ParseInt(c.Param("ogameID"), 10, 64)
	if err != nil {
		return c.JSON(http.StatusBadRequest, ErrorResp(400, "invalid ogame id"))
	}
	nbr, err := strconv.ParseInt(c.Param("nbr"), 10, 64)
	if err != nil {
		return c.JSON(http.StatusBadRequest, ErrorResp(400, "invalid nbr"))
	}
	if err := bot.BuildDefense(CelestialID(planetID), ID(ogameID), nbr); err != nil {
		return c.JSON(http.StatusInternalServerError, ErrorResp(500, err.Error()))
	}
	return c.JSON(http.StatusOK, SuccessResp(nil))
}

// BuildShipsHandler ...
func BuildShipsHandler(c echo.Context) error {
	bot := c.Get("bot").(*OGame)
	planetID, err := strconv.ParseInt(c.Param("planetID"), 10, 64)
	if err != nil {
		return c.JSON(http.StatusBadRequest, ErrorResp(400, "invalid planet id"))
	}
	ogameID, err := strconv.ParseInt(c.Param("ogameID"), 10, 64)
	if err != nil {
		return c.JSON(http.StatusBadRequest, ErrorResp(400, "invalid ogame id"))
	}
	nbr, err := strconv.ParseInt(c.Param("nbr"), 10, 64)
	if err != nil {
		return c.JSON(http.StatusBadRequest, ErrorResp(400, "invalid nbr"))
	}
	if err := bot.BuildShips(CelestialID(planetID), ID(ogameID), nbr); err != nil {
		return c.JSON(http.StatusInternalServerError, ErrorResp(500, err.Error()))
	}
	return c.JSON(http.StatusOK, SuccessResp(nil))
}

// GetProductionHandler ...
func GetProductionHandler(c echo.Context) error {
	bot := c.Get("bot").(*OGame)
	planetID, err := strconv.ParseInt(c.Param("planetID"), 10, 64)
	if err != nil {
		return c.JSON(http.StatusBadRequest, ErrorResp(400, "invalid planet id"))
	}
	res, _, err := bot.GetProduction(CelestialID(planetID))
	if err != nil {
		return c.JSON(http.StatusInternalServerError, ErrorResp(500, err.Error()))
	}
	return c.JSON(http.StatusOK, SuccessResp(res))
}

// ConstructionsBeingBuiltHandler ...
func ConstructionsBeingBuiltHandler(c echo.Context) error {
	bot := c.Get("bot").(*OGame)
	planetID, err := strconv.ParseInt(c.Param("planetID"), 10, 64)
	if err != nil {
		return c.JSON(http.StatusBadRequest, ErrorResp(400, "invalid planet id"))
	}
	buildingID, buildingCountdown, researchID, researchCountdown := bot.ConstructionsBeingBuilt(CelestialID(planetID))
	return c.JSON(http.StatusOK, SuccessResp(
		struct {
			BuildingID        int64
			BuildingCountdown int64
			ResearchID        int64
			ResearchCountdown int64
		}{
			BuildingID:        int64(buildingID),
			BuildingCountdown: buildingCountdown,
			ResearchID:        int64(researchID),
			ResearchCountdown: researchCountdown,
		},
	))
}

// CancelBuildingHandler ...
func CancelBuildingHandler(c echo.Context) error {
	bot := c.Get("bot").(*OGame)
	planetID, err := strconv.ParseInt(c.Param("planetID"), 10, 64)
	if err != nil {
		return c.JSON(http.StatusBadRequest, ErrorResp(400, "invalid planet id"))
	}
	if err := bot.CancelBuilding(CelestialID(planetID)); err != nil {
		return c.JSON(http.StatusInternalServerError, ErrorResp(500, err.Error()))
	}
	return c.JSON(http.StatusOK, SuccessResp(nil))
}

// CancelResearchHandler ...
func CancelResearchHandler(c echo.Context) error {
	bot := c.Get("bot").(*OGame)
	planetID, err := strconv.ParseInt(c.Param("planetID"), 10, 64)
	if err != nil {
		return c.JSON(http.StatusBadRequest, ErrorResp(400, "invalid planet id"))
	}
	if err := bot.CancelResearch(CelestialID(planetID)); err != nil {
		return c.JSON(http.StatusInternalServerError, ErrorResp(500, err.Error()))
	}
	return c.JSON(http.StatusOK, SuccessResp(nil))
}

// GetResourcesHandler ...
func GetResourcesHandler(c echo.Context) error {
	bot := c.Get("bot").(*OGame)
	planetID, err := strconv.ParseInt(c.Param("planetID"), 10, 64)
	if err != nil {
		return c.JSON(http.StatusBadRequest, ErrorResp(400, "invalid planet id"))
	}
	res, err := bot.GetResources(CelestialID(planetID))
	if err != nil {
		return c.JSON(http.StatusInternalServerError, ErrorResp(500, err.Error()))
	}
	return c.JSON(http.StatusOK, SuccessResp(res))
}

// SendFleetHandler ...
// curl 127.0.0.1:1234/bot/planets/123/send-fleet -d 'ships="203,1"&ships="204,10"&speed=10&galaxy=1&system=1&type=1&position=1&mission=3&metal=1&crystal=2&deuterium=3'
func SendFleetHandler(c echo.Context) error {
	bot := c.Get("bot").(*OGame)
	planetID, err := strconv.ParseInt(c.Param("planetID"), 10, 64)
	if err != nil {
		return c.JSON(http.StatusBadRequest, ErrorResp(400, "invalid planet id"))
	}

	if err := c.Request().ParseForm(); err != nil {
		return c.JSON(http.StatusBadRequest, ErrorResp(400, "invalid form"))
	}

	var ships []Quantifiable
	where := Coordinate{Type: PlanetType}
	mission := Transport
	var duration int64
	var unionID int64
	payload := Resources{}
	speed := HundredPercent
	for key, values := range c.Request().PostForm {
		switch key {
		case "ships":
			for _, s := range values {
				a := strings.Split(s, ",")
				shipID, err := strconv.ParseInt(a[0], 10, 64)
				if err != nil || !IsShipID(shipID) {
					return c.JSON(http.StatusBadRequest, ErrorResp(400, "invalid ship id "+a[0]))
				}
				nbr, err := strconv.ParseInt(a[1], 10, 64)
				if err != nil || nbr < 0 {
					return c.JSON(http.StatusBadRequest, ErrorResp(400, "invalid nbr "+a[1]))
				}
				ships = append(ships, Quantifiable{ID: ID(shipID), Nbr: nbr})
			}
		case "speed":
			speedInt, err := strconv.ParseInt(values[0], 10, 64)
			if err != nil || speedInt < 0 || speedInt > 10 {
				return c.JSON(http.StatusBadRequest, ErrorResp(400, "invalid speed"))
			}
			speed = Speed(speedInt)
		case "galaxy":
			galaxy, err := strconv.ParseInt(values[0], 10, 64)
			if err != nil {
				return c.JSON(http.StatusBadRequest, ErrorResp(400, "invalid galaxy"))
			}
			where.Galaxy = galaxy
		case "system":
			system, err := strconv.ParseInt(values[0], 10, 64)
			if err != nil {
				return c.JSON(http.StatusBadRequest, ErrorResp(400, "invalid system"))
			}
			where.System = system
		case "position":
			position, err := strconv.ParseInt(values[0], 10, 64)
			if err != nil {
				return c.JSON(http.StatusBadRequest, ErrorResp(400, "invalid position"))
			}
			where.Position = position
		case "type":
			t, err := strconv.ParseInt(values[0], 10, 64)
			if err != nil {
				return c.JSON(http.StatusBadRequest, ErrorResp(400, "invalid type"))
			}
			where.Type = CelestialType(t)
		case "mission":
			missionInt, err := strconv.ParseInt(values[0], 10, 64)
			if err != nil {
				return c.JSON(http.StatusBadRequest, ErrorResp(400, "invalid mission"))
			}
			mission = MissionID(missionInt)
		case "duration":
			duration, err = strconv.ParseInt(values[0], 10, 64)
			if err != nil {
				return c.JSON(http.StatusBadRequest, ErrorResp(400, "invalid duration"))
			}
		case "union":
			unionID, err = strconv.ParseInt(values[0], 10, 64)
			if err != nil {
				return c.JSON(http.StatusBadRequest, ErrorResp(400, "invalid union id"))
			}
		case "metal":
			metal, err := strconv.ParseInt(values[0], 10, 64)
			if err != nil || metal < 0 {
				return c.JSON(http.StatusBadRequest, ErrorResp(400, "invalid metal"))
			}
			payload.Metal = metal
		case "crystal":
			crystal, err := strconv.ParseInt(values[0], 10, 64)
			if err != nil || crystal < 0 {
				return c.JSON(http.StatusBadRequest, ErrorResp(400, "invalid crystal"))
			}
			payload.Crystal = crystal
		case "deuterium":
			deuterium, err := strconv.ParseInt(values[0], 10, 64)
			if err != nil || deuterium < 0 {
				return c.JSON(http.StatusBadRequest, ErrorResp(400, "invalid deuterium"))
			}
			payload.Deuterium = deuterium
		}
	}

	fleet, err := bot.SendFleet(CelestialID(planetID), ships, speed, where, mission, payload, duration, unionID)
	if err != nil &&
		(err == ErrInvalidPlanetID ||
			err == ErrNoShipSelected ||
			err == ErrUninhabitedPlanet ||
			err == ErrNoDebrisField ||
			err == ErrPlayerInVacationMode ||
			err == ErrAdminOrGM ||
			err == ErrNoAstrophysics ||
			err == ErrNoobProtection ||
			err == ErrPlayerTooStrong ||
			err == ErrNoMoonAvailable ||
			err == ErrNoRecyclerAvailable ||
			err == ErrNoEventsRunning ||
			err == ErrPlanetAlreadyReservecForRelocation) {
		return c.JSON(http.StatusBadRequest, ErrorResp(400, err.Error()))
	}
	if err != nil {
		return c.JSON(http.StatusInternalServerError, ErrorResp(500, err.Error()))
	}
	return c.JSON(http.StatusOK, SuccessResp(fleet))
}

<<<<<<< HEAD
func GetAlliancePageContentHandler(c echo.Context) error {
	bot := c.Get("bot").(*OGame)

	allianceId := c.QueryParam("allianceId")
	vals := url.Values{"allianceId": {allianceId}}

	return c.HTML(http.StatusOK, string(bot.GetAlliancePageContent(vals)))
}

=======
// GetEmpireHandler ...
func GetEmpireHandler(c echo.Context) error {
	bot := c.Get("bot").(*OGame)
	nbr, err := strconv.ParseInt(c.Param("typeID"), 10, 64)
	if err != nil || nbr > 1 {
		return c.JSON(http.StatusBadRequest, ErrorResp(400, "invalid typeID"))
	}
	getEmpire, err := bot.GetEmpire(nbr)
	if err != nil {
		return c.JSON(http.StatusInternalServerError, ErrorResp(500, err.Error()))
	}
	return c.JSON(http.StatusOK, SuccessResp(getEmpire))
}

// DeleteMessageHandler ...
>>>>>>> a814bfe9
func DeleteMessageHandler(c echo.Context) error {
	bot := c.Get("bot").(*OGame)
	messageID, err := strconv.ParseInt(c.Param("messageID"), 10, 64)
	if err != nil {
		return c.JSON(http.StatusBadRequest, ErrorResp(400, "invalid message id"))
	}
	if err := bot.DeleteMessage(messageID); err != nil {
		return c.JSON(http.StatusBadRequest, ErrorResp(400, err.Error()))
	}
	return c.JSON(http.StatusOK, SuccessResp(nil))
}

// DeleteEspionageMessagesHandler ...
func DeleteEspionageMessagesHandler(c echo.Context) error {
	bot := c.Get("bot").(*OGame)
	if err := bot.DeleteAllMessagesFromTab(20); err != nil { // 20 = Espionage Reports
		return c.JSON(http.StatusBadRequest, ErrorResp(400, "Unable to delete Espionage Reports"))
	}
	return c.JSON(http.StatusOK, SuccessResp(nil))
}

// DeleteMessagesFromTabHandler ...
func DeleteMessagesFromTabHandler(c echo.Context) error {
	bot := c.Get("bot").(*OGame)
	tabIndex, err := strconv.ParseInt(c.Param("tabIndex"), 10, 64)
	if err != nil {
		return c.JSON(http.StatusBadRequest, ErrorResp(400, "must provide tabIndex"))
	}
	if tabIndex < 20 || tabIndex > 24 {
		/*
			tabid: 20 => Espionage
			tabid: 21 => Combat Reports
			tabid: 22 => Expeditions
			tabid: 23 => Unions/Transport
			tabid: 24 => Other
		*/
		return c.JSON(http.StatusBadRequest, ErrorResp(400, "invalid tabIndex provided"))
	}
	if err := bot.DeleteAllMessagesFromTab(tabIndex); err != nil {
		return c.JSON(http.StatusBadRequest, ErrorResp(400, "Unable to delete message from tab "+strconv.FormatInt(tabIndex, 10)))
	}
	return c.JSON(http.StatusOK, SuccessResp(nil))
}

// SendIPMHandler ...
func SendIPMHandler(c echo.Context) error {
	bot := c.Get("bot").(*OGame)
	ipmAmount, err := strconv.ParseInt(c.Param("ipmAmount"), 10, 64)
	if err != nil || ipmAmount < 1 {
		return c.JSON(http.StatusBadRequest, ErrorResp(400, "invalid ipmAmount"))
	}
	planetID, err := strconv.ParseInt(c.Param("planetID"), 10, 64)
	if err != nil || planetID < 1 {
		return c.JSON(http.StatusBadRequest, ErrorResp(400, "invalid planet id"))
	}
	galaxy, err := strconv.ParseInt(c.Request().PostFormValue("galaxy"), 10, 64)
	if err != nil || galaxy < 1 || galaxy > bot.serverData.Galaxies {
		return c.JSON(http.StatusBadRequest, ErrorResp(400, "invalid galaxy"))
	}
	system, err := strconv.ParseInt(c.Request().PostFormValue("system"), 10, 64)
	if err != nil || system < 1 || system > bot.serverData.Systems {
		return c.JSON(http.StatusBadRequest, ErrorResp(400, "invalid system"))
	}
	position, err := strconv.ParseInt(c.Request().PostFormValue("position"), 10, 64)
	if err != nil || position < 1 || position > 15 {
		return c.JSON(http.StatusBadRequest, ErrorResp(400, "invalid position"))
	}
	planetTypeInt, err := strconv.ParseInt(c.Param("type"), 10, 64)
	if err != nil {
		return c.JSON(http.StatusBadRequest, ErrorResp(400, err.Error()))
	}
	planetType := CelestialType(planetTypeInt)
	if planetType != PlanetType && planetType != MoonType { // only accept planet/moon types
		return c.JSON(http.StatusBadRequest, ErrorResp(400, "invalid type"))
	}
	priority, _ := strconv.ParseInt(c.Request().PostFormValue("priority"), 10, 64)
	coord := Coordinate{Type: planetType, Galaxy: galaxy, System: system, Position: position}
	duration, err := bot.SendIPM(PlanetID(planetID), coord, ipmAmount, ID(priority))
	if err != nil {
		return c.JSON(http.StatusBadRequest, ErrorResp(400, err.Error()))
	}
	return c.JSON(http.StatusOK, SuccessResp(duration))
}<|MERGE_RESOLUTION|>--- conflicted
+++ resolved
@@ -766,7 +766,7 @@
 	return c.JSON(http.StatusOK, SuccessResp(fleet))
 }
 
-<<<<<<< HEAD
+// GetAlliancePageContentHandler ...
 func GetAlliancePageContentHandler(c echo.Context) error {
 	bot := c.Get("bot").(*OGame)
 
@@ -776,7 +776,6 @@
 	return c.HTML(http.StatusOK, string(bot.GetAlliancePageContent(vals)))
 }
 
-=======
 // GetEmpireHandler ...
 func GetEmpireHandler(c echo.Context) error {
 	bot := c.Get("bot").(*OGame)
@@ -792,7 +791,6 @@
 }
 
 // DeleteMessageHandler ...
->>>>>>> a814bfe9
 func DeleteMessageHandler(c echo.Context) error {
 	bot := c.Get("bot").(*OGame)
 	messageID, err := strconv.ParseInt(c.Param("messageID"), 10, 64)
