--- conflicted
+++ resolved
@@ -768,7 +768,6 @@
 	return c.JSON(http.StatusOK, SuccessResp(fleet))
 }
 
-<<<<<<< HEAD
 // GetAlliancePageContentHandler ...
 func GetAlliancePageContentHandler(c echo.Context) error {
 	bot := c.Get("bot").(*OGame)
@@ -777,7 +776,8 @@
 	vals := url.Values{"allianceId": {allianceId}}
 
 	return c.HTML(http.StatusOK, string(bot.GetAlliancePageContent(vals)))
-=======
+}
+
 func GetStaticHandler(c echo.Context) error {
 	bot := c.Get("bot").(*OGame)
 	orighostname := "s" + strconv.FormatInt(bot.server.Number, 10) + "-" + bot.server.Language + ".ogame.gameforge.com"
@@ -902,7 +902,6 @@
 	c.Response().WriteHeader(http.StatusOK)
 
 	return c.NoContent(http.StatusOK)
->>>>>>> 1e738ebb
 }
 
 // GetEmpireHandler ...
