--- conflicted
+++ resolved
@@ -766,7 +766,6 @@
 	return c.JSON(http.StatusOK, SuccessResp(fleet))
 }
 
-<<<<<<< HEAD
 func DeleteMessageHandler(c echo.Context) error {
 	bot := c.Get("bot").(*OGame)
 	messageID, err := strconv.ParseInt(c.Param("messageID"), 10, 64)
@@ -815,7 +814,7 @@
 
 	return c.JSON(http.StatusOK, SuccessResp(nil))
 }
-=======
+
 // SendIPMHandler ...
 func SendIPMHandler(c echo.Context) error {
 	bot := c.Get("bot").(*OGame)
@@ -854,5 +853,4 @@
 		return c.JSON(http.StatusBadRequest, ErrorResp(400, err.Error()))
 	}
 	return c.JSON(http.StatusOK, SuccessResp(duration))
-}
->>>>>>> 8b35580c
+}