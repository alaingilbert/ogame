--- conflicted
+++ resolved
@@ -46,13 +46,13 @@
 			Tooltip string  `json:"tooltip"`
 		} `json:"darkmatter"`
 		Population struct {
-                        Amount  float64 `json:"amount"`
-                        Tooltip string  `json:"tooltip"`
-                } `json:"population"`
+			Amount  float64 `json:"amount"`
+			Tooltip string  `json:"tooltip"`
+		} `json:"population"`
 		Food struct {
-                        Amount  float64 `json:"amount"`
-                        Tooltip string  `json:"tooltip"`
-                }`json:"food"`
+			Amount  float64 `json:"amount"`
+			Tooltip string  `json:"tooltip"`
+		} `json:"food"`
 	} `json:"resources"`
 	HonorScore int64 `json:"honorScore"`
 	Techs      struct {
@@ -188,37 +188,30 @@
 	darkmatterDoc, _ := goquery.NewDocumentFromReader(strings.NewReader(res.Resources.Darkmatter.Tooltip))
 	energyDoc, _ := goquery.NewDocumentFromReader(strings.NewReader(res.Resources.Energy.Tooltip))
 	populationDoc, _ := goquery.NewDocumentFromReader(strings.NewReader(res.Resources.Population.Tooltip))
-        foodDoc, _ := goquery.NewDocumentFromReader(strings.NewReader(res.Resources.Food.Tooltip))
-        out.Metal.StorageCapacity = utils.ParseInt(metalDoc.Find("table tr").Eq(1).Find("td").Eq(0).Text())
-        out.Metal.CurrentProduction = utils.ParseInt(metalDoc.Find("table tr").Eq(2).Find("td").Eq(0).Text())
-        out.Crystal.StorageCapacity = utils.ParseInt(crystalDoc.Find("table tr").Eq(1).Find("td").Eq(0).Text())
-        out.Crystal.CurrentProduction = utils.ParseInt(crystalDoc.Find("table tr").Eq(2).Find("td").Eq(0).Text())
-        out.Deuterium.StorageCapacity = utils.ParseInt(deuteriumDoc.Find("table tr").Eq(1).Find("td").Eq(0).Text())
-        out.Deuterium.CurrentProduction = utils.ParseInt(deuteriumDoc.Find("table tr").Eq(2).Find("td").Eq(0).Text())
-        out.Energy.CurrentProduction = utils.ParseInt(energyDoc.Find("table tr").Eq(1).Find("td").Eq(0).Text())
-        out.Energy.Consumption = utils.ParseInt(energyDoc.Find("table tr").Eq(2).Find("td").Eq(0).Text())
-        out.Darkmatter.Purchased = utils.ParseInt(darkmatterDoc.Find("table tr").Eq(1).Find("td").Eq(0).Text())
-        out.Darkmatter.Found = utils.ParseInt(darkmatterDoc.Find("table tr").Eq(2).Find("td").Eq(0).Text())
+	foodDoc, _ := goquery.NewDocumentFromReader(strings.NewReader(res.Resources.Food.Tooltip))
+	out.Metal.StorageCapacity = utils.ParseInt(metalDoc.Find("table tr").Eq(1).Find("td").Eq(0).Text())
+	out.Metal.CurrentProduction = utils.ParseInt(metalDoc.Find("table tr").Eq(2).Find("td").Eq(0).Text())
+	out.Crystal.StorageCapacity = utils.ParseInt(crystalDoc.Find("table tr").Eq(1).Find("td").Eq(0).Text())
+	out.Crystal.CurrentProduction = utils.ParseInt(crystalDoc.Find("table tr").Eq(2).Find("td").Eq(0).Text())
+	out.Deuterium.StorageCapacity = utils.ParseInt(deuteriumDoc.Find("table tr").Eq(1).Find("td").Eq(0).Text())
+	out.Deuterium.CurrentProduction = utils.ParseInt(deuteriumDoc.Find("table tr").Eq(2).Find("td").Eq(0).Text())
+	out.Energy.CurrentProduction = utils.ParseInt(energyDoc.Find("table tr").Eq(1).Find("td").Eq(0).Text())
+	out.Energy.Consumption = utils.ParseInt(energyDoc.Find("table tr").Eq(2).Find("td").Eq(0).Text())
+	out.Darkmatter.Purchased = utils.ParseInt(darkmatterDoc.Find("table tr").Eq(1).Find("td").Eq(0).Text())
+	out.Darkmatter.Found = utils.ParseInt(darkmatterDoc.Find("table tr").Eq(2).Find("td").Eq(0).Text())
 	out.Food.Available = utils.ParseInt(foodDoc.Find("table tr").Eq(0).Find("td").Eq(0).Text())
 	out.Food.StorageCapacity = utils.ParseInt(foodDoc.Find("table tr").Eq(1).Find("td").Eq(0).Text())
 	out.Food.Overproduction = utils.ParseInt(foodDoc.Find("table tr").Eq(2).Find("td").Eq(0).Text())
-        out.Food.ConsumedIn = utils.ParseInt(foodDoc.Find("table tr").Eq(3).Find("td").Eq(0).Text())
-        out.Food.TimeTillFoodRunsOut = utils.ParseInt(foodDoc.Find("table tr").Eq(4).Find("td").Eq(0).Text())
+	out.Food.ConsumedIn = utils.ParseInt(foodDoc.Find("table tr").Eq(3).Find("td").Eq(0).Text())
+	out.Food.TimeTillFoodRunsOut = utils.ParseInt(foodDoc.Find("table tr").Eq(4).Find("td").Eq(0).Text())
 	out.Population.Available = utils.ParseInt(populationDoc.Find("table tr").Eq(0).Find("td").Eq(0).Text())
-        out.Population.T2Lifeforms = utils.ParseInt(populationDoc.Find("table tr").Eq(1).Find("td").Eq(0).Text())
-        out.Population.T3Lifeforms = utils.ParseInt(populationDoc.Find("table tr").Eq(2).Find("td").Eq(0).Text())
-        out.Population.LivingSpace = utils.ParseInt(populationDoc.Find("table tr").Eq(3).Find("td").Eq(0).Text())
-        out.Population.Satisfied = utils.ParseInt(populationDoc.Find("table tr").Eq(4).Find("td").Eq(0).Text())
-        out.Population.Hungry = utils.ParseInt(populationDoc.Find("table tr").Eq(5).Find("td").Eq(0).Text())
-        out.Population.GrowthRate = utils.ParseInt(populationDoc.Find("table tr").Eq(6).Find("td").Eq(0).Text())
-        out.Population.BunkerSpace = utils.ParseInt(populationDoc.Find("table tr").Eq(7).Find("td").Eq(0).Text())
-	//out.Metal.CurrentProduction = utils.ParseInt(metalDoc.Find("table tr").Eq(2).Find("td").Eq(0).Text())
-	//out.Crystal.CurrentProduction = utils.ParseInt(crystalDoc.Find("table tr").Eq(2).Find("td").Eq(0).Text())
-	//out.Deuterium.CurrentProduction = utils.ParseInt(deuteriumDoc.Find("table tr").Eq(2).Find("td").Eq(0).Text())
-	//out.Energy.CurrentProduction = utils.ParseInt(energyDoc.Find("table tr").Eq(1).Find("td").Eq(0).Text())
-	//out.Energy.Consumption = utils.ParseInt(energyDoc.Find("table tr").Eq(2).Find("td").Eq(0).Text())
-	//out.Darkmatter.Purchased = utils.ParseInt(darkmatterDoc.Find("table tr").Eq(1).Find("td").Eq(0).Text())
-	//out.Darkmatter.Found = utils.ParseInt(darkmatterDoc.Find("table tr").Eq(2).Find("td").Eq(0).Text())
+	out.Population.T2Lifeforms = utils.ParseInt(populationDoc.Find("table tr").Eq(1).Find("td").Eq(0).Text())
+	out.Population.T3Lifeforms = utils.ParseInt(populationDoc.Find("table tr").Eq(2).Find("td").Eq(0).Text())
+	out.Population.LivingSpace = utils.ParseInt(populationDoc.Find("table tr").Eq(3).Find("td").Eq(0).Text())
+	out.Population.Satisfied = utils.ParseInt(populationDoc.Find("table tr").Eq(4).Find("td").Eq(0).Text())
+	out.Population.Hungry, _ = strconv.ParseFloat(populationDoc.Find("table tr").Eq(5).Find("td").Eq(0).Text(), 64)
+	out.Population.GrowthRate, _ = strconv.ParseFloat(strings.TrimPrefix(populationDoc.Find("table tr").Eq(6).Find("td").Eq(0).Text(), "±"), 64)
+	out.Population.BunkerSpace = utils.ParseInt(populationDoc.Find("table tr").Eq(7).Find("td").Eq(0).Text())
 	return
 }
 
@@ -299,7 +292,6 @@
 	Num11110 int64 `json:"11110"`
 	Num11111 int64 `json:"11111"`
 	Num11112 int64 `json:"11112"`
-<<<<<<< HEAD
 	Num12101 int64 `json:"12101"`
 	Num12102 int64 `json:"12102"`
 	Num12103 int64 `json:"12103"`
@@ -336,8 +328,6 @@
 	Num14110 int64 `json:"14110"`
 	Num14111 int64 `json:"14111"`
 	Num14112 int64 `json:"14112"`
-=======
->>>>>>> 4912636b
 }
 
 func extractTechs(pageHTML []byte) (supplies ogame.ResourcesBuildings, facilities ogame.Facilities, shipsInfos ogame.ShipsInfos, defenses ogame.DefensesInfos, researches ogame.Researches, lfBuildings ogame.LfBuildings, err error) {
@@ -422,7 +412,6 @@
 		ArmourTechnology:             res.Num111,
 	}
 	lfBuildings = ogame.LfBuildings{
-<<<<<<< HEAD
 		ResidentialSector:          res.Num11101,
 		BiosphereFarm:              res.Num11102,
 		ResearchCentre:             res.Num11103,
@@ -471,20 +460,6 @@
 		PsionicModulator:           res.Num14110,
 		ShipManufacturingHall:      res.Num14111,
 		SupraRefractor:             res.Num14112,
-=======
-		ResidentialSector:       res.Num11101,
-		BiosphereFarm:           res.Num11102,
-		ResearchCentre:          res.Num11103,
-		AcademyOfSciences:       res.Num11104,
-		NeuroCalibrationCentre:  res.Num11105,
-		HighEnergySmelting:      res.Num11106,
-		FoodSilo:                res.Num11107,
-		FusionPoweredProduction: res.Num11108,
-		Skyscraper:              res.Num11109,
-		BiotechLab:              res.Num11110,
-		Metropolis:              res.Num11111,
-		PlanetaryShield:         res.Num11112,
->>>>>>> 4912636b
 	}
 	return
 }
