package wrapper

import (
	"net/http"
	"net/url"
	"sync/atomic"
	"time"

	"github.com/alaingilbert/ogame/pkg/ogame"
)

// Prioritize ...
type Prioritize struct {
	bot          *OGame
	initiator    string
	name         string
	taskIsDoneCh chan struct{}
	isTx         int32
}

func (b *Prioritize) SetTaskDoneCh(ch chan struct{}) {
	b.taskIsDoneCh = ch
}

// SetInitiator ...
func (b *Prioritize) SetInitiator(initiator string) Prioritizable {
	b.initiator = initiator
	return b
}

// Begin a new transaction. "Done" must be called to release the lock.
func (b *Prioritize) Begin() Prioritizable {
	return b.BeginNamed("Tx")
}

// BeginNamed begins a new transaction with a name. "Done" must be called to release the lock.
func (b *Prioritize) BeginNamed(name string) Prioritizable {
	if name == "" {
		name = "Tx"
	}
	return b.begin(name)
}

// Done terminate the transaction, release the lock.
func (b *Prioritize) Done() {
	b.done()
}

func (b *Prioritize) begin(name string) *Prioritize {
	if atomic.AddInt32(&b.isTx, 1) == 1 {
		if b.initiator != "" {
			b.name = b.initiator + ":"
		}
		b.name += name
		b.bot.botLock(b.name)
	}
	return b
}

func (b *Prioritize) done() {
	if atomic.AddInt32(&b.isTx, -1) == 0 {
		defer close(b.taskIsDoneCh)
		b.bot.botUnlock(b.name)
	}
}

// Tx locks the bot during the transaction and ensure the lock is released afterward
func (b *Prioritize) Tx(clb func(Prioritizable) error) error {
	tx := b.Begin()
	defer tx.Done()
	err := clb(tx)
	return err
}

// LoginWithBearerToken to ogame server reusing existing token
// Returns either or not the bot logged in using the existing cookies
func (b *Prioritize) LoginWithBearerToken(token string) (bool, error) {
	b.begin("LoginWithBearerToken")
	defer b.done()
	return b.bot.wrapLoginWithBearerToken(token)
}

// LoginWithExistingCookies to ogame server reusing existing cookies
// Returns either or not the bot logged in using the existing cookies
func (b *Prioritize) LoginWithExistingCookies() (bool, error) {
	b.begin("LoginWithExistingCookies")
	defer b.done()
	return b.bot.wrapLoginWithExistingCookies()
}

// Login to ogame server
// Can fail with BadCredentialsError
func (b *Prioritize) Login() error {
	b.begin("Login")
	defer b.done()
	return b.bot.wrapLogin()
}

// Logout the bot from ogame server
func (b *Prioritize) Logout() {
	b.begin("Logout")
	defer b.done()
	b.bot.logout()
}

// GetPageContent gets the html for a specific ogame page
func (b *Prioritize) GetPageContent(vals url.Values) ([]byte, error) {
	b.begin("GetPageContent")
	defer b.done()
	return b.bot.getPageContent(vals)
}

// PostPageContent make a post request to ogame server
// This is useful when simulating a web browser
func (b *Prioritize) PostPageContent(vals, payload url.Values) ([]byte, error) {
	b.begin("PostPageContent")
	defer b.done()
	return b.bot.postPageContent(vals, payload)
}

// IsUnderAttack returns true if the user is under attack, false otherwise
func (b *Prioritize) IsUnderAttack() (bool, error) {
	b.begin("IsUnderAttack")
	defer b.done()
	return b.bot.isUnderAttack()
}

// SetVacationMode puts account in vacation mode
func (b *Prioritize) SetVacationMode() error {
	b.begin("SetVacationMode")
	defer b.done()
	return b.bot.setVacationMode()
}

// GetPlanets returns the user planets
func (b *Prioritize) GetPlanets() []Planet {
	b.begin("GetPlanets")
	defer b.done()
	return b.bot.getPlanets()
}

// GetPlanet gets infos for planetID
// Fails if planetID is invalid
func (b *Prioritize) GetPlanet(v any) (Planet, error) {
	b.begin("GetPlanet")
	defer b.done()
	return b.bot.getPlanet(v)
}

// GetMoons returns the user moons
func (b *Prioritize) GetMoons() []Moon {
	b.begin("GetMoons")
	defer b.done()
	return b.bot.getMoons()
}

// GetMoon gets infos for moonID
func (b *Prioritize) GetMoon(v any) (Moon, error) {
	b.begin("GetMoon")
	defer b.done()
	return b.bot.getMoon(v)
}

// GetCelestials get the player's planets & moons
func (b *Prioritize) GetCelestials() ([]Celestial, error) {
	b.begin("GetCelestials")
	defer b.done()
	return b.bot.getCelestials()
}

// RecruitOfficer recruit an officer.
// Typ 2: Commander, 3: Admiral, 4: Engineer, 5: Geologist, 6: Technocrat
// Days: 7 or 90
func (b *Prioritize) RecruitOfficer(typ, days int64) error {
	b.begin("RecruitOfficer")
	defer b.done()
	return b.bot.recruitOfficer(typ, days)
}

// Abandon a planet. Warning: this is irreversible
func (b *Prioritize) Abandon(v any) error {
	b.begin("Abandon")
	defer b.done()
	return b.bot.abandon(v)
}

// GetCelestial get the player's planet/moon using the coordinate
func (b *Prioritize) GetCelestial(v any) (Celestial, error) {
	b.begin("GetCelestial")
	defer b.done()
	return b.bot.getCelestial(v)
}

// ServerTime returns server time
// Timezone is OGT (OGame Time zone)
func (b *Prioritize) ServerTime() time.Time {
	b.begin("ServerTime")
	defer b.done()
	return b.bot.serverTime()
}

// GetUserInfos gets the user information
func (b *Prioritize) GetUserInfos() ogame.UserInfos {
	b.begin("GetUserInfos")
	defer b.done()
	return b.bot.getUserInfos()
}

// SendMessage sends a message to playerID
func (b *Prioritize) SendMessage(playerID int64, message string) error {
	b.begin("SendMessage")
	defer b.done()
	return b.bot.sendMessage(playerID, message, true)
}

// SendMessageAlliance sends a message to associationID
func (b *Prioritize) SendMessageAlliance(associationID int64, message string) error {
	b.begin("SendMessageAlliance")
	defer b.done()
	return b.bot.sendMessage(associationID, message, false)
}

// GetFleets get the player's own fleets activities
func (b *Prioritize) GetFleets(opts ...Option) ([]ogame.Fleet, ogame.Slots) {
	b.begin("GetFleets")
	defer b.done()
	return b.bot.getFleets(opts...)
}

// GetFleetsFromEventList get the player's own fleets activities
func (b *Prioritize) GetFleetsFromEventList() []ogame.Fleet {
	b.begin("GetFleets")
	defer b.done()
	return b.bot.getFleetsFromEventList()
}

// CancelFleet cancel a fleet
func (b *Prioritize) CancelFleet(fleetID ogame.FleetID) error {
	b.begin("CancelFleet")
	defer b.done()
	return b.bot.cancelFleet(fleetID)
}

// GetAttacks get enemy fleets attacking you
func (b *Prioritize) GetAttacks(opts ...Option) ([]ogame.AttackEvent, error) {
	b.begin("GetAttacks")
	defer b.done()
	return b.bot.getAttacks(opts...)
}

// GalaxyInfos get information of all planets and moons of a solar system
func (b *Prioritize) GalaxyInfos(galaxy, system int64, options ...Option) (ogame.SystemInfos, error) {
	b.begin("GalaxyInfos")
	defer b.done()
	return b.bot.galaxyInfos(galaxy, system, options...)
}

// GetResourceSettings gets the resources settings for specified planetID
func (b *Prioritize) GetResourceSettings(planetID ogame.PlanetID, options ...Option) (ogame.ResourceSettings, error) {
	b.begin("GetResourceSettings")
	defer b.done()
	return b.bot.getResourceSettings(planetID, options...)
}

// SetResourceSettings set the resources settings on a planet
func (b *Prioritize) SetResourceSettings(planetID ogame.PlanetID, settings ogame.ResourceSettings) error {
	b.begin("SetResourceSettings")
	defer b.done()
	return b.bot.setResourceSettings(planetID, settings)
}

// GetResourcesBuildings gets the resources buildings levels
func (b *Prioritize) GetResourcesBuildings(celestialID ogame.CelestialID, options ...Option) (ogame.ResourcesBuildings, error) {
	b.begin("GetResourcesBuildings")
	defer b.done()
	return b.bot.getResourcesBuildings(celestialID, options...)
}

// GetDefense gets all the defenses units information of a planet
// Fails if planetID is invalid
func (b *Prioritize) GetDefense(celestialID ogame.CelestialID, options ...Option) (ogame.DefensesInfos, error) {
	b.begin("GetDefense")
	defer b.done()
	return b.bot.getDefense(celestialID, options...)
}

// GetShips gets all ships units information of a planet
func (b *Prioritize) GetShips(celestialID ogame.CelestialID, options ...Option) (ogame.ShipsInfos, error) {
	b.begin("GetShips")
	defer b.done()
	return b.bot.getShips(celestialID, options...)
}

// GetFacilities gets all facilities information of a planet
func (b *Prioritize) GetFacilities(celestialID ogame.CelestialID, options ...Option) (ogame.Facilities, error) {
	b.begin("GetFacilities")
	defer b.done()
	return b.bot.getFacilities(celestialID, options...)
}

// GetProduction get what is in the production queue.
// (ships & defense being built)
func (b *Prioritize) GetProduction(celestialID ogame.CelestialID) ([]ogame.Quantifiable, int64, error) {
	b.begin("GetProduction")
	defer b.done()
	return b.bot.getProduction(celestialID)
}

// GetCachedResearch gets the player cached researches information
func (b *Prioritize) GetCachedResearch() ogame.Researches {
	b.begin("GetCachedResearch")
	defer b.done()
	return b.bot.getCachedResearch()
}

// GetResearch gets the player researches information
func (b *Prioritize) GetResearch() ogame.Researches {
	b.begin("GetResearch")
	defer b.done()
	return b.bot.getResearch()
}

// GetSlots gets the player current and total slots information
func (b *Prioritize) GetSlots() ogame.Slots {
	b.begin("GetSlots")
	defer b.done()
	return b.bot.getSlots()
}

// Build builds any ogame objects (building, technology, ship, defence)
func (b *Prioritize) Build(celestialID ogame.CelestialID, id ogame.ID, nbr int64) error {
	b.begin("Build")
	defer b.done()
	return b.bot.build(celestialID, id, nbr)
}

// TearDown tears down any ogame building
func (b *Prioritize) TearDown(celestialID ogame.CelestialID, id ogame.ID) error {
	b.begin("TearDown")
	defer b.done()
	return b.bot.tearDown(celestialID, id)
}

// BuildCancelable builds any cancelable ogame objects (building, technology)
func (b *Prioritize) BuildCancelable(celestialID ogame.CelestialID, id ogame.ID) error {
	b.begin("BuildCancelable")
	defer b.done()
	return b.bot.buildCancelable(celestialID, id)
}

// BuildProduction builds any line production ogame objects (ship, defence)
func (b *Prioritize) BuildProduction(celestialID ogame.CelestialID, id ogame.ID, nbr int64) error {
	b.begin("BuildProduction")
	defer b.done()
	return b.bot.buildProduction(celestialID, id, nbr)
}

// BuildBuilding ensure what is being built is a building
func (b *Prioritize) BuildBuilding(celestialID ogame.CelestialID, buildingID ogame.ID) error {
	b.begin("BuildBuilding")
	defer b.done()
	return b.bot.buildBuilding(celestialID, buildingID)
}

// BuildDefense builds a defense unit
func (b *Prioritize) BuildDefense(celestialID ogame.CelestialID, defenseID ogame.ID, nbr int64) error {
	b.begin("BuildDefense")
	defer b.done()
	return b.bot.buildDefense(celestialID, defenseID, nbr)
}

// BuildShips builds a ship unit
func (b *Prioritize) BuildShips(celestialID ogame.CelestialID, shipID ogame.ID, nbr int64) error {
	b.begin("BuildShips")
	defer b.done()
	return b.bot.buildShips(celestialID, shipID, nbr)
}

// ConstructionsBeingBuilt returns the building & research being built, and the time remaining (secs)
func (b *Prioritize) ConstructionsBeingBuilt(celestialID ogame.CelestialID) (ogame.ID, int64, ogame.ID, int64) {
	b.begin("ConstructionsBeingBuilt")
	defer b.done()
	return b.bot.constructionsBeingBuilt(celestialID)
}

func (b *Prioritize) LFConstructionsBeingBuilt(celestialID ogame.CelestialID) (ogame.ID, int64) {
        b.begin("LFConstructionsBeingBuilt")
        defer b.done()
        return b.bot.LFconstructionsBeingBuilt(celestialID)
}

// CancelBuilding cancel the construction of a building on a specified planet
func (b *Prioritize) CancelBuilding(celestialID ogame.CelestialID) error {
	b.begin("CancelBuilding")
	defer b.done()
	return b.bot.cancelBuilding(celestialID)
}

// CancelLfBuilding cancel the construction of a lifeform building on a specified planet
func (b *Prioritize) CancelLfBuilding(celestialID ogame.CelestialID) error {
	b.begin("CancelLfBuilding")
	defer b.done()
	return b.bot.cancelLfBuilding(celestialID)
}

// CancelResearch cancel the research
func (b *Prioritize) CancelResearch(celestialID ogame.CelestialID) error {
	b.begin("CancelResearch")
	defer b.done()
	return b.bot.cancelResearch(celestialID)
}

// BuildTechnology ensure that we're trying to build a technology
func (b *Prioritize) BuildTechnology(celestialID ogame.CelestialID, technologyID ogame.ID) error {
	b.begin("BuildTechnology")
	defer b.done()
	return b.bot.buildTechnology(celestialID, technologyID)
}

// GetResources gets user resources
func (b *Prioritize) GetResources(celestialID ogame.CelestialID) (ogame.Resources, error) {
	b.begin("GetResources")
	defer b.done()
	return b.bot.getResources(celestialID)
}

// GetResourcesDetails gets user resources
func (b *Prioritize) GetResourcesDetails(celestialID ogame.CelestialID) (ogame.ResourcesDetails, error) {
	b.begin("GetResourcesDetails")
	defer b.done()
	return b.bot.getResourcesDetails(celestialID)
}

// GetTechs gets a celestial supplies/facilities/ships/researches
func (b *Prioritize) GetTechs(celestialID ogame.CelestialID) (ogame.ResourcesBuildings, ogame.Facilities, ogame.ShipsInfos, ogame.DefensesInfos, ogame.Researches, ogame.LfBuildings, error) {
	b.begin("GetTechs")
	defer b.done()
	return b.bot.getTechs(celestialID)
}

// SendFleet sends a fleet
func (b *Prioritize) SendFleet(celestialID ogame.CelestialID, ships []ogame.Quantifiable, speed ogame.Speed, where ogame.Coordinate,
	mission ogame.MissionID, resources ogame.Resources, holdingTime, unionID int64) (ogame.Fleet, error) {
	b.begin("SendFleet")
	defer b.done()
	return b.bot.sendFleet(celestialID, ships, speed, where, mission, resources, holdingTime, unionID, false)
}

// EnsureFleet either sends all the requested ships or fail
func (b *Prioritize) EnsureFleet(celestialID ogame.CelestialID, ships []ogame.Quantifiable, speed ogame.Speed, where ogame.Coordinate,
	mission ogame.MissionID, resources ogame.Resources, holdingTime, unionID int64) (ogame.Fleet, error) {
	b.begin("EnsureFleet")
	defer b.done()
	return b.bot.sendFleet(celestialID, ships, speed, where, mission, resources, holdingTime, unionID, true)
}

// DestroyRockets destroys anti-ballistic & inter-planetary missiles
func (b *Prioritize) DestroyRockets(planetID ogame.PlanetID, abm, ipm int64) error {
	b.begin("DestroyRockets")
	defer b.done()
	return b.bot.destroyRockets(planetID, abm, ipm)
}

// SendIPM sends IPM
func (b *Prioritize) SendIPM(planetID ogame.PlanetID, coord ogame.Coordinate, nbr int64, priority ogame.ID) (int64, error) {
	b.begin("SendIPM")
	defer b.done()
	return b.bot.sendIPM(planetID, coord, nbr, priority)
}

// GetCombatReportSummaryFor gets the latest combat report for a given coordinate
func (b *Prioritize) GetCombatReportSummaryFor(coord ogame.Coordinate) (ogame.CombatReportSummary, error) {
	b.begin("GetCombatReportSummaryFor")
	defer b.done()
	return b.bot.getCombatReportFor(coord)
}

// GetEspionageReportFor gets the latest espionage report for a given coordinate
func (b *Prioritize) GetEspionageReportFor(coord ogame.Coordinate) (ogame.EspionageReport, error) {
	b.begin("GetEspionageReportFor")
	defer b.done()
	return b.bot.getEspionageReportFor(coord)
}

// GetEspionageReportMessages gets the summary of each espionage reports
func (b *Prioritize) GetEspionageReportMessages() ([]ogame.EspionageReportSummary, error) {
	b.begin("GetEspionageReportMessages")
	defer b.done()
	return b.bot.getEspionageReportMessages()
}

// CollectAllMarketplaceMessages collect all marketplace messages
func (b *Prioritize) CollectAllMarketplaceMessages() error {
	b.begin("CollectAllMarketplaceMessages")
	defer b.done()
	return b.bot.collectAllMarketplaceMessages()
}

// CollectMarketplaceMessage collect marketplace message
func (b *Prioritize) CollectMarketplaceMessage(msg ogame.MarketplaceMessage) error {
	b.begin("CollectMarketplaceMessage")
	defer b.done()
	_, err := b.bot.collectMarketplaceMessage(msg, "")
	return err
}

// GetExpeditionMessages gets the expedition messages
func (b *Prioritize) GetExpeditionMessages() ([]ogame.ExpeditionMessage, error) {
	b.begin("GetExpeditionMessages")
	defer b.done()
	return b.bot.getExpeditionMessages()
}

// GetExpeditionMessageAt gets the expedition message for time t
func (b *Prioritize) GetExpeditionMessageAt(t time.Time) (ogame.ExpeditionMessage, error) {
	b.begin("GetExpeditionMessageAt")
	defer b.done()
	return b.bot.getExpeditionMessageAt(t)
}

// GetEspionageReport gets a detailed espionage report
func (b *Prioritize) GetEspionageReport(msgID int64) (ogame.EspionageReport, error) {
	b.begin("GetEspionageReport")
	defer b.done()
	return b.bot.getEspionageReport(msgID)
}

// DeleteMessage deletes a message from the mail box
func (b *Prioritize) DeleteMessage(msgID int64) error {
	b.begin("DeleteMessage")
	defer b.done()
	return b.bot.deleteMessage(msgID)
}

// DeleteAllMessagesFromTab ...
func (b *Prioritize) DeleteAllMessagesFromTab(tabID ogame.MessagesTabID) error {
	b.begin("DeleteAllMessagesFromTab")
	defer b.done()
	return b.bot.deleteAllMessagesFromTab(tabID)
}

// GetResourcesProductions gets the planet resources production
func (b *Prioritize) GetResourcesProductions(planetID ogame.PlanetID) (ogame.Resources, error) {
	b.begin("GetResourcesProductions")
	defer b.done()
	return b.bot.getResourcesProductions(planetID)
}

// GetResourcesProductionsLight gets the planet resources production
func (b *Prioritize) GetResourcesProductionsLight(resBuildings ogame.ResourcesBuildings, researches ogame.Researches,
	resSettings ogame.ResourceSettings, temp ogame.Temperature) ogame.Resources {
	b.begin("GetResourcesProductionsLight")
	defer b.done()
	return getResourcesProductionsLight(resBuildings, researches, resSettings, temp, b.bot.serverData.Speed)
}

// FlightTime calculate flight time and fuel needed
func (b *Prioritize) FlightTime(origin, destination ogame.Coordinate, speed ogame.Speed, ships ogame.ShipsInfos, missionID ogame.MissionID) (secs, fuel int64) {
	b.begin("FlightTime")
	defer b.done()
	researches := b.bot.getCachedResearch()
	return CalcFlightTime(origin, destination, b.bot.serverData.Galaxies, b.bot.serverData.Systems,
		b.bot.serverData.DonutGalaxy, b.bot.serverData.DonutSystem, b.bot.serverData.GlobalDeuteriumSaveFactor,
		float64(speed)/10, GetFleetSpeedForMission(b.bot.serverData, missionID), ships, researches, b.bot.characterClass)
}

// Phalanx scan a coordinate from a moon to get fleets information
// IMPORTANT: My account was instantly banned when I scanned an invalid coordinate.
// IMPORTANT: This function DOES validate that the coordinate is a valid planet in range of phalanx
//
//	and that you have enough deuterium.
func (b *Prioritize) Phalanx(moonID ogame.MoonID, coord ogame.Coordinate) ([]ogame.Fleet, error) {
	b.begin("Phalanx")
	defer b.done()
	return b.bot.getPhalanx(moonID, coord)
}

// UnsafePhalanx same as Phalanx but does not perform any input validation.
func (b *Prioritize) UnsafePhalanx(moonID ogame.MoonID, coord ogame.Coordinate) ([]ogame.Fleet, error) {
	b.begin("Phalanx")
	defer b.done()
	return b.bot.getUnsafePhalanx(moonID, coord)
}

// JumpGate sends ships through a jump gate.
func (b *Prioritize) JumpGate(origin, dest ogame.MoonID, ships ogame.ShipsInfos) (bool, int64, error) {
	b.begin("JumpGate")
	defer b.done()
	return b.bot.executeJumpGate(origin, dest, ships)
}

// JumpGateDestinations returns available destinations for jump gate.
func (b *Prioritize) JumpGateDestinations(origin ogame.MoonID) ([]ogame.MoonID, int64, error) {
	b.begin("JumpGateDestinations")
	defer b.done()
	return b.bot.jumpGateDestinations(origin)
}

// BuyOfferOfTheDay buys the offer of the day.
func (b *Prioritize) BuyOfferOfTheDay() error {
	b.begin("BuyOfferOfTheDay")
	defer b.done()
	return b.bot.buyOfferOfTheDay()
}

// CreateUnion creates a union
func (b *Prioritize) CreateUnion(fleet ogame.Fleet, users []string) (int64, error) {
	b.begin("CreateUnion")
	defer b.done()
	return b.bot.createUnion(fleet, users)
}

// HeadersForPage gets the headers for a specific ogame page
func (b *Prioritize) HeadersForPage(url string) (http.Header, error) {
	b.begin("HeadersForPage")
	defer b.done()
	return b.bot.headersForPage(url)
}

// GetEmpire (Commander only)
func (b *Prioritize) GetEmpire(celestialType ogame.CelestialType) ([]ogame.EmpireCelestial, error) {
	b.begin("GetEmpire")
	defer b.done()
	return b.bot.getEmpire(celestialType)
}

// GetEmpireJSON retrieves JSON from Empire page (Commander only).
func (b *Prioritize) GetEmpireJSON(nbr int64) (any, error) {
	b.begin("GetEmpireJSON")
	defer b.done()
	return b.bot.getEmpireJSON(nbr)
}

// GetAuction ...
func (b *Prioritize) GetAuction() (ogame.Auction, error) {
	b.begin("GetAuction")
	defer b.done()
	return b.bot.getAuction(ogame.CelestialID(0))
}

// DoAuction ...
func (b *Prioritize) DoAuction(bid map[ogame.CelestialID]ogame.Resources) error {
	b.begin("DoAuction")
	defer b.done()
	return b.bot.doAuction(ogame.CelestialID(0), bid)
}

// Highscore ...
func (b *Prioritize) Highscore(category, typ, page int64) (ogame.Highscore, error) {
	b.begin("Highscore")
	defer b.done()
	return b.bot.highscore(category, typ, page)
}

// GetAllResources ...
func (b *Prioritize) GetAllResources() (map[ogame.CelestialID]ogame.Resources, error) {
	b.begin("GetAllResources")
	defer b.done()
	return b.bot.getAllResources()
}

// GetDMCosts returns fast build with DM information
func (b *Prioritize) GetDMCosts(celestialID ogame.CelestialID) (ogame.DMCosts, error) {
	b.begin("GetDMCosts")
	defer b.done()
	return b.bot.getDMCosts(celestialID)
}

// UseDM use dark matter to fast build
func (b *Prioritize) UseDM(typ string, celestialID ogame.CelestialID) error {
	b.begin("UseDM")
	defer b.done()
	return b.bot.useDM(typ, celestialID)
}

// GetItems get all items information
func (b *Prioritize) GetItems(celestialID ogame.CelestialID) ([]ogame.Item, error) {
	b.begin("GetItems")
	defer b.done()
	return b.bot.getItems(celestialID)
}

// GetActiveItems ...
func (b *Prioritize) GetActiveItems(celestialID ogame.CelestialID) ([]ogame.ActiveItem, error) {
	b.begin("GetActiveItems")
	defer b.done()
	return b.bot.getActiveItems(celestialID)
}

// ActivateItem activate an item
func (b *Prioritize) ActivateItem(ref string, celestialID ogame.CelestialID) error {
	b.begin("ActivateItem")
	defer b.done()
	return b.bot.activateItem(ref, celestialID)
}

// BuyMarketplace buy an item on the marketplace
func (b *Prioritize) BuyMarketplace(itemID int64, celestialID ogame.CelestialID) error {
	b.begin("BuyMarketplace")
	defer b.done()
	return b.bot.buyMarketplace(itemID, celestialID)
}

// OfferSellMarketplace ...
func (b *Prioritize) OfferSellMarketplace(itemID any, quantity, priceType, price, priceRange int64, celestialID ogame.CelestialID) error {
	b.begin("OfferSellMarketplace")
	defer b.done()
	return b.bot.offerMarketplace(4, itemID, quantity, priceType, price, priceRange, celestialID)
}

// OfferBuyMarketplace ...
func (b *Prioritize) OfferBuyMarketplace(itemID any, quantity, priceType, price, priceRange int64, celestialID ogame.CelestialID) error {
	b.begin("OfferBuyMarketplace")
	defer b.done()
	return b.bot.offerMarketplace(3, itemID, quantity, priceType, price, priceRange, celestialID)
}

<<<<<<< HEAD
// GetLfBuildings ...
=======
// OfferBuyMarketplace ...
>>>>>>> 4912636b
func (b *Prioritize) GetLfBuildings(celestialID ogame.CelestialID, options ...Option) (ogame.LfBuildings, error) {
	b.begin("GetLfBuildings")
	defer b.done()
	return b.bot.getLfBuildings(celestialID, options...)
}<|MERGE_RESOLUTION|>--- conflicted
+++ resolved
@@ -377,16 +377,10 @@
 }
 
 // ConstructionsBeingBuilt returns the building & research being built, and the time remaining (secs)
-func (b *Prioritize) ConstructionsBeingBuilt(celestialID ogame.CelestialID) (ogame.ID, int64, ogame.ID, int64) {
+func (b *Prioritize) ConstructionsBeingBuilt(celestialID ogame.CelestialID) (ogame.ID, int64, ogame.ID, int64, ogame.ID, int64) {
 	b.begin("ConstructionsBeingBuilt")
 	defer b.done()
 	return b.bot.constructionsBeingBuilt(celestialID)
-}
-
-func (b *Prioritize) LFConstructionsBeingBuilt(celestialID ogame.CelestialID) (ogame.ID, int64) {
-        b.begin("LFConstructionsBeingBuilt")
-        defer b.done()
-        return b.bot.LFconstructionsBeingBuilt(celestialID)
 }
 
 // CancelBuilding cancel the construction of a building on a specified planet
@@ -567,8 +561,7 @@
 // Phalanx scan a coordinate from a moon to get fleets information
 // IMPORTANT: My account was instantly banned when I scanned an invalid coordinate.
 // IMPORTANT: This function DOES validate that the coordinate is a valid planet in range of phalanx
-//
-//	and that you have enough deuterium.
+// 			  and that you have enough deuterium.
 func (b *Prioritize) Phalanx(moonID ogame.MoonID, coord ogame.Coordinate) ([]ogame.Fleet, error) {
 	b.begin("Phalanx")
 	defer b.done()
@@ -715,11 +708,7 @@
 	return b.bot.offerMarketplace(3, itemID, quantity, priceType, price, priceRange, celestialID)
 }
 
-<<<<<<< HEAD
 // GetLfBuildings ...
-=======
-// OfferBuyMarketplace ...
->>>>>>> 4912636b
 func (b *Prioritize) GetLfBuildings(celestialID ogame.CelestialID, options ...Option) (ogame.LfBuildings, error) {
 	b.begin("GetLfBuildings")
 	defer b.done()
