--- conflicted
+++ resolved
@@ -63,17 +63,10 @@
 func (b *OGame) getPage(page string, celestialID CelestialID, opts ...Option) ([]byte, error) {
 	vals := url.Values{"page": {"ingame"}, "component": {page}}
 	if page == FetchResourcesPage || page == FetchTechs {
-<<<<<<< HEAD
-		vals = url.Values{"page": {page}}
-	}
-	if page == FetchTechsAjaxPage {
-=======
->>>>>>> 0b5d9543
 		vals = url.Values{"page": {page}}
 	}
 	if celestialID != 0 {
 		vals.Add("cp", strconv.FormatInt(int64(celestialID), 10))
-		//vals.Add("ajax", "1")
 	}
 	return b.getPageContent(vals, opts...)
 }